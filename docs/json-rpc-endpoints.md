# JSON RPC Endpoints

Here you will find the list of all supported JSON RPC endpoints and any differences between them in comparison to the default behavior of an ethereum node.

If the endpoint is not in the list below, it means this specific endpoint is not supported yet, feel free to open an issue requesting it to be added and please explain the reason why you need it. 

> Warning: debug endpoints are considered experimental as they have not been deeply tested yet
<!-- DEBUG -->
- `debug_traceBlockByHash`
- `debug_traceBlockByNumber`
- `debug_traceTransaction`
- `debug_traceBatchByNumber`

<!-- ETH -->
- `eth_blockNumber`
<<<<<<< HEAD
- `eth_call` 
  - _doesn't support state override at the moment and pending block. Will be implemented [#1990](https://github.com/0xPolygon/cdk-validium-node/issues/1990)_ 
  - _doesn't support `from` values that are smart contract addresses. Will be implemented [#2017](https://github.com/0xPolygon/cdk-validium-node/issues/2017)_  
=======
- `eth_call`
  - _doesn't support state override at the moment and pending block. Will be implemented [#1990](https://github.com/0xPolygonHermez/zkevm-node/issues/1990)_ 
  - _doesn't support `from` values that are smart contract addresses. Will be implemented [#2017](https://github.com/0xPolygonHermez/zkevm-node/issues/2017)_  
>>>>>>> 375bffaf
- `eth_chainId`
- `eth_estimateGas` _* if the block number is set to pending we assume it is the latest_
- `eth_gasPrice`
- `eth_getBalance` _* if the block number is set to pending we assume it is the latest_
- `eth_getBlockByHash`
- `eth_getBlockByNumber`
- `eth_getBlockTransactionCountByHash`
- `eth_getBlockTransactionCountByNumber`
- `eth_getCode` _* if the block number is set to pending we assume it is the latest_
- `eth_getCompilers` _* response is always empty_
- `eth_getFilterChanges`
- `eth_getFilterLogs`
- `eth_getLogs`
- `eth_getStorageAt` _* if the block number is set to pending we assume it is the latest_
- `eth_getTransactionByBlockHashAndIndex`
- `eth_getTransactionByBlockNumberAndIndex` _* if the block number is set to pending we assume it is the latest_
- `eth_getTransactionByHash`
- `eth_getTransactionCount`
- `eth_getTransactionReceipt` _* doesn't include effectiveGasPrice. Will include once EIP1559 is implemented_
- `eth_getUncleByBlockHashAndIndex` _* response is always empty_
- `eth_getUncleByBlockNumberAndIndex` _* response is always empty_
- `eth_getUncleCountByBlockHash` _* response is always zero_
- `eth_getUncleCountByBlockNumber` _* response is always zero_
- `eth_newBlockFilter`
- `eth_newFilter`
- `eth_protocolVersion` _* response is always zero_
- `eth_sendRawTransaction` _* can relay TXs to another node_
- `eth_subscribe`
- `eth_syncing`
- `eth_uninstallFilter`
- `eth_unsubscribe`

<!-- NET -->
- `net_version`

<!-- TXPOOL -->
- `txpool_content` _* response is always empty_

<!-- WEB3 -->
- `web3_clientVersion`
- `web3_sha3`

<!-- ZKEVM -->
- `zkevm_batchNumber`
- `zkevm_batchNumberByBlockNumber`
- `zkevm_consolidatedBlockNumber`
- `zkevm_getBatchByNumber`
- `zkevm_getFullBlockByHash`
- `zkevm_getFullBlockByNumber`
- `zkevm_isBlockConsolidated`
- `zkevm_isBlockVirtualized`
- `zkevm_verifiedBatchNumber`
- `zkevm_virtualBatchNumber`<|MERGE_RESOLUTION|>--- conflicted
+++ resolved
@@ -13,15 +13,9 @@
 
 <!-- ETH -->
 - `eth_blockNumber`
-<<<<<<< HEAD
-- `eth_call` 
-  - _doesn't support state override at the moment and pending block. Will be implemented [#1990](https://github.com/0xPolygon/cdk-validium-node/issues/1990)_ 
-  - _doesn't support `from` values that are smart contract addresses. Will be implemented [#2017](https://github.com/0xPolygon/cdk-validium-node/issues/2017)_  
-=======
 - `eth_call`
   - _doesn't support state override at the moment and pending block. Will be implemented [#1990](https://github.com/0xPolygonHermez/zkevm-node/issues/1990)_ 
   - _doesn't support `from` values that are smart contract addresses. Will be implemented [#2017](https://github.com/0xPolygonHermez/zkevm-node/issues/2017)_  
->>>>>>> 375bffaf
 - `eth_chainId`
 - `eth_estimateGas` _* if the block number is set to pending we assume it is the latest_
 - `eth_gasPrice`
