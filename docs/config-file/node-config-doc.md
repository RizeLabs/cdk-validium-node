--- conflicted
+++ resolved
@@ -5,30 +5,6 @@
 
 [TOML format]: https://en.wikipedia.org/wiki/TOML
 
-<<<<<<< HEAD
-| Property                                             | Pattern | Type    | Deprecated | Definition | Title/Description                                                                                                                                                                                                                                                                                                                                                                                                                                                                                                                                                                          |
-| ---------------------------------------------------- | ------- | ------- | ---------- | ---------- | ------------------------------------------------------------------------------------------------------------------------------------------------------------------------------------------------------------------------------------------------------------------------------------------------------------------------------------------------------------------------------------------------------------------------------------------------------------------------------------------------------------------------------------------------------------------------------------------ |
-| - [IsTrustedSequencer](#IsTrustedSequencer )         | No      | boolean | No         | -          | This define is a trusted node (\`true\`) or a permission less (\`false\`). If you don't known<br />set to \`false\`                                                                                                                                                                                                                                                                                                                                                                                                                                                                        |
-| - [ForkUpgradeBatchNumber](#ForkUpgradeBatchNumber ) | No      | integer | No         | -          | Last batch number before  a forkid change (fork upgrade). That implies that<br />greater batch numbers are going to be trusted but no virtualized neither verified.<br />So after the batch number \`ForkUpgradeBatchNumber\` is virtualized and verified you could update<br />the system (SC,...) to new forkId and remove this value to allow the system to keep<br />Virtualizing and verifying the new batchs.<br />Check issue [#2236](https://github.com/0xPolygon/cdk-validium-node/issues/2236) to known more<br />This value overwrite \`SequenceSender.ForkUpgradeBatchNumber\` |
-| - [ForkUpgradeNewForkId](#ForkUpgradeNewForkId )     | No      | integer | No         | -          | Which is the new forkId                                                                                                                                                                                                                                                                                                                                                                                                                                                                                                                                                                    |
-| - [Log](#Log )                                       | No      | object  | No         | -          | Configure Log level for all the services, allow also to store the logs in a file                                                                                                                                                                                                                                                                                                                                                                                                                                                                                                           |
-| - [Etherman](#Etherman )                             | No      | object  | No         | -          | Configuration of the etherman (client for access L1)                                                                                                                                                                                                                                                                                                                                                                                                                                                                                                                                       |
-| - [EthTxManager](#EthTxManager )                     | No      | object  | No         | -          | Configuration for ethereum transaction manager                                                                                                                                                                                                                                                                                                                                                                                                                                                                                                                                             |
-| - [Pool](#Pool )                                     | No      | object  | No         | -          | Pool service configuration                                                                                                                                                                                                                                                                                                                                                                                                                                                                                                                                                                 |
-| - [RPC](#RPC )                                       | No      | object  | No         | -          | Configuration for RPC service. THis one offers a extended Ethereum JSON-RPC API interface to interact with the node                                                                                                                                                                                                                                                                                                                                                                                                                                                                        |
-| - [Synchronizer](#Synchronizer )                     | No      | object  | No         | -          | Configuration of service \`Syncrhonizer\`. For this service is also really important the value of \`IsTrustedSequencer\`<br />because depending of this values is going to ask to a trusted node for trusted transactions or not                                                                                                                                                                                                                                                                                                                                                           |
-| - [Sequencer](#Sequencer )                           | No      | object  | No         | -          | Configuration of the sequencer service                                                                                                                                                                                                                                                                                                                                                                                                                                                                                                                                                     |
-| - [SequenceSender](#SequenceSender )                 | No      | object  | No         | -          | Configuration of the sequence sender service                                                                                                                                                                                                                                                                                                                                                                                                                                                                                                                                               |
-| - [Aggregator](#Aggregator )                         | No      | object  | No         | -          | Configuration of the aggregator service                                                                                                                                                                                                                                                                                                                                                                                                                                                                                                                                                    |
-| - [NetworkConfig](#NetworkConfig )                   | No      | object  | No         | -          | Configuration of the genesis of the network. This is used to known the initial state of the network                                                                                                                                                                                                                                                                                                                                                                                                                                                                                        |
-| - [L2GasPriceSuggester](#L2GasPriceSuggester )       | No      | object  | No         | -          | Configuration of the gas price suggester service                                                                                                                                                                                                                                                                                                                                                                                                                                                                                                                                           |
-| - [Executor](#Executor )                             | No      | object  | No         | -          | Configuration of the executor service                                                                                                                                                                                                                                                                                                                                                                                                                                                                                                                                                      |
-| - [MTClient](#MTClient )                             | No      | object  | No         | -          | Configuration of the merkle tree client service. Not use in the node, only for testing                                                                                                                                                                                                                                                                                                                                                                                                                                                                                                     |
-| - [StateDB](#StateDB )                               | No      | object  | No         | -          | Configuration of the state database connection                                                                                                                                                                                                                                                                                                                                                                                                                                                                                                                                             |
-| - [Metrics](#Metrics )                               | No      | object  | No         | -          | Configuration of the metrics service, basically is where is going to publish the metrics                                                                                                                                                                                                                                                                                                                                                                                                                                                                                                   |
-| - [EventLog](#EventLog )                             | No      | object  | No         | -          | Configuration of the event database connection                                                                                                                                                                                                                                                                                                                                                                                                                                                                                                                                             |
-| - [HashDB](#HashDB )                                 | No      | object  | No         | -          | Configuration of the hash database connection                                                                                                                                                                                                                                                                                                                                                                                                                                                                                                                                              |
-=======
 | Property                                             | Pattern | Type    | Deprecated | Definition | Title/Description                                                                                                                                                                                                                                                                                                                                                                                                                                                                                                                                                                         |
 | ---------------------------------------------------- | ------- | ------- | ---------- | ---------- | ----------------------------------------------------------------------------------------------------------------------------------------------------------------------------------------------------------------------------------------------------------------------------------------------------------------------------------------------------------------------------------------------------------------------------------------------------------------------------------------------------------------------------------------------------------------------------------------- |
 | - [IsTrustedSequencer](#IsTrustedSequencer )         | No      | boolean | No         | -          | This define is a trusted node (\`true\`) or a permission less (\`false\`). If you don't known<br />set to \`false\`                                                                                                                                                                                                                                                                                                                                                                                                                                                                       |
@@ -51,7 +27,6 @@
 | - [EventLog](#EventLog )                             | No      | object  | No         | -          | Configuration of the event database connection                                                                                                                                                                                                                                                                                                                                                                                                                                                                                                                                            |
 | - [HashDB](#HashDB )                                 | No      | object  | No         | -          | Configuration of the hash database connection                                                                                                                                                                                                                                                                                                                                                                                                                                                                                                                                             |
 | - [State](#State )                                   | No      | object  | No         | -          | State service configuration                                                                                                                                                                                                                                                                                                                                                                                                                                                                                                                                                               |
->>>>>>> abb5418c
 
 ## <a name="IsTrustedSequencer"></a>1. `IsTrustedSequencer`
 
@@ -1117,30 +1092,7 @@
 
 ### <a name="Synchronizer_UseParallelModeForL1Synchronization"></a>9.4. `Synchronizer.UseParallelModeForL1Synchronization`
 
-<<<<<<< HEAD
-| Property                                                                     | Pattern | Type    | Deprecated | Definition | Title/Description                                                                                                                                  |
-| ---------------------------------------------------------------------------- | ------- | ------- | ---------- | ---------- | -------------------------------------------------------------------------------------------------------------------------------------------------- |
-| - [WaitPeriodPoolIsEmpty](#Sequencer_WaitPeriodPoolIsEmpty )                 | No      | string  | No         | -          | Duration                                                                                                                                           |
-| - [BlocksAmountForTxsToBeDeleted](#Sequencer_BlocksAmountForTxsToBeDeleted ) | No      | integer | No         | -          | BlocksAmountForTxsToBeDeleted is blocks amount after which txs will be deleted from the pool                                                       |
-| - [FrequencyToCheckTxsForDelete](#Sequencer_FrequencyToCheckTxsForDelete )   | No      | string  | No         | -          | Duration                                                                                                                                           |
-| - [MaxTxsPerBatch](#Sequencer_MaxTxsPerBatch )                               | No      | integer | No         | -          | MaxTxsPerBatch is the maximum amount of transactions in the batch                                                                                  |
-| - [MaxBatchBytesSize](#Sequencer_MaxBatchBytesSize )                         | No      | integer | No         | -          | MaxBatchBytesSize is the maximum batch size in bytes<br />(subtracted bits of all types.Sequence fields excluding BatchL2Data from MaxTxSizeForL1) |
-| - [MaxCumulativeGasUsed](#Sequencer_MaxCumulativeGasUsed )                   | No      | integer | No         | -          | MaxCumulativeGasUsed is max gas amount used by batch                                                                                               |
-| - [MaxKeccakHashes](#Sequencer_MaxKeccakHashes )                             | No      | integer | No         | -          | MaxKeccakHashes is max keccak hashes used by batch                                                                                                 |
-| - [MaxPoseidonHashes](#Sequencer_MaxPoseidonHashes )                         | No      | integer | No         | -          | MaxPoseidonHashes is max poseidon hashes batch can handle                                                                                          |
-| - [MaxPoseidonPaddings](#Sequencer_MaxPoseidonPaddings )                     | No      | integer | No         | -          | MaxPoseidonPaddings is max poseidon paddings batch can handle                                                                                      |
-| - [MaxMemAligns](#Sequencer_MaxMemAligns )                                   | No      | integer | No         | -          | MaxMemAligns is max mem aligns batch can handle                                                                                                    |
-| - [MaxArithmetics](#Sequencer_MaxArithmetics )                               | No      | integer | No         | -          | MaxArithmetics is max arithmetics batch can handle                                                                                                 |
-| - [MaxBinaries](#Sequencer_MaxBinaries )                                     | No      | integer | No         | -          | MaxBinaries is max binaries batch can handle                                                                                                       |
-| - [MaxSteps](#Sequencer_MaxSteps )                                           | No      | integer | No         | -          | MaxSteps is max steps batch can handle                                                                                                             |
-| - [TxLifetimeCheckTimeout](#Sequencer_TxLifetimeCheckTimeout )               | No      | string  | No         | -          | Duration                                                                                                                                           |
-| - [MaxTxLifetime](#Sequencer_MaxTxLifetime )                                 | No      | string  | No         | -          | Duration                                                                                                                                           |
-| - [Finalizer](#Sequencer_Finalizer )                                         | No      | object  | No         | -          | Finalizer's specific config properties                                                                                                             |
-| - [DBManager](#Sequencer_DBManager )                                         | No      | object  | No         | -          | DBManager's specific config properties                                                                                                             |
-| - [EffectiveGasPrice](#Sequencer_EffectiveGasPrice )                         | No      | object  | No         | -          | EffectiveGasPrice is the config for the gas price                                                                                                  |
-=======
 **Type:** : `boolean`
->>>>>>> abb5418c
 
 **Default:** `true`
 
@@ -1357,9 +1309,6 @@
 
 **Default:** `"5m0s"`
 
-<<<<<<< HEAD
-### <a name="Sequencer_TxLifetimeCheckTimeout"></a>10.14. `Sequencer.TxLifetimeCheckTimeout`
-=======
 **Description:** TimeOutMainLoop is the timeout for the main loop of the L1 synchronizer when is not updated
 
 **Examples:** 
@@ -1489,7 +1438,6 @@
 ```
 
 ### <a name="Sequencer_TxLifetimeCheckTimeout"></a>10.4. `Sequencer.TxLifetimeCheckTimeout`
->>>>>>> abb5418c
 
 **Title:** Duration
 
@@ -1515,11 +1463,7 @@
 TxLifetimeCheckTimeout="10m0s"
 ```
 
-<<<<<<< HEAD
-### <a name="Sequencer_MaxTxLifetime"></a>10.15. `Sequencer.MaxTxLifetime`
-=======
 ### <a name="Sequencer_MaxTxLifetime"></a>10.5. `Sequencer.MaxTxLifetime`
->>>>>>> abb5418c
 
 **Title:** Duration
 
@@ -1545,11 +1489,7 @@
 MaxTxLifetime="3h0m0s"
 ```
 
-<<<<<<< HEAD
-### <a name="Sequencer_Finalizer"></a>10.16. `[Sequencer.Finalizer]`
-=======
 ### <a name="Sequencer_Finalizer"></a>10.6. `[Sequencer.Finalizer]`
->>>>>>> abb5418c
 
 **Type:** : `object`
 **Description:** Finalizer's specific config properties
@@ -1569,11 +1509,7 @@
 | - [StopSequencerOnBatchNum](#Sequencer_Finalizer_StopSequencerOnBatchNum )                                                     | No      | integer | No         | -          | StopSequencerOnBatchNum specifies the batch number where the Sequencer will stop to process more transactions and generate new batches. The Sequencer will halt after it closes the batch equal to this number |
 | - [SequentialReprocessFullBatch](#Sequencer_Finalizer_SequentialReprocessFullBatch )                                           | No      | boolean | No         | -          | SequentialReprocessFullBatch indicates if the reprocess of a closed batch (sanity check) must be done in a<br />sequential way (instead than in parallel)                                                      |
 
-<<<<<<< HEAD
-#### <a name="Sequencer_Finalizer_GERDeadlineTimeout"></a>10.16.1. `Sequencer.Finalizer.GERDeadlineTimeout`
-=======
 #### <a name="Sequencer_Finalizer_GERDeadlineTimeout"></a>10.6.1. `Sequencer.Finalizer.GERDeadlineTimeout`
->>>>>>> abb5418c
 
 **Title:** Duration
 
@@ -1599,11 +1535,7 @@
 GERDeadlineTimeout="5s"
 ```
 
-<<<<<<< HEAD
-#### <a name="Sequencer_Finalizer_ForcedBatchDeadlineTimeout"></a>10.16.2. `Sequencer.Finalizer.ForcedBatchDeadlineTimeout`
-=======
 #### <a name="Sequencer_Finalizer_ForcedBatchDeadlineTimeout"></a>10.6.2. `Sequencer.Finalizer.ForcedBatchDeadlineTimeout`
->>>>>>> abb5418c
 
 **Title:** Duration
 
@@ -1629,11 +1561,7 @@
 ForcedBatchDeadlineTimeout="1m0s"
 ```
 
-<<<<<<< HEAD
-#### <a name="Sequencer_Finalizer_SleepDuration"></a>10.16.3. `Sequencer.Finalizer.SleepDuration`
-=======
 #### <a name="Sequencer_Finalizer_SleepDuration"></a>10.6.3. `Sequencer.Finalizer.SleepDuration`
->>>>>>> abb5418c
 
 **Title:** Duration
 
@@ -1659,11 +1587,7 @@
 SleepDuration="100ms"
 ```
 
-<<<<<<< HEAD
-#### <a name="Sequencer_Finalizer_ResourcePercentageToCloseBatch"></a>10.16.4. `Sequencer.Finalizer.ResourcePercentageToCloseBatch`
-=======
 #### <a name="Sequencer_Finalizer_ResourcePercentageToCloseBatch"></a>10.6.4. `Sequencer.Finalizer.ResourcePercentageToCloseBatch`
->>>>>>> abb5418c
 
 **Type:** : `integer`
 
@@ -1677,11 +1601,7 @@
 ResourcePercentageToCloseBatch=10
 ```
 
-<<<<<<< HEAD
-#### <a name="Sequencer_Finalizer_GERFinalityNumberOfBlocks"></a>10.16.5. `Sequencer.Finalizer.GERFinalityNumberOfBlocks`
-=======
 #### <a name="Sequencer_Finalizer_GERFinalityNumberOfBlocks"></a>10.6.5. `Sequencer.Finalizer.GERFinalityNumberOfBlocks`
->>>>>>> abb5418c
 
 **Type:** : `integer`
 
@@ -1695,11 +1615,7 @@
 GERFinalityNumberOfBlocks=64
 ```
 
-<<<<<<< HEAD
-#### <a name="Sequencer_Finalizer_ClosingSignalsManagerWaitForCheckingL1Timeout"></a>10.16.6. `Sequencer.Finalizer.ClosingSignalsManagerWaitForCheckingL1Timeout`
-=======
 #### <a name="Sequencer_Finalizer_ClosingSignalsManagerWaitForCheckingL1Timeout"></a>10.6.6. `Sequencer.Finalizer.ClosingSignalsManagerWaitForCheckingL1Timeout`
->>>>>>> abb5418c
 
 **Title:** Duration
 
@@ -1725,11 +1641,7 @@
 ClosingSignalsManagerWaitForCheckingL1Timeout="10s"
 ```
 
-<<<<<<< HEAD
-#### <a name="Sequencer_Finalizer_ClosingSignalsManagerWaitForCheckingGER"></a>10.16.7. `Sequencer.Finalizer.ClosingSignalsManagerWaitForCheckingGER`
-=======
 #### <a name="Sequencer_Finalizer_ClosingSignalsManagerWaitForCheckingGER"></a>10.6.7. `Sequencer.Finalizer.ClosingSignalsManagerWaitForCheckingGER`
->>>>>>> abb5418c
 
 **Title:** Duration
 
@@ -1755,11 +1667,7 @@
 ClosingSignalsManagerWaitForCheckingGER="10s"
 ```
 
-<<<<<<< HEAD
-#### <a name="Sequencer_Finalizer_ClosingSignalsManagerWaitForCheckingForcedBatches"></a>10.16.8. `Sequencer.Finalizer.ClosingSignalsManagerWaitForCheckingForcedBatches`
-=======
 #### <a name="Sequencer_Finalizer_ClosingSignalsManagerWaitForCheckingForcedBatches"></a>10.6.8. `Sequencer.Finalizer.ClosingSignalsManagerWaitForCheckingForcedBatches`
->>>>>>> abb5418c
 
 **Title:** Duration
 
@@ -1785,11 +1693,7 @@
 ClosingSignalsManagerWaitForCheckingForcedBatches="10s"
 ```
 
-<<<<<<< HEAD
-#### <a name="Sequencer_Finalizer_ForcedBatchesFinalityNumberOfBlocks"></a>10.16.9. `Sequencer.Finalizer.ForcedBatchesFinalityNumberOfBlocks`
-=======
 #### <a name="Sequencer_Finalizer_ForcedBatchesFinalityNumberOfBlocks"></a>10.6.9. `Sequencer.Finalizer.ForcedBatchesFinalityNumberOfBlocks`
->>>>>>> abb5418c
 
 **Type:** : `integer`
 
@@ -1803,11 +1707,7 @@
 ForcedBatchesFinalityNumberOfBlocks=64
 ```
 
-<<<<<<< HEAD
-#### <a name="Sequencer_Finalizer_TimestampResolution"></a>10.16.10. `Sequencer.Finalizer.TimestampResolution`
-=======
 #### <a name="Sequencer_Finalizer_TimestampResolution"></a>10.6.10. `Sequencer.Finalizer.TimestampResolution`
->>>>>>> abb5418c
 
 **Title:** Duration
 
@@ -1833,11 +1733,7 @@
 TimestampResolution="10s"
 ```
 
-<<<<<<< HEAD
-#### <a name="Sequencer_Finalizer_StopSequencerOnBatchNum"></a>10.16.11. `Sequencer.Finalizer.StopSequencerOnBatchNum`
-=======
 #### <a name="Sequencer_Finalizer_StopSequencerOnBatchNum"></a>10.6.11. `Sequencer.Finalizer.StopSequencerOnBatchNum`
->>>>>>> abb5418c
 
 **Type:** : `integer`
 
@@ -1851,11 +1747,7 @@
 StopSequencerOnBatchNum=0
 ```
 
-<<<<<<< HEAD
-#### <a name="Sequencer_Finalizer_SequentialReprocessFullBatch"></a>10.16.12. `Sequencer.Finalizer.SequentialReprocessFullBatch`
-=======
 #### <a name="Sequencer_Finalizer_SequentialReprocessFullBatch"></a>10.6.12. `Sequencer.Finalizer.SequentialReprocessFullBatch`
->>>>>>> abb5418c
 
 **Type:** : `boolean`
 
@@ -1870,11 +1762,7 @@
 SequentialReprocessFullBatch=false
 ```
 
-<<<<<<< HEAD
-### <a name="Sequencer_DBManager"></a>10.17. `[Sequencer.DBManager]`
-=======
 ### <a name="Sequencer_DBManager"></a>10.7. `[Sequencer.DBManager]`
->>>>>>> abb5418c
 
 **Type:** : `object`
 **Description:** DBManager's specific config properties
@@ -1884,11 +1772,7 @@
 | - [PoolRetrievalInterval](#Sequencer_DBManager_PoolRetrievalInterval )       | No      | string | No         | -          | Duration          |
 | - [L2ReorgRetrievalInterval](#Sequencer_DBManager_L2ReorgRetrievalInterval ) | No      | string | No         | -          | Duration          |
 
-<<<<<<< HEAD
-#### <a name="Sequencer_DBManager_PoolRetrievalInterval"></a>10.17.1. `Sequencer.DBManager.PoolRetrievalInterval`
-=======
 #### <a name="Sequencer_DBManager_PoolRetrievalInterval"></a>10.7.1. `Sequencer.DBManager.PoolRetrievalInterval`
->>>>>>> abb5418c
 
 **Title:** Duration
 
@@ -1912,11 +1796,7 @@
 PoolRetrievalInterval="500ms"
 ```
 
-<<<<<<< HEAD
-#### <a name="Sequencer_DBManager_L2ReorgRetrievalInterval"></a>10.17.2. `Sequencer.DBManager.L2ReorgRetrievalInterval`
-=======
 #### <a name="Sequencer_DBManager_L2ReorgRetrievalInterval"></a>10.7.2. `Sequencer.DBManager.L2ReorgRetrievalInterval`
->>>>>>> abb5418c
 
 **Title:** Duration
 
@@ -1940,11 +1820,7 @@
 L2ReorgRetrievalInterval="5s"
 ```
 
-<<<<<<< HEAD
-### <a name="Sequencer_EffectiveGasPrice"></a>10.18. `[Sequencer.EffectiveGasPrice]`
-=======
 ### <a name="Sequencer_EffectiveGasPrice"></a>10.8. `[Sequencer.EffectiveGasPrice]`
->>>>>>> abb5418c
 
 **Type:** : `object`
 **Description:** EffectiveGasPrice is the config for the gas price
@@ -1958,11 +1834,7 @@
 | - [Enabled](#Sequencer_EffectiveGasPrice_Enabled )                                                                 | No      | boolean | No         | -          | Enabled is a flag to enable/disable the effective gas price                                                                         |
 | - [DefaultMinGasPriceAllowed](#Sequencer_EffectiveGasPrice_DefaultMinGasPriceAllowed )                             | No      | integer | No         | -          | DefaultMinGasPriceAllowed is the default min gas price to suggest<br />This value is assigned from [Pool].DefaultMinGasPriceAllowed |
 
-<<<<<<< HEAD
-#### <a name="Sequencer_EffectiveGasPrice_MaxBreakEvenGasPriceDeviationPercentage"></a>10.18.1. `Sequencer.EffectiveGasPrice.MaxBreakEvenGasPriceDeviationPercentage`
-=======
 #### <a name="Sequencer_EffectiveGasPrice_MaxBreakEvenGasPriceDeviationPercentage"></a>10.8.1. `Sequencer.EffectiveGasPrice.MaxBreakEvenGasPriceDeviationPercentage`
->>>>>>> abb5418c
 
 **Type:** : `integer`
 
@@ -1976,11 +1848,7 @@
 MaxBreakEvenGasPriceDeviationPercentage=10
 ```
 
-<<<<<<< HEAD
-#### <a name="Sequencer_EffectiveGasPrice_L1GasPriceFactor"></a>10.18.2. `Sequencer.EffectiveGasPrice.L1GasPriceFactor`
-=======
 #### <a name="Sequencer_EffectiveGasPrice_L1GasPriceFactor"></a>10.8.2. `Sequencer.EffectiveGasPrice.L1GasPriceFactor`
->>>>>>> abb5418c
 
 **Type:** : `number`
 
@@ -1994,11 +1862,7 @@
 L1GasPriceFactor=0.25
 ```
 
-<<<<<<< HEAD
-#### <a name="Sequencer_EffectiveGasPrice_ByteGasCost"></a>10.18.3. `Sequencer.EffectiveGasPrice.ByteGasCost`
-=======
 #### <a name="Sequencer_EffectiveGasPrice_ByteGasCost"></a>10.8.3. `Sequencer.EffectiveGasPrice.ByteGasCost`
->>>>>>> abb5418c
 
 **Type:** : `integer`
 
@@ -2012,11 +1876,7 @@
 ByteGasCost=16
 ```
 
-<<<<<<< HEAD
-#### <a name="Sequencer_EffectiveGasPrice_MarginFactor"></a>10.18.4. `Sequencer.EffectiveGasPrice.MarginFactor`
-=======
 #### <a name="Sequencer_EffectiveGasPrice_MarginFactor"></a>10.8.4. `Sequencer.EffectiveGasPrice.MarginFactor`
->>>>>>> abb5418c
 
 **Type:** : `number`
 
@@ -2030,11 +1890,7 @@
 MarginFactor=1
 ```
 
-<<<<<<< HEAD
-#### <a name="Sequencer_EffectiveGasPrice_Enabled"></a>10.18.5. `Sequencer.EffectiveGasPrice.Enabled`
-=======
 #### <a name="Sequencer_EffectiveGasPrice_Enabled"></a>10.8.5. `Sequencer.EffectiveGasPrice.Enabled`
->>>>>>> abb5418c
 
 **Type:** : `boolean`
 
@@ -2048,11 +1904,7 @@
 Enabled=false
 ```
 
-<<<<<<< HEAD
-#### <a name="Sequencer_EffectiveGasPrice_DefaultMinGasPriceAllowed"></a>10.18.6. `Sequencer.EffectiveGasPrice.DefaultMinGasPriceAllowed`
-=======
 #### <a name="Sequencer_EffectiveGasPrice_DefaultMinGasPriceAllowed"></a>10.8.6. `Sequencer.EffectiveGasPrice.DefaultMinGasPriceAllowed`
->>>>>>> abb5418c
 
 **Type:** : `integer`
 
@@ -2178,17 +2030,6 @@
 **Type:** : `object`
 **Description:** Configuration of the sequence sender service
 
-<<<<<<< HEAD
-| Property                                                                                                | Pattern | Type             | Deprecated | Definition | Title/Description                                                                                                                 |
-| ------------------------------------------------------------------------------------------------------- | ------- | ---------------- | ---------- | ---------- | --------------------------------------------------------------------------------------------------------------------------------- |
-| - [WaitPeriodSendSequence](#SequenceSender_WaitPeriodSendSequence )                                     | No      | string           | No         | -          | Duration                                                                                                                          |
-| - [LastBatchVirtualizationTimeMaxWaitPeriod](#SequenceSender_LastBatchVirtualizationTimeMaxWaitPeriod ) | No      | string           | No         | -          | Duration                                                                                                                          |
-| - [MaxBatchesForL1](#SequenceSender_MaxBatchesForL1 )                                                   | No      | integer          | No         | -          | MaxBatchesForL1 is the maximum amount of batches to be sequenced in a single L1 tx                                                |
-| - [SenderAddress](#SequenceSender_SenderAddress )                                                       | No      | array of integer | No         | -          | SenderAddress defines which private key the eth tx manager needs to use<br />to sign the L1 txs                                   |
-| - [L2Coinbase](#SequenceSender_L2Coinbase )                                                             | No      | array of integer | No         | -          | L2Coinbase defines which addess is going to receive the fees                                                                      |
-| - [PrivateKey](#SequenceSender_PrivateKey )                                                             | No      | object           | No         | -          | PrivateKey defines all the key store files that are going<br />to be read in order to provide the private keys to sign the L1 txs |
-| - [ForkUpgradeBatchNumber](#SequenceSender_ForkUpgradeBatchNumber )                                     | No      | integer          | No         | -          | Batch number where there is a forkid change (fork upgrade)                                                                        |
-=======
 | Property                                                                                                | Pattern | Type             | Deprecated | Definition | Title/Description                                                                                                                                                                                                                                                                                                  |
 | ------------------------------------------------------------------------------------------------------- | ------- | ---------------- | ---------- | ---------- | ------------------------------------------------------------------------------------------------------------------------------------------------------------------------------------------------------------------------------------------------------------------------------------------------------------------ |
 | - [WaitPeriodSendSequence](#SequenceSender_WaitPeriodSendSequence )                                     | No      | string           | No         | -          | Duration                                                                                                                                                                                                                                                                                                           |
@@ -2198,7 +2039,6 @@
 | - [L2Coinbase](#SequenceSender_L2Coinbase )                                                             | No      | array of integer | No         | -          | L2Coinbase defines which address is going to receive the fees                                                                                                                                                                                                                                                      |
 | - [PrivateKey](#SequenceSender_PrivateKey )                                                             | No      | object           | No         | -          | PrivateKey defines all the key store files that are going<br />to be read in order to provide the private keys to sign the L1 txs                                                                                                                                                                                  |
 | - [ForkUpgradeBatchNumber](#SequenceSender_ForkUpgradeBatchNumber )                                     | No      | integer          | No         | -          | Batch number where there is a forkid change (fork upgrade)                                                                                                                                                                                                                                                         |
->>>>>>> abb5418c
 
 ### <a name="SequenceSender_WaitPeriodSendSequence"></a>11.1. `SequenceSender.WaitPeriodSendSequence`
 
@@ -2279,11 +2119,7 @@
 
 **Default:** `"0xf39fd6e51aad88f6f4ce6ab8827279cfffb92266"`
 
-<<<<<<< HEAD
-**Description:** L2Coinbase defines which addess is going to receive the fees
-=======
 **Description:** L2Coinbase defines which address is going to receive the fees
->>>>>>> abb5418c
 
 **Example setting the default value** ("0xf39fd6e51aad88f6f4ce6ab8827279cfffb92266"):
 ```
@@ -2619,15 +2455,6 @@
 **Type:** : `object`
 **Description:** L1: Configuration related to L1
 
-<<<<<<< HEAD
-| Property                                                                                          | Pattern | Type             | Deprecated | Definition | Title/Description                                   |
-| ------------------------------------------------------------------------------------------------- | ------- | ---------------- | ---------- | ---------- | --------------------------------------------------- |
-| - [chainId](#NetworkConfig_l1Config_chainId )                                                     | No      | integer          | No         | -          | Chain ID of the L1 network                          |
-| - [cdkValidiumAddress](#NetworkConfig_l1Config_cdkValidiumAddress )                               | No      | array of integer | No         | -          | Address of the L1 contract                          |
-| - [maticTokenAddress](#NetworkConfig_l1Config_maticTokenAddress )                                 | No      | array of integer | No         | -          | Address of the L1 Matic token Contract              |
-| - [polygonZkEVMGlobalExitRootAddress](#NetworkConfig_l1Config_polygonZkEVMGlobalExitRootAddress ) | No      | array of integer | No         | -          | Address of the L1 GlobalExitRootManager contract    |
-| - [cdkDataCommitteeContract](#NetworkConfig_l1Config_cdkDataCommitteeContract )                   | No      | array of integer | No         | -          | Address of the data availability committee contract |
-=======
 | Property                                                                                          | Pattern | Type             | Deprecated | Definition | Title/Description                                                          |
 | ------------------------------------------------------------------------------------------------- | ------- | ---------------- | ---------- | ---------- | -------------------------------------------------------------------------- |
 | - [chainId](#NetworkConfig_l1Config_chainId )                                                     | No      | integer          | No         | -          | Chain ID of the L1 network                                                 |
@@ -2635,7 +2462,6 @@
 | - [polygonRollupManagerAddress](#NetworkConfig_l1Config_polygonRollupManagerAddress )             | No      | array of integer | No         | -          | RollupManagerAddr Address of the L1 contract                               |
 | - [polTokenAddress](#NetworkConfig_l1Config_polTokenAddress )                                     | No      | array of integer | No         | -          | PolAddr Address of the L1 Pol token Contract                               |
 | - [polygonZkEVMGlobalExitRootAddress](#NetworkConfig_l1Config_polygonZkEVMGlobalExitRootAddress ) | No      | array of integer | No         | -          | GlobalExitRootManagerAddr Address of the L1 GlobalExitRootManager contract |
->>>>>>> abb5418c
 
 #### <a name="NetworkConfig_l1Config_chainId"></a>13.1.1. `NetworkConfig.l1Config.chainId`
 
@@ -2661,16 +2487,7 @@
 **Type:** : `array of integer`
 **Description:** RollupManagerAddr Address of the L1 contract
 
-<<<<<<< HEAD
-#### <a name="NetworkConfig_l1Config_cdkDataCommitteeContract"></a>13.1.5. `NetworkConfig.l1Config.cdkDataCommitteeContract`
-
-**Type:** : `array of integer`
-**Description:** Address of the data availability committee contract
-
-### <a name="NetworkConfig_L2GlobalExitRootManagerAddr"></a>13.2. `NetworkConfig.L2GlobalExitRootManagerAddr`
-=======
 #### <a name="NetworkConfig_l1Config_polTokenAddress"></a>13.1.4. `NetworkConfig.l1Config.polTokenAddress`
->>>>>>> abb5418c
 
 **Type:** : `array of integer`
 **Description:** PolAddr Address of the L1 Pol token Contract
@@ -2728,11 +2545,7 @@
 | ------------------------------------------------------------------- | ------------------------------------------------------------------------- |
 | [GenesisActions items](#NetworkConfig_Genesis_GenesisActions_items) | GenesisAction represents one of the values set on the SMT during genesis. |
 
-<<<<<<< HEAD
-##### <a name="autogenerated_heading_3"></a>13.4.3.1. [NetworkConfig.Genesis.GenesisActions.GenesisActions items]
-=======
 ##### <a name="autogenerated_heading_3"></a>13.2.3.1. [NetworkConfig.Genesis.GenesisActions.GenesisActions items]
->>>>>>> abb5418c
 
 **Type:** : `object`
 **Description:** GenesisAction represents one of the values set on the SMT during genesis.
@@ -3113,121 +2926,6 @@
 
 **Description:** Port is the port to bind the metrics server
 
-<<<<<<< HEAD
-**Example setting the default value** ("state_user"):
-```
-[StateDB]
-User="state_user"
-```
-
-### <a name="StateDB_Password"></a>17.3. `StateDB.Password`
-
-**Type:** : `string`
-
-**Default:** `"state_password"`
-
-**Description:** Database Password of the user
-
-**Example setting the default value** ("state_password"):
-```
-[StateDB]
-Password="state_password"
-```
-
-### <a name="StateDB_Host"></a>17.4. `StateDB.Host`
-
-**Type:** : `string`
-
-**Default:** `"cdk-validium-state-db"`
-
-**Description:** Host address of database
-
-**Example setting the default value** ("cdk-validium-state-db"):
-```
-[StateDB]
-Host="cdk-validium-state-db"
-```
-
-### <a name="StateDB_Port"></a>17.5. `StateDB.Port`
-
-**Type:** : `string`
-
-**Default:** `"5432"`
-
-**Description:** Port Number of database
-
-**Example setting the default value** ("5432"):
-```
-[StateDB]
-Port="5432"
-```
-
-### <a name="StateDB_EnableLog"></a>17.6. `StateDB.EnableLog`
-
-**Type:** : `boolean`
-
-**Default:** `false`
-
-**Description:** EnableLog
-
-**Example setting the default value** (false):
-```
-[StateDB]
-EnableLog=false
-```
-
-### <a name="StateDB_MaxConns"></a>17.7. `StateDB.MaxConns`
-
-**Type:** : `integer`
-
-**Default:** `200`
-
-**Description:** MaxConns is the maximum number of connections in the pool.
-
-**Example setting the default value** (200):
-```
-[StateDB]
-MaxConns=200
-```
-
-## <a name="Metrics"></a>18. `[Metrics]`
-
-**Type:** : `object`
-**Description:** Configuration of the metrics service, basically is where is going to publish the metrics
-
-| Property                                         | Pattern | Type    | Deprecated | Definition | Title/Description                                                   |
-| ------------------------------------------------ | ------- | ------- | ---------- | ---------- | ------------------------------------------------------------------- |
-| - [Host](#Metrics_Host )                         | No      | string  | No         | -          | Host is the address to bind the metrics server                      |
-| - [Port](#Metrics_Port )                         | No      | integer | No         | -          | Port is the port to bind the metrics server                         |
-| - [Enabled](#Metrics_Enabled )                   | No      | boolean | No         | -          | Enabled is the flag to enable/disable the metrics server            |
-| - [ProfilingHost](#Metrics_ProfilingHost )       | No      | string  | No         | -          | ProfilingHost is the address to bind the profiling server           |
-| - [ProfilingPort](#Metrics_ProfilingPort )       | No      | integer | No         | -          | ProfilingPort is the port to bind the profiling server              |
-| - [ProfilingEnabled](#Metrics_ProfilingEnabled ) | No      | boolean | No         | -          | ProfilingEnabled is the flag to enable/disable the profiling server |
-
-### <a name="Metrics_Host"></a>18.1. `Metrics.Host`
-
-**Type:** : `string`
-
-**Default:** `"0.0.0.0"`
-
-**Description:** Host is the address to bind the metrics server
-
-**Example setting the default value** ("0.0.0.0"):
-```
-[Metrics]
-Host="0.0.0.0"
-```
-
-### <a name="Metrics_Port"></a>18.2. `Metrics.Port`
-
-**Type:** : `integer`
-
-**Default:** `9091`
-
-**Description:** Port is the port to bind the metrics server
-
-=======
->>>>>>> abb5418c
 **Example setting the default value** (9091):
 ```
 [Metrics]
