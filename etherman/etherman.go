--- conflicted
+++ resolved
@@ -13,7 +13,6 @@
 	"strings"
 	"time"
 
-<<<<<<< HEAD
 	"github.com/0xPolygon/cdk-validium-node/encoding"
 	"github.com/0xPolygon/cdk-validium-node/etherman/etherscan"
 	"github.com/0xPolygon/cdk-validium-node/etherman/ethgasstation"
@@ -21,26 +20,23 @@
 	"github.com/0xPolygon/cdk-validium-node/etherman/smartcontracts/cdkdatacommittee"
 	"github.com/0xPolygon/cdk-validium-node/etherman/smartcontracts/cdkvalidium"
 	"github.com/0xPolygon/cdk-validium-node/etherman/smartcontracts/matic"
+	"github.com/0xPolygon/cdk-validium-node/etherman/smartcontracts/oldpolygonzkevm"
+	"github.com/0xPolygon/cdk-validium-node/etherman/smartcontracts/pol"
+	"github.com/0xPolygon/cdk-validium-node/etherman/smartcontracts/polygonrollupmanager"
+	"github.com/0xPolygon/cdk-validium-node/etherman/smartcontracts/polygonzkevm"
 	"github.com/0xPolygon/cdk-validium-node/etherman/smartcontracts/polygonzkevmglobalexitroot"
 	ethmanTypes "github.com/0xPolygon/cdk-validium-node/etherman/types"
 	"github.com/0xPolygon/cdk-validium-node/log"
 	"github.com/0xPolygon/cdk-validium-node/state"
 	"github.com/0xPolygon/cdk-validium-node/test/operations"
-=======
 	"github.com/0xPolygonHermez/zkevm-node/encoding"
 	"github.com/0xPolygonHermez/zkevm-node/etherman/etherscan"
 	"github.com/0xPolygonHermez/zkevm-node/etherman/ethgasstation"
 	"github.com/0xPolygonHermez/zkevm-node/etherman/metrics"
-	"github.com/0xPolygonHermez/zkevm-node/etherman/smartcontracts/oldpolygonzkevm"
-	"github.com/0xPolygonHermez/zkevm-node/etherman/smartcontracts/pol"
-	"github.com/0xPolygonHermez/zkevm-node/etherman/smartcontracts/polygonrollupmanager"
-	"github.com/0xPolygonHermez/zkevm-node/etherman/smartcontracts/polygonzkevm"
-	"github.com/0xPolygonHermez/zkevm-node/etherman/smartcontracts/polygonzkevmglobalexitroot"
 	ethmanTypes "github.com/0xPolygonHermez/zkevm-node/etherman/types"
 	"github.com/0xPolygonHermez/zkevm-node/log"
 	"github.com/0xPolygonHermez/zkevm-node/state"
 	"github.com/0xPolygonHermez/zkevm-node/test/operations"
->>>>>>> abb5418c
 	"github.com/ethereum/go-ethereum"
 	"github.com/ethereum/go-ethereum/accounts/abi"
 	"github.com/ethereum/go-ethereum/accounts/abi/bind"
@@ -160,21 +156,13 @@
 type L1Config struct {
 	// Chain ID of the L1 network
 	L1ChainID uint64 `json:"chainId"`
-<<<<<<< HEAD
 	// Address of the L1 contract
 	CDKValidiumAddr common.Address `json:"cdkValidiumAddress"`
-	// Address of the L1 Matic token Contract
-	MaticAddr common.Address `json:"maticTokenAddress"`
-	// Address of the L1 GlobalExitRootManager contract
-=======
-	// ZkEVMAddr Address of the L1 contract polygonZkEVMAddress
-	ZkEVMAddr common.Address `json:"polygonZkEVMAddress"`
 	// RollupManagerAddr Address of the L1 contract
 	RollupManagerAddr common.Address `json:"polygonRollupManagerAddress"`
-	// PolAddr Address of the L1 Pol token Contract
-	PolAddr common.Address `json:"polTokenAddress"`
-	// GlobalExitRootManagerAddr Address of the L1 GlobalExitRootManager contract
->>>>>>> abb5418c
+	// Address of the L1 Matic token Contract
+	PolAddr common.Address `json:"maticTokenAddress"`
+	// Address of the L1 GlobalExitRootManager contract
 	GlobalExitRootManagerAddr common.Address `json:"polygonZkEVMGlobalExitRootAddress"`
 	// Address of the data availability committee contract
 	DataCommitteeAddr common.Address `json:"cdkDataCommitteeContract"`
@@ -188,18 +176,12 @@
 // Client is a simple implementation of EtherMan.
 type Client struct {
 	EthClient             ethereumClient
-<<<<<<< HEAD
+	OldZkEVM              *oldpolygonzkevm.Oldpolygonzkevm
 	CDKValidium           *cdkvalidium.Cdkvalidium
-	GlobalExitRootManager *polygonzkevmglobalexitroot.Polygonzkevmglobalexitroot
-	Matic                 *matic.Matic
-	DataCommittee         *cdkdatacommittee.Cdkdatacommittee
-=======
-	OldZkEVM              *oldpolygonzkevm.Oldpolygonzkevm
-	ZkEVM                 *polygonzkevm.Polygonzkevm
 	RollupManager         *polygonrollupmanager.Polygonrollupmanager
 	GlobalExitRootManager *polygonzkevmglobalexitroot.Polygonzkevmglobalexitroot
 	Pol                   *pol.Pol
->>>>>>> abb5418c
+	DataCommittee         *cdkdatacommittee.Cdkdatacommittee
 	SCAddresses           []common.Address
 
 	RollupID uint32
@@ -220,10 +202,7 @@
 		return nil, err
 	}
 	// Create smc clients
-<<<<<<< HEAD
-	poe, err := cdkvalidium.NewCdkvalidium(l1Config.CDKValidiumAddr, ethClient)
-=======
-	zkevm, err := polygonzkevm.NewPolygonzkevm(l1Config.ZkEVMAddr, ethClient)
+	zkevm, err := cdkvalidium.NewCdkvalidium(l1Config.CDKValidiumAddr, ethClient)
 	if err != nil {
 		return nil, err
 	}
@@ -232,7 +211,6 @@
 		return nil, err
 	}
 	rollupManager, err := polygonrollupmanager.NewPolygonrollupmanager(l1Config.RollupManagerAddr, ethClient)
->>>>>>> abb5418c
 	if err != nil {
 		return nil, err
 	}
@@ -249,11 +227,7 @@
 		return nil, err
 	}
 	var scAddresses []common.Address
-<<<<<<< HEAD
-	scAddresses = append(scAddresses, l1Config.CDKValidiumAddr, l1Config.GlobalExitRootManagerAddr)
-=======
-	scAddresses = append(scAddresses, l1Config.ZkEVMAddr, l1Config.RollupManagerAddr, l1Config.GlobalExitRootManagerAddr)
->>>>>>> abb5418c
+	scAddresses = append(scAddresses, l1Config.CDKValidiumAddr, l1Config.RollupManagerAddr, l1Config.GlobalExitRootManagerAddr)
 
 	gProviders := []ethereum.GasPricer{ethClient}
 	if cfg.MultiGasProvider {
@@ -275,15 +249,10 @@
 
 	return &Client{
 		EthClient:             ethClient,
-<<<<<<< HEAD
-		CDKValidium:           poe,
-		Matic:                 matic,
-=======
-		ZkEVM:                 zkevm,
+		CDKValidium:           zkevm,
 		OldZkEVM:              oldZkevm,
 		RollupManager:         rollupManager,
 		Pol:                   pol,
->>>>>>> abb5418c
 		GlobalExitRootManager: globalExitRoot,
 		DataCommittee:         dataCommittee,
 		SCAddresses:           scAddresses,
@@ -317,12 +286,6 @@
 	if len(logs) == 0 {
 		return false, fmt.Errorf("the specified genBlockNumber in config file does not contain any forkID event. Please use the proper blockNumber.")
 	}
-<<<<<<< HEAD
-	zkevmVersion, err := etherMan.CDKValidium.ParseUpdateZkEVMVersion(logs[0])
-	if err != nil {
-		log.Error("error parsing the forkID event")
-		return false, err
-=======
 	var zkevmVersion oldpolygonzkevm.OldpolygonzkevmUpdateZkEVMVersion
 	switch logs[0].Topics[0] {
 	case updateZkEVMVersionSignatureHash:
@@ -348,7 +311,6 @@
 		}
 		zkevmVersion.ForkID = rollupType.ForkID
 		zkevmVersion.NumBatch = 0
->>>>>>> abb5418c
 	}
 	if zkevmVersion.NumBatch != 0 {
 		return false, fmt.Errorf("the specified genBlockNumber in config file does not contain the initial forkID event (BatchNum: %d). Please use the proper blockNumber.", zkevmVersion.NumBatch)
@@ -375,11 +337,7 @@
 			FromBlock: new(big.Int).SetUint64(i),
 			ToBlock:   new(big.Int).SetUint64(final),
 			Addresses: etherMan.SCAddresses,
-<<<<<<< HEAD
-			Topics:    [][]common.Hash{{updateZkEVMVersionSignatureHash}},
-=======
 			Topics:    [][]common.Hash{{updateZkEVMVersionSignatureHash, updateRollupSignatureHash, createNewRollupSignatureHash}},
->>>>>>> abb5418c
 		}
 		l, err := etherMan.EthClient.FilterLogs(ctx, query)
 		if err != nil {
@@ -390,11 +348,6 @@
 
 	var forks []state.ForkIDInterval
 	for i, l := range logs {
-<<<<<<< HEAD
-		zkevmVersion, err := etherMan.CDKValidium.ParseUpdateZkEVMVersion(l)
-		if err != nil {
-			return []state.ForkIDInterval{}, err
-=======
 		var zkevmVersion oldpolygonzkevm.OldpolygonzkevmUpdateZkEVMVersion
 		switch l.Topics[0] {
 		case updateZkEVMVersionSignatureHash:
@@ -434,7 +387,6 @@
 			}
 			zkevmVersion.ForkID = rollupType.ForkID
 			zkevmVersion.NumBatch = 0
->>>>>>> abb5418c
 		}
 		var fork state.ForkIDInterval
 		if i == 0 {
@@ -640,11 +592,7 @@
 
 func (etherMan *Client) updateZkevmVersion(ctx context.Context, vLog types.Log, blocks *[]Block, blocksOrder *map[common.Hash][]Order) error {
 	log.Debug("UpdateZkEVMVersion event detected")
-<<<<<<< HEAD
-	zkevmVersion, err := etherMan.CDKValidium.ParseUpdateZkEVMVersion(vLog)
-=======
 	zkevmVersion, err := etherMan.OldZkEVM.ParseUpdateZkEVMVersion(vLog)
->>>>>>> abb5418c
 	if err != nil {
 		log.Error("error parsing UpdateZkEVMVersion event. Error: ", err)
 		return err
@@ -757,27 +705,19 @@
 }
 
 // EstimateGasSequenceBatches estimates gas for sending batches
-<<<<<<< HEAD
 func (etherMan *Client) EstimateGasSequenceBatches(
 	sender common.Address,
 	sequences []ethmanTypes.Sequence,
 	l2Coinbase common.Address,
 	committeeSignaturesAndAddrs []byte,
 ) (*types.Transaction, error) {
-=======
-func (etherMan *Client) EstimateGasSequenceBatches(sender common.Address, sequences []ethmanTypes.Sequence, l2Coinbase common.Address) (*types.Transaction, error) {
->>>>>>> abb5418c
 	opts, err := etherMan.getAuthByAddress(sender)
 	if err == ErrNotFound {
 		return nil, ErrPrivateKeyNotFound
 	}
 	opts.NoSend = true
 
-<<<<<<< HEAD
 	tx, err := etherMan.sequenceBatches(opts, sequences, l2Coinbase, committeeSignaturesAndAddrs)
-=======
-	tx, err := etherMan.sequenceBatches(opts, sequences, l2Coinbase)
->>>>>>> abb5418c
 	if err != nil {
 		return nil, err
 	}
@@ -786,16 +726,12 @@
 }
 
 // BuildSequenceBatchesTxData builds a []bytes to be sent to the PoE SC method SequenceBatches.
-<<<<<<< HEAD
 func (etherMan *Client) BuildSequenceBatchesTxData(
 	sender common.Address,
 	sequences []ethmanTypes.Sequence,
 	l2Coinbase common.Address,
 	committeeSignaturesAndAddrs []byte,
 ) (to *common.Address, data []byte, err error) {
-=======
-func (etherMan *Client) BuildSequenceBatchesTxData(sender common.Address, sequences []ethmanTypes.Sequence, l2Coinbase common.Address) (to *common.Address, data []byte, err error) {
->>>>>>> abb5418c
 	opts, err := etherMan.getAuthByAddress(sender)
 	if err == ErrNotFound {
 		return nil, nil, fmt.Errorf("failed to build sequence batches, err: %w", ErrPrivateKeyNotFound)
@@ -806,11 +742,7 @@
 	opts.GasLimit = uint64(1)
 	opts.GasPrice = big.NewInt(1)
 
-<<<<<<< HEAD
 	tx, err := etherMan.sequenceBatches(opts, sequences, l2Coinbase, committeeSignaturesAndAddrs)
-=======
-	tx, err := etherMan.sequenceBatches(opts, sequences, l2Coinbase)
->>>>>>> abb5418c
 	if err != nil {
 		return nil, nil, err
 	}
@@ -818,7 +750,6 @@
 	return tx.To(), tx.Data(), nil
 }
 
-<<<<<<< HEAD
 func (etherMan *Client) sequenceBatches(
 	opts bind.TransactOpts,
 	sequences []ethmanTypes.Sequence,
@@ -829,13 +760,6 @@
 	for _, seq := range sequences {
 		batch := cdkvalidium.CDKValidiumBatchData{
 			TransactionsHash:   crypto.Keccak256Hash(seq.BatchL2Data),
-=======
-func (etherMan *Client) sequenceBatches(opts bind.TransactOpts, sequences []ethmanTypes.Sequence, l2Coinbase common.Address) (*types.Transaction, error) {
-	var batches []polygonzkevm.PolygonRollupBaseBatchData
-	for _, seq := range sequences {
-		batch := polygonzkevm.PolygonRollupBaseBatchData{
-			Transactions:       seq.BatchL2Data,
->>>>>>> abb5418c
 			GlobalExitRoot:     seq.GlobalExitRoot,
 			Timestamp:          uint64(seq.Timestamp),
 			MinForcedTimestamp: uint64(seq.ForcedBatchTimestamp),
@@ -844,11 +768,7 @@
 		batches = append(batches, batch)
 	}
 
-<<<<<<< HEAD
 	tx, err := etherMan.CDKValidium.SequenceBatches(&opts, batches, l2Coinbase, committeeSignaturesAndAddrs)
-=======
-	tx, err := etherMan.ZkEVM.SequenceBatches(&opts, batches, l2Coinbase)
->>>>>>> abb5418c
 	if err != nil {
 		log.Debugf("Batches to send: %+v", batches)
 		log.Debug("l2CoinBase: ", l2Coinbase)
@@ -917,11 +837,7 @@
 
 	const pendStateNum = 0 // TODO hardcoded for now until we implement the pending state feature
 
-<<<<<<< HEAD
-	tx, err := etherMan.CDKValidium.VerifyBatchesTrustedAggregator(
-=======
 	tx, err := etherMan.RollupManager.VerifyBatchesTrustedAggregator(
->>>>>>> abb5418c
 		&opts,
 		etherMan.RollupID,
 		pendStateNum,
@@ -963,11 +879,7 @@
 
 // GetSendSequenceFee get super/trusted sequencer fee
 func (etherMan *Client) GetSendSequenceFee(numBatches uint64) (*big.Int, error) {
-<<<<<<< HEAD
-	f, err := etherMan.CDKValidium.BatchFee(&bind.CallOpts{Pending: false})
-=======
 	f, err := etherMan.RollupManager.GetBatchFee(&bind.CallOpts{Pending: false})
->>>>>>> abb5418c
 	if err != nil {
 		return nil, err
 	}
@@ -1111,11 +1023,7 @@
 func decodeSequences(txData []byte, lastBatchNumber uint64, sequencer common.Address, txHash common.Hash, nonce uint64) ([]SequencedBatch, error) {
 	// Extract coded txs.
 	// Load contract ABI
-<<<<<<< HEAD
 	abi, err := abi.JSON(strings.NewReader(cdkvalidium.CdkvalidiumABI))
-=======
-	smcAbi, err := abi.JSON(strings.NewReader(polygonzkevm.PolygonzkevmABI))
->>>>>>> abb5418c
 	if err != nil {
 		return nil, err
 	}
@@ -1131,11 +1039,7 @@
 	if err != nil {
 		return nil, err
 	}
-<<<<<<< HEAD
 	var sequences []cdkvalidium.CDKValidiumBatchData
-=======
-	var sequences []polygonzkevm.PolygonRollupBaseBatchData
->>>>>>> abb5418c
 	bytedata, err := json.Marshal(data[0])
 	if err != nil {
 		return nil, err
@@ -1149,21 +1053,12 @@
 	for i, seq := range sequences {
 		bn := lastBatchNumber - uint64(len(sequences)-(i+1))
 		sequencedBatches[i] = SequencedBatch{
-<<<<<<< HEAD
 			BatchNumber:          bn,
 			SequencerAddr:        sequencer,
 			TxHash:               txHash,
 			Nonce:                nonce,
 			Coinbase:             coinbase,
 			CDKValidiumBatchData: seq,
-=======
-			BatchNumber:                bn,
-			SequencerAddr:              sequencer,
-			TxHash:                     txHash,
-			Nonce:                      nonce,
-			Coinbase:                   coinbase,
-			PolygonRollupBaseBatchData: seq,
->>>>>>> abb5418c
 		}
 	}
 
@@ -1172,12 +1067,8 @@
 
 func (etherMan *Client) oldVerifyBatchesTrustedAggregatorEvent(ctx context.Context, vLog types.Log, blocks *[]Block, blocksOrder *map[common.Hash][]Order) error {
 	log.Debug("TrustedVerifyBatches event detected")
-<<<<<<< HEAD
-	vb, err := etherMan.CDKValidium.ParseVerifyBatchesTrustedAggregator(vLog)
-=======
 	var vb *oldpolygonzkevm.OldpolygonzkevmVerifyBatchesTrustedAggregator
 	vb, err := etherMan.OldZkEVM.ParseVerifyBatchesTrustedAggregator(vLog)
->>>>>>> abb5418c
 	if err != nil {
 		log.Error("error parsing TrustedVerifyBatches event. Error: ", err)
 		return err
@@ -1298,11 +1189,7 @@
 		return nil, err
 	}
 
-<<<<<<< HEAD
 	var forceBatches []cdkvalidium.CDKValidiumForcedBatchData
-=======
-	var forceBatches []polygonzkevm.PolygonRollupBaseForcedBatchData
->>>>>>> abb5418c
 	bytedata, err := json.Marshal(data[0])
 	if err != nil {
 		return nil, err
@@ -1316,21 +1203,12 @@
 	for i, force := range forceBatches {
 		bn := lastBatchNumber - uint64(len(forceBatches)-(i+1))
 		sequencedForcedBatches[i] = SequencedForceBatch{
-<<<<<<< HEAD
 			BatchNumber:                bn,
 			Coinbase:                   sequencer,
 			TxHash:                     txHash,
 			Timestamp:                  time.Unix(int64(block.Time()), 0),
 			Nonce:                      nonce,
 			CDKValidiumForcedBatchData: force,
-=======
-			BatchNumber:                      bn,
-			Coinbase:                         sequencer,
-			TxHash:                           txHash,
-			Timestamp:                        time.Unix(int64(block.Time()), 0),
-			Nonce:                            nonce,
-			PolygonRollupBaseForcedBatchData: force,
->>>>>>> abb5418c
 		}
 	}
 	return sequencedForcedBatches, nil
@@ -1380,15 +1258,11 @@
 
 // GetLatestBatchNumber function allows to retrieve the latest proposed batch in the smc
 func (etherMan *Client) GetLatestBatchNumber() (uint64, error) {
-<<<<<<< HEAD
-	return etherMan.CDKValidium.LastBatchSequenced(&bind.CallOpts{Pending: false})
-=======
 	rollupData, err := etherMan.RollupManager.RollupIDToRollupData(&bind.CallOpts{Pending: false}, etherMan.RollupID)
 	if err != nil {
 		return 0, err
 	}
 	return rollupData.LastBatchSequenced, nil
->>>>>>> abb5418c
 }
 
 // GetLatestBlockNumber gets the latest block number from the ethereum
@@ -1426,15 +1300,11 @@
 
 // GetLatestVerifiedBatchNum gets latest verified batch from ethereum
 func (etherMan *Client) GetLatestVerifiedBatchNum() (uint64, error) {
-<<<<<<< HEAD
-	return etherMan.CDKValidium.LastVerifiedBatch(&bind.CallOpts{Pending: false})
-=======
 	rollupData, err := etherMan.RollupManager.RollupIDToRollupData(&bind.CallOpts{Pending: false}, etherMan.RollupID)
 	if err != nil {
 		return 0, err
 	}
 	return rollupData.LastVerifiedBatch, nil
->>>>>>> abb5418c
 }
 
 // GetTx function get ethereum tx
@@ -1456,11 +1326,7 @@
 	if etherMan.GasProviders.MultiGasProvider {
 		opts.GasPrice = etherMan.GetL1GasPrice(ctx)
 	}
-<<<<<<< HEAD
-	tx, err := etherMan.Matic.Approve(&opts, etherMan.l1Cfg.CDKValidiumAddr, maticAmount)
-=======
 	tx, err := etherMan.Pol.Approve(&opts, etherMan.l1Cfg.ZkEVMAddr, polAmount)
->>>>>>> abb5418c
 	if err != nil {
 		if parsedErr, ok := tryParseError(err); ok {
 			err = parsedErr
@@ -1478,15 +1344,11 @@
 
 // GetL2ChainID returns L2 Chain ID
 func (etherMan *Client) GetL2ChainID() (uint64, error) {
-<<<<<<< HEAD
-	return etherMan.CDKValidium.ChainID(&bind.CallOpts{Pending: false})
-=======
 	rollupData, err := etherMan.RollupManager.RollupIDToRollupData(&bind.CallOpts{Pending: false}, etherMan.RollupID)
 	if err != nil {
 		return 0, err
 	}
 	return rollupData.ChainID, nil
->>>>>>> abb5418c
 }
 
 // GetL1GasPrice gets the l1 gas price
