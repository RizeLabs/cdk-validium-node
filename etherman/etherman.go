--- conflicted
+++ resolved
@@ -120,11 +120,7 @@
 	// Chain ID of the L1 network
 	L1ChainID uint64 `json:"chainId"`
 	// Address of the L1 contract
-<<<<<<< HEAD
 	Supernets2Addr common.Address `json:"supernets2Address"`
-=======
-	ZkEVMAddr common.Address `json:"polygonZkEVMAddress"`
->>>>>>> f041a1b8
 	// Address of the L1 Matic token Contract
 	MaticAddr common.Address `json:"maticTokenAddress"`
 	// Address of the L1 GlobalExitRootManager contract
@@ -501,26 +497,19 @@
 }
 
 // EstimateGasSequenceBatches estimates gas for sending batches
-<<<<<<< HEAD
 func (etherMan *Client) EstimateGasSequenceBatches(
 	sender common.Address,
 	sequences []ethmanTypes.Sequence,
+	l2Coinbase common.Address,
 	committeeSignaturesAndAddrs []byte,
 ) (*types.Transaction, error) {
-=======
-func (etherMan *Client) EstimateGasSequenceBatches(sender common.Address, sequences []ethmanTypes.Sequence, l2Coinbase common.Address) (*types.Transaction, error) {
->>>>>>> f041a1b8
 	opts, err := etherMan.getAuthByAddress(sender)
 	if err == ErrNotFound {
 		return nil, ErrPrivateKeyNotFound
 	}
 	opts.NoSend = true
 
-<<<<<<< HEAD
-	tx, err := etherMan.sequenceBatches(opts, sequences, committeeSignaturesAndAddrs)
-=======
-	tx, err := etherMan.sequenceBatches(opts, sequences, l2Coinbase)
->>>>>>> f041a1b8
+	tx, err := etherMan.sequenceBatches(opts, sequences, l2Coinbase, committeeSignaturesAndAddrs)
 	if err != nil {
 		return nil, err
 	}
@@ -529,15 +518,12 @@
 }
 
 // BuildSequenceBatchesTxData builds a []bytes to be sent to the PoE SC method SequenceBatches.
-<<<<<<< HEAD
 func (etherMan *Client) BuildSequenceBatchesTxData(
 	sender common.Address,
 	sequences []ethmanTypes.Sequence,
+	l2Coinbase common.Address,
 	committeeSignaturesAndAddrs []byte,
 ) (to *common.Address, data []byte, err error) {
-=======
-func (etherMan *Client) BuildSequenceBatchesTxData(sender common.Address, sequences []ethmanTypes.Sequence, l2Coinbase common.Address) (to *common.Address, data []byte, err error) {
->>>>>>> f041a1b8
 	opts, err := etherMan.getAuthByAddress(sender)
 	if err == ErrNotFound {
 		return nil, nil, fmt.Errorf("failed to build sequence batches, err: %w", ErrPrivateKeyNotFound)
@@ -548,11 +534,7 @@
 	opts.GasLimit = uint64(1)
 	opts.GasPrice = big.NewInt(1)
 
-<<<<<<< HEAD
-	tx, err := etherMan.sequenceBatches(opts, sequences, committeeSignaturesAndAddrs)
-=======
-	tx, err := etherMan.sequenceBatches(opts, sequences, l2Coinbase)
->>>>>>> f041a1b8
+	tx, err := etherMan.sequenceBatches(opts, sequences, l2Coinbase, committeeSignaturesAndAddrs)
 	if err != nil {
 		return nil, nil, err
 	}
@@ -560,17 +542,13 @@
 	return tx.To(), tx.Data(), nil
 }
 
-<<<<<<< HEAD
 func (etherMan *Client) sequenceBatches(
 	opts bind.TransactOpts,
 	sequences []ethmanTypes.Sequence,
+	l2Coinbase common.Address,
 	committeeSignaturesAndAddrs []byte,
 ) (*types.Transaction, error) {
 	var batches []supernets2.Supernets2BatchData
-=======
-func (etherMan *Client) sequenceBatches(opts bind.TransactOpts, sequences []ethmanTypes.Sequence, l2Coinbase common.Address) (*types.Transaction, error) {
-	var batches []polygonzkevm.PolygonZkEVMBatchData
->>>>>>> f041a1b8
 	for _, seq := range sequences {
 		batch := supernets2.Supernets2BatchData{
 			TransactionsHash:   crypto.Keccak256Hash(seq.BatchL2Data),
@@ -582,11 +560,7 @@
 		batches = append(batches, batch)
 	}
 
-<<<<<<< HEAD
-	tx, err := etherMan.Supernets2.SequenceBatches(&opts, batches, opts.From, committeeSignaturesAndAddrs)
-=======
-	tx, err := etherMan.ZkEVM.SequenceBatches(&opts, batches, l2Coinbase)
->>>>>>> f041a1b8
+	tx, err := etherMan.Supernets2.SequenceBatches(&opts, batches, l2Coinbase, committeeSignaturesAndAddrs)
 	if err != nil {
 		if parsedErr, ok := tryParseError(err); ok {
 			err = parsedErr
