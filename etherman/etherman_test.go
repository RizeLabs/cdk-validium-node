--- conflicted
+++ resolved
@@ -55,11 +55,7 @@
 	if err != nil {
 		log.Fatal(err)
 	}
-<<<<<<< HEAD
-	ethman, ethBackend, maticAddr, br, da, err = NewSimulatedEtherman(Config{}, auth)
-=======
-	ethman, ethBackend, maticAddr, br, err = NewSimulatedEtherman(Config{ForkIDChunkSize: 10}, auth)
->>>>>>> 375bffaf
+	ethman, ethBackend, maticAddr, br, da, err = NewSimulatedEtherman(Config{ForkIDChunkSize: 10}, auth)
 	if err != nil {
 		log.Fatal(err)
 	}
