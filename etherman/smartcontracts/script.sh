#!/bin/sh

set -e

gen() {
    local package=$1

    abigen --bin bin/${package}.bin --abi abi/${package}.abi --pkg=${package} --out=${package}/${package}.go
}

<<<<<<< HEAD
gen cdkvalidium
gen polygonzkevmbridge
gen matic
gen mockverifier
gen polygonzkevmglobalexitroot
gen cdkdatacommittee
=======
gen polygonzkevm
gen oldpolygonzkevm
gen polygonzkevmbridge
gen oldpolygonzkevmbridge
gen pol
gen polygonzkevmglobalexitroot
gen polygonrollupmanager
gen mockpolygonrollupmanager
gen mockverifier
>>>>>>> abb5418c
<|MERGE_RESOLUTION|>--- conflicted
+++ resolved
@@ -8,15 +8,6 @@
     abigen --bin bin/${package}.bin --abi abi/${package}.abi --pkg=${package} --out=${package}/${package}.go
 }
 
-<<<<<<< HEAD
-gen cdkvalidium
-gen polygonzkevmbridge
-gen matic
-gen mockverifier
-gen polygonzkevmglobalexitroot
-gen cdkdatacommittee
-=======
-gen polygonzkevm
 gen oldpolygonzkevm
 gen polygonzkevmbridge
 gen oldpolygonzkevmbridge
@@ -25,4 +16,5 @@
 gen polygonrollupmanager
 gen mockpolygonrollupmanager
 gen mockverifier
->>>>>>> abb5418c
+gen cdkvalidium
+gen cdkdatacommittee