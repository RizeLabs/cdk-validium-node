package sequencesender

import (
	"context"
	"crypto/ecdsa"
	"errors"
	"fmt"
	"time"

	"github.com/0xPolygonHermez/zkevm-node/etherman/types"
	"github.com/0xPolygonHermez/zkevm-node/ethtxmanager"
	"github.com/0xPolygonHermez/zkevm-node/event"
	"github.com/0xPolygonHermez/zkevm-node/log"
	"github.com/0xPolygonHermez/zkevm-node/sequencer/metrics"
	"github.com/0xPolygonHermez/zkevm-node/state"
<<<<<<< HEAD
	"github.com/ethereum/go-ethereum/common"
=======
	ethTypes "github.com/ethereum/go-ethereum/core/types"
>>>>>>> f041a1b8
	"github.com/jackc/pgx/v4"
)

const (
	ethTxManagerOwner = "sequencer"
	monitoredIDFormat = "sequence-from-%v-to-%v"
)

var (
	// ErrOversizedData is returned if the input data of a transaction is greater
	// than some meaningful limit a user might use. This is not a consensus error
	// making the transaction invalid, rather a DOS protection.
	ErrOversizedData = errors.New("oversized data")
)

// SequenceSender represents a sequence sender
type SequenceSender struct {
	cfg          Config
	privKey      *ecdsa.PrivateKey
	state        stateInterface
	ethTxManager ethTxManager
	etherman     etherman
	eventLog     *event.EventLog
}

// New inits sequence sender
func New(cfg Config, state stateInterface, etherman etherman, manager ethTxManager, eventLog *event.EventLog, privKey *ecdsa.PrivateKey) (*SequenceSender, error) {
	return &SequenceSender{
		cfg:          cfg,
		state:        state,
		etherman:     etherman,
		ethTxManager: manager,
		eventLog:     eventLog,
		privKey:      privKey,
	}, nil
}

// Start starts the sequence sender
func (s *SequenceSender) Start(ctx context.Context) {
	ticker := time.NewTicker(s.cfg.WaitPeriodSendSequence.Duration)
	for {
		s.tryToSendSequence(ctx, ticker)
	}
}

func (s *SequenceSender) tryToSendSequence(ctx context.Context, ticker *time.Ticker) {
	retry := false
	// process monitored sequences before starting a next cycle
	s.ethTxManager.ProcessPendingMonitoredTxs(ctx, ethTxManagerOwner, func(result ethtxmanager.MonitoredTxResult, dbTx pgx.Tx) {
		if result.Status == ethtxmanager.MonitoredTxStatusFailed {
			retry = true
			resultLog := log.WithFields("owner", ethTxManagerOwner, "id", result.ID)
			resultLog.Error("failed to send sequence, TODO: review this fatal and define what to do in this case")
		}
	}, nil)

	if retry {
		return
	}

	// Check if synchronizer is up to date
	if !s.isSynced(ctx) {
		log.Info("wait for synchronizer to sync last batch")
		waitTick(ctx, ticker)
		return
	}

	// Check if should send sequence to L1
	log.Infof("getting sequences to send")
	sequences, err := s.getSequencesToSend(ctx)
	if err != nil || len(sequences) == 0 {
		if err != nil {
			log.Errorf("error getting sequences: %v", err)
		} else {
			log.Info("waiting for sequences to be worth sending to L1")
		}
		waitTick(ctx, ticker)
		return
	}

	lastVirtualBatchNum, err := s.state.GetLastVirtualBatchNum(ctx, nil)
	if err != nil {
		log.Errorf("failed to get last virtual batch num, err: %v", err)
		return
	}

	// Send sequences to L1
	sequenceCount := len(sequences)
	log.Infof(
		"sending sequences to L1. From batch %d to batch %d",
		lastVirtualBatchNum+1, lastVirtualBatchNum+uint64(sequenceCount),
	)
	metrics.SequencesSentToL1(float64(sequenceCount))

	// add sequence to be monitored
<<<<<<< HEAD
	sender := common.HexToAddress(s.cfg.SenderAddress)
	signaturesAndAddrs, err := s.getSignaturesAndAddrsFromDataCommittee(ctx, sequences)
	if err != nil {
		log.Error("error getting signatures and addresses from the data committee: ", err)
		return
	}
	to, data, err := s.etherman.BuildSequenceBatchesTxData(sender, sequences, signaturesAndAddrs)
=======
	to, data, err := s.etherman.BuildSequenceBatchesTxData(s.cfg.SenderAddress, sequences, s.cfg.L2Coinbase)
>>>>>>> f041a1b8
	if err != nil {
		log.Error("error estimating new sequenceBatches to add to eth tx manager: ", err)
		return
	}
	firstSequence := sequences[0]
	lastSequence := sequences[len(sequences)-1]
	monitoredTxID := fmt.Sprintf(monitoredIDFormat, firstSequence.BatchNumber, lastSequence.BatchNumber)
	err = s.ethTxManager.Add(ctx, ethTxManagerOwner, monitoredTxID, s.cfg.SenderAddress, to, nil, data, nil)
	if err != nil {
		log.Error("error to add sequences tx to eth tx manager: ", err)
		return
	}
}

// getSequencesToSend generates an array of sequences to be send to L1.
// If the array is empty, it doesn't necessarily mean that there are no sequences to be sent,
// it could be that it's not worth it to do so yet.
func (s *SequenceSender) getSequencesToSend(ctx context.Context) ([]types.Sequence, error) {
	lastVirtualBatchNum, err := s.state.GetLastVirtualBatchNum(ctx, nil)
	if err != nil {
		return nil, fmt.Errorf("failed to get last virtual batch num, err: %w", err)
	}

	currentBatchNumToSequence := lastVirtualBatchNum + 1
	sequences := []types.Sequence{}
	// var estimatedGas uint64

	// var tx *ethTypes.Transaction

	// Add sequences until too big for a single L1 tx or last batch is reached
	for {
		//Check if the next batch belongs to a new forkid, in this case we need to stop sequencing as we need to
		//wait the upgrade of forkid is completed and s.cfg.NumBatchForkIdUpgrade is disabled (=0) again
		if (s.cfg.ForkUpgradeBatchNumber != 0) && (currentBatchNumToSequence == (s.cfg.ForkUpgradeBatchNumber + 1)) {
			return nil, fmt.Errorf("aborting sequencing process as we reached the batch %d where a new forkid is applied (upgrade)", s.cfg.ForkUpgradeBatchNumber+1)
		}

		// Check if batch is closed
		isClosed, err := s.state.IsBatchClosed(ctx, currentBatchNumToSequence, nil)
		if err != nil {
			return nil, err
		}
		if !isClosed {
			// Reached current (WIP) batch
			break
		}
		// Add new sequence
		batch, err := s.state.GetBatchByNumber(ctx, currentBatchNumToSequence, nil)
		if err != nil {
			return nil, err
		}

		seq := types.Sequence{
			GlobalExitRoot: batch.GlobalExitRoot,
			Timestamp:      batch.Timestamp.Unix(),
			BatchL2Data:    batch.BatchL2Data,
			BatchNumber:    batch.BatchNumber,
		}

		if batch.ForcedBatchNum != nil {
			forcedBatch, err := s.state.GetForcedBatch(ctx, *batch.ForcedBatchNum, nil)
			if err != nil {
				return nil, err
			}
			seq.ForcedBatchTimestamp = forcedBatch.ForcedAt.Unix()
		}

		sequences = append(sequences, seq)
<<<<<<< HEAD
		if len(sequences) == int(s.cfg.MaxBatchesForL1) {
			log.Info(
				"sequence should be sent to L1, because MaxBatchesForL1 (%d) has been reached",
				s.cfg.MaxBatchesForL1,
			)
=======
		// Check if can be send
		tx, err = s.etherman.EstimateGasSequenceBatches(s.cfg.SenderAddress, sequences, s.cfg.L2Coinbase)
		if err == nil && tx.Size() > s.cfg.MaxTxSizeForL1 {
			metrics.SequencesOvesizedDataError()
			log.Infof("oversized Data on TX oldHash %s (txSize %d > %d)", tx.Hash(), tx.Size(), s.cfg.MaxTxSizeForL1)
			err = ErrOversizedData
		}
		if err != nil {
			log.Infof("Handling estimage gas send sequence error: %v", err)
			sequences, err = s.handleEstimateGasSendSequenceErr(ctx, sequences, currentBatchNumToSequence, err)
			if sequences != nil {
				// Handling the error gracefully, re-processing the sequence as a sanity check
				_, err = s.etherman.EstimateGasSequenceBatches(s.cfg.SenderAddress, sequences, s.cfg.L2Coinbase)
				return sequences, err
			}
			return sequences, err
		}
		// estimatedGas = tx.Gas()

		//Check if the current batch is the last before a change to a new forkid, in this case we need to close and send the sequence to L1
		if (s.cfg.ForkUpgradeBatchNumber != 0) && (currentBatchNumToSequence == (s.cfg.ForkUpgradeBatchNumber)) {
			log.Info("sequence should be sent to L1, as we have reached the batch %d from which a new forkid is applied (upgrade)", s.cfg.ForkUpgradeBatchNumber)
>>>>>>> f041a1b8
			return sequences, nil
		}

		// Increase batch num for next iteration
		currentBatchNumToSequence++
	}

	// Reached latest batch. Decide if it's worth to send the sequence, or wait for new batches
	if len(sequences) == 0 {
		log.Info("no batches to be sequenced")
		return nil, nil
	}

	lastBatchVirtualizationTime, err := s.state.GetTimeForLatestBatchVirtualization(ctx, nil)
	if err != nil && !errors.Is(err, state.ErrNotFound) {
		log.Warnf("failed to get last l1 interaction time, err: %v. Sending sequences as a conservative approach", err)
		return sequences, nil
	}
	if lastBatchVirtualizationTime.Before(time.Now().Add(-s.cfg.LastBatchVirtualizationTimeMaxWaitPeriod.Duration)) {
		// TODO: implement check profitability
		// if s.checker.IsSendSequencesProfitable(new(big.Int).SetUint64(estimatedGas), sequences) {
		log.Info("sequence should be sent to L1, because too long since didn't send anything to L1")
		return sequences, nil
		//}
	}

	log.Info("not enough time has passed since last batch was virtualized, and the sequence could be bigger")
	return nil, nil
}

func waitTick(ctx context.Context, ticker *time.Ticker) {
	select {
	case <-ticker.C:
		// nothing
	case <-ctx.Done():
		return
	}
}

func (s *SequenceSender) isSynced(ctx context.Context) bool {
	lastSyncedBatchNum, err := s.state.GetLastVirtualBatchNum(ctx, nil)
	if err != nil && err != state.ErrNotFound {
		log.Errorf("failed to get last isSynced batch, err: %v", err)
		return false
	}
	lastBatchNum, err := s.state.GetLastBatchNumber(ctx, nil)
	if err != nil && err != state.ErrNotFound {
		log.Errorf("failed to get last batch num, err: %v", err)
		return false
	}
	if lastBatchNum > lastSyncedBatchNum {
		return true
	}
	lastEthBatchNum, err := s.etherman.GetLatestBatchNumber()
	if err != nil {
		log.Errorf("failed to get last eth batch, err: %v", err)
		return false
	}
	if lastSyncedBatchNum < lastEthBatchNum {
		log.Infof("waiting for the state to be isSynced, lastSyncedBatchNum: %d, lastEthBatchNum: %d", lastSyncedBatchNum, lastEthBatchNum)
		return false
	}

	return true
}<|MERGE_RESOLUTION|>--- conflicted
+++ resolved
@@ -13,11 +13,8 @@
 	"github.com/0xPolygonHermez/zkevm-node/log"
 	"github.com/0xPolygonHermez/zkevm-node/sequencer/metrics"
 	"github.com/0xPolygonHermez/zkevm-node/state"
-<<<<<<< HEAD
 	"github.com/ethereum/go-ethereum/common"
-=======
 	ethTypes "github.com/ethereum/go-ethereum/core/types"
->>>>>>> f041a1b8
 	"github.com/jackc/pgx/v4"
 )
 
@@ -113,17 +110,12 @@
 	metrics.SequencesSentToL1(float64(sequenceCount))
 
 	// add sequence to be monitored
-<<<<<<< HEAD
-	sender := common.HexToAddress(s.cfg.SenderAddress)
 	signaturesAndAddrs, err := s.getSignaturesAndAddrsFromDataCommittee(ctx, sequences)
 	if err != nil {
 		log.Error("error getting signatures and addresses from the data committee: ", err)
 		return
 	}
-	to, data, err := s.etherman.BuildSequenceBatchesTxData(sender, sequences, signaturesAndAddrs)
-=======
-	to, data, err := s.etherman.BuildSequenceBatchesTxData(s.cfg.SenderAddress, sequences, s.cfg.L2Coinbase)
->>>>>>> f041a1b8
+	to, data, err := s.etherman.BuildSequenceBatchesTxData(s.cfg.SenderAddress, sequences, s.cfg.L2Coinbase, signaturesAndAddrs)
 	if err != nil {
 		log.Error("error estimating new sequenceBatches to add to eth tx manager: ", err)
 		return
@@ -192,36 +184,11 @@
 		}
 
 		sequences = append(sequences, seq)
-<<<<<<< HEAD
 		if len(sequences) == int(s.cfg.MaxBatchesForL1) {
 			log.Info(
 				"sequence should be sent to L1, because MaxBatchesForL1 (%d) has been reached",
 				s.cfg.MaxBatchesForL1,
 			)
-=======
-		// Check if can be send
-		tx, err = s.etherman.EstimateGasSequenceBatches(s.cfg.SenderAddress, sequences, s.cfg.L2Coinbase)
-		if err == nil && tx.Size() > s.cfg.MaxTxSizeForL1 {
-			metrics.SequencesOvesizedDataError()
-			log.Infof("oversized Data on TX oldHash %s (txSize %d > %d)", tx.Hash(), tx.Size(), s.cfg.MaxTxSizeForL1)
-			err = ErrOversizedData
-		}
-		if err != nil {
-			log.Infof("Handling estimage gas send sequence error: %v", err)
-			sequences, err = s.handleEstimateGasSendSequenceErr(ctx, sequences, currentBatchNumToSequence, err)
-			if sequences != nil {
-				// Handling the error gracefully, re-processing the sequence as a sanity check
-				_, err = s.etherman.EstimateGasSequenceBatches(s.cfg.SenderAddress, sequences, s.cfg.L2Coinbase)
-				return sequences, err
-			}
-			return sequences, err
-		}
-		// estimatedGas = tx.Gas()
-
-		//Check if the current batch is the last before a change to a new forkid, in this case we need to close and send the sequence to L1
-		if (s.cfg.ForkUpgradeBatchNumber != 0) && (currentBatchNumToSequence == (s.cfg.ForkUpgradeBatchNumber)) {
-			log.Info("sequence should be sent to L1, as we have reached the batch %d from which a new forkid is applied (upgrade)", s.cfg.ForkUpgradeBatchNumber)
->>>>>>> f041a1b8
 			return sequences, nil
 		}
 
