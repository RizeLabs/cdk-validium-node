package gasprice

import (
	"context"
	"math/big"
	"time"

	"github.com/0xPolygonHermez/zkevm-node/pool"
	"github.com/ethereum/go-ethereum/core/types"
	"github.com/jackc/pgx/v4"
)

// Consumer interfaces required by the package.

<<<<<<< HEAD
// poolInterface contains methods to interact with the tx poolInterface.
type poolInterface interface {
	SetGasPrices(ctx context.Context, l2GasPrice uint64, l1GasPrice uint64) error
	GetGasPrices(ctx context.Context) (pool.GasPrices, error)
=======
// pool contains methods to interact with the tx pool.
type pool interface {
	SetGasPrice(ctx context.Context, gasPrice uint64) error
	GetGasPrice(ctx context.Context) (uint64, error)
	DeleteGasPricesHistoryOlderThan(ctx context.Context, date time.Time) error
>>>>>>> b5659d06
}

// stateInterface gathers the methods required to interact with the state.
type stateInterface interface {
	GetLastL2BlockNumber(ctx context.Context, dbTx pgx.Tx) (uint64, error)
	GetTxsByBlockNumber(ctx context.Context, blockNumber uint64, dbTx pgx.Tx) ([]*types.Transaction, error)
}

// ethermanInterface contains the methods required to interact with ethereum.
type ethermanInterface interface {
	GetL1GasPrice(ctx context.Context) *big.Int
}<|MERGE_RESOLUTION|>--- conflicted
+++ resolved
@@ -12,18 +12,11 @@
 
 // Consumer interfaces required by the package.
 
-<<<<<<< HEAD
 // poolInterface contains methods to interact with the tx poolInterface.
 type poolInterface interface {
 	SetGasPrices(ctx context.Context, l2GasPrice uint64, l1GasPrice uint64) error
 	GetGasPrices(ctx context.Context) (pool.GasPrices, error)
-=======
-// pool contains methods to interact with the tx pool.
-type pool interface {
-	SetGasPrice(ctx context.Context, gasPrice uint64) error
-	GetGasPrice(ctx context.Context) (uint64, error)
 	DeleteGasPricesHistoryOlderThan(ctx context.Context, date time.Time) error
->>>>>>> b5659d06
 }
 
 // stateInterface gathers the methods required to interact with the state.
