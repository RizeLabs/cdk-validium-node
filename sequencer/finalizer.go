--- conflicted
+++ resolved
@@ -10,7 +10,6 @@
 	"sync/atomic"
 	"time"
 
-<<<<<<< HEAD
 	"github.com/0xPolygon/cdk-validium-node/event"
 	"github.com/0xPolygon/cdk-validium-node/hex"
 	"github.com/0xPolygon/cdk-validium-node/log"
@@ -20,17 +19,6 @@
 	stateMetrics "github.com/0xPolygon/cdk-validium-node/state/metrics"
 	"github.com/0xPolygon/cdk-validium-node/state/runtime"
 	"github.com/0xPolygon/cdk-validium-node/state/runtime/executor"
-=======
-	"github.com/0xPolygonHermez/zkevm-node/event"
-	"github.com/0xPolygonHermez/zkevm-node/hex"
-	"github.com/0xPolygonHermez/zkevm-node/log"
-	"github.com/0xPolygonHermez/zkevm-node/pool"
-	"github.com/0xPolygonHermez/zkevm-node/sequencer/metrics"
-	"github.com/0xPolygonHermez/zkevm-node/state"
-	stateMetrics "github.com/0xPolygonHermez/zkevm-node/state/metrics"
-	"github.com/0xPolygonHermez/zkevm-node/state/runtime"
-	"github.com/0xPolygonHermez/zkevm-node/state/runtime/executor"
->>>>>>> abb5418c
 	"github.com/ethereum/go-ethereum/common"
 	"github.com/jackc/pgx/v4"
 )
@@ -56,11 +44,7 @@
 	dbManager               dbManagerInterface
 	executor                stateInterface
 	batch                   *WipBatch
-<<<<<<< HEAD
-	batchConstraints        batchConstraints
-=======
 	batchConstraints        state.BatchConstraintsCfg
->>>>>>> abb5418c
 	processRequest          state.ProcessRequest
 	sharedResourcesMux      *sync.RWMutex
 	lastGERHash             common.Hash
@@ -1023,14 +1007,6 @@
 
 	if len(response.Responses) > 0 && !response.IsRomOOCError {
 		for _, txResponse := range response.Responses {
-<<<<<<< HEAD
-			sender, err := state.GetSender(txResponse.Tx)
-			if err != nil {
-				log.Warnf("failed trying to add forced tx (%s) to worker. Error getting sender from tx, Err: %v", txResponse.TxHash, err)
-				continue
-			}
-			f.worker.AddForcedTx(txResponse.TxHash, sender)
-=======
 			if !errors.Is(txResponse.RomError, executor.RomErr(executor.RomError_ROM_ERROR_INVALID_RLP)) {
 				sender, err := state.GetSender(txResponse.Tx)
 				if err != nil {
@@ -1041,7 +1017,6 @@
 			} else {
 				log.Warnf("ROM_ERROR_INVALID_RLP error received from executor for forced batch %d", forcedBatch.ForcedBatchNumber)
 			}
->>>>>>> abb5418c
 		}
 
 		f.handleForcedTxsProcessResp(ctx, request, response, stateRoot)
