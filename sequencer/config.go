--- conflicted
+++ resolved
@@ -97,15 +97,6 @@
 
 	// StopSequencerOnBatchNum specifies the batch number where the Sequencer will stop to process more transactions and generate new batches. The Sequencer will halt after it closes the batch equal to this number
 	StopSequencerOnBatchNum uint64 `mapstructure:"StopSequencerOnBatchNum"`
-<<<<<<< HEAD
-}
-
-// WorkerCfg contains the Worker's configuration properties
-type WorkerCfg struct {
-	// ResourceCostMultiplier is the multiplier for the resource cost
-	ResourceCostMultiplier float64 `mapstructure:"ResourceCostMultiplier"`
-=======
->>>>>>> f041a1b8
 }
 
 // DBManagerCfg contains the DBManager's configuration properties
