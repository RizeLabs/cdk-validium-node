--- conflicted
+++ resolved
@@ -5,7 +5,6 @@
 	"encoding/binary"
 	"errors"
 	"fmt"
-<<<<<<< HEAD
 	"time"
 
 	"github.com/0xPolygon/cdk-validium-node/event"
@@ -14,18 +13,6 @@
 	"github.com/0xPolygon/cdk-validium-node/sequencer/metrics"
 	"github.com/0xPolygon/cdk-validium-node/state"
 	stateMetrics "github.com/0xPolygon/cdk-validium-node/state/metrics"
-=======
-	"reflect"
-	"time"
-
-	"github.com/0xPolygonHermez/zkevm-data-streamer/datastreamer"
-	"github.com/0xPolygonHermez/zkevm-node/event"
-	"github.com/0xPolygonHermez/zkevm-node/log"
-	"github.com/0xPolygonHermez/zkevm-node/pool"
-	"github.com/0xPolygonHermez/zkevm-node/sequencer/metrics"
-	"github.com/0xPolygonHermez/zkevm-node/state"
-	stateMetrics "github.com/0xPolygonHermez/zkevm-node/state/metrics"
->>>>>>> abb5418c
 	"github.com/ethereum/go-ethereum/common"
 )
 
@@ -43,23 +30,6 @@
 	address common.Address
 }
 
-<<<<<<< HEAD
-// batchConstraints represents the constraints for a batch
-type batchConstraints struct {
-	MaxTxsPerBatch       uint64
-	MaxBatchBytesSize    uint64
-	MaxCumulativeGasUsed uint64
-	MaxKeccakHashes      uint32
-	MaxPoseidonHashes    uint32
-	MaxPoseidonPaddings  uint32
-	MaxMemAligns         uint32
-	MaxArithmetics       uint32
-	MaxBinaries          uint32
-	MaxSteps             uint32
-}
-
-=======
->>>>>>> abb5418c
 // L2ReorgEvent is the event that is triggered when a reorg happens in the L2
 type L2ReorgEvent struct {
 	TxHashes []common.Hash
@@ -107,34 +77,11 @@
 		L2ReorgCh:     make(chan L2ReorgEvent),
 	}
 
-<<<<<<< HEAD
-	batchConstraints := batchConstraints{
-		MaxTxsPerBatch:       s.cfg.MaxTxsPerBatch,
-		MaxBatchBytesSize:    s.cfg.MaxBatchBytesSize,
-		MaxCumulativeGasUsed: s.cfg.MaxCumulativeGasUsed,
-		MaxKeccakHashes:      s.cfg.MaxKeccakHashes,
-		MaxPoseidonHashes:    s.cfg.MaxPoseidonHashes,
-		MaxPoseidonPaddings:  s.cfg.MaxPoseidonPaddings,
-		MaxMemAligns:         s.cfg.MaxMemAligns,
-		MaxArithmetics:       s.cfg.MaxArithmetics,
-		MaxBinaries:          s.cfg.MaxBinaries,
-		MaxSteps:             s.cfg.MaxSteps,
-	}
-
-=======
->>>>>>> abb5418c
 	err := s.pool.MarkWIPTxsAsPending(ctx)
 	if err != nil {
 		log.Fatalf("failed to mark WIP txs as pending, err: %v", err)
 	}
 
-<<<<<<< HEAD
-	worker := NewWorker(s.state)
-	dbManager := newDBManager(ctx, s.cfg.DBManager, s.pool, s.state, worker, closingSignalCh, batchConstraints)
-	go dbManager.Start()
-
-	finalizer := newFinalizer(s.cfg.Finalizer, s.cfg.EffectiveGasPrice, worker, dbManager, s.state, s.address, s.isSynced, closingSignalCh, batchConstraints, s.eventLog)
-=======
 	worker := NewWorker(s.state, s.batchCfg.Constraints)
 	dbManager := newDBManager(ctx, s.cfg.DBManager, s.pool, s.state, worker, closingSignalCh, s.batchCfg.Constraints)
 
@@ -179,7 +126,6 @@
 
 	finalizer := newFinalizer(s.cfg.Finalizer, s.cfg.EffectiveGasPrice, worker, dbManager, s.state, s.address, s.isSynced, closingSignalCh, s.batchCfg.Constraints, s.eventLog)
 
->>>>>>> abb5418c
 	currBatch, processingReq := s.bootstrap(ctx, dbManager, finalizer)
 	go finalizer.Start(ctx, currBatch, processingReq)
 
