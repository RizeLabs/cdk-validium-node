package synchronizer

import (
	"context"
	"errors"
	"fmt"
	"math"
	"math/big"
	"strings"
	"time"

<<<<<<< HEAD
	"github.com/0xPolygon/cdk-data-availability/client"
	"github.com/0xPolygon/cdk-validium-node/etherman"
	"github.com/0xPolygon/cdk-validium-node/event"
	"github.com/0xPolygon/cdk-validium-node/hex"
	"github.com/0xPolygon/cdk-validium-node/jsonrpc/types"
	"github.com/0xPolygon/cdk-validium-node/log"
	"github.com/0xPolygon/cdk-validium-node/state"
	stateMetrics "github.com/0xPolygon/cdk-validium-node/state/metrics"
	"github.com/0xPolygon/cdk-validium-node/synchronizer/metrics"
=======
	"github.com/0xPolygonHermez/zkevm-node/etherman"
	"github.com/0xPolygonHermez/zkevm-node/event"
	"github.com/0xPolygonHermez/zkevm-node/hex"
	"github.com/0xPolygonHermez/zkevm-node/jsonrpc/types"
	"github.com/0xPolygonHermez/zkevm-node/log"
	"github.com/0xPolygonHermez/zkevm-node/state"
	stateMetrics "github.com/0xPolygonHermez/zkevm-node/state/metrics"
	"github.com/0xPolygonHermez/zkevm-node/state/runtime/executor"
	"github.com/0xPolygonHermez/zkevm-node/synchronizer/metrics"
>>>>>>> abb5418c
	"github.com/ethereum/go-ethereum/common"
	ethTypes "github.com/ethereum/go-ethereum/core/types"
	"github.com/jackc/pgx/v4"
)

const (
	forkID5 = 5
)

// Synchronizer connects L1 and L2
type Synchronizer interface {
	Sync() error
	Stop()
}

// ClientSynchronizer connects L1 and L2
type ClientSynchronizer struct {
	isTrustedSequencer bool
	etherMan           EthermanInterface
	latestFlushID      uint64
	// If true the lastFlushID is stored in DB and we don't need to check again
	latestFlushIDIsFulfilled bool
	etherManForL1            []EthermanInterface
	state                    stateInterface
	pool                     poolInterface
	ethTxManager             ethTxManager
	zkEVMClient              zkEVMClientInterface
	eventLog                 *event.EventLog
	ctx                      context.Context
	cancelCtx                context.CancelFunc
	genesis                  state.Genesis
	cfg                      Config
	trustedState             struct {
		lastTrustedBatches []*state.Batch
		lastStateRoot      *common.Hash
	}
	// Id of the 'process' of the executor. Each time that it starts this value changes
	// This value is obtained from the call state.GetStoredFlushID
	// It starts as an empty string and it is filled in the first call
	// later the value is checked to be the same (in function checkFlushID)
	proverID string
	// Previous value returned by state.GetStoredFlushID, is used for decide if write a log or not
<<<<<<< HEAD
	previousExecutorFlushID    uint64
	committeeMembers           []etherman.DataCommitteeMember
	selectedCommitteeMember    int
	dataCommitteeClientFactory client.ClientFactoryInterface
=======
	previousExecutorFlushID uint64
	l1SyncOrchestration     *l1SyncOrchestration
>>>>>>> abb5418c
}

// NewSynchronizer creates and initializes an instance of Synchronizer
func NewSynchronizer(
	isTrustedSequencer bool,
	ethMan EthermanInterface,
	etherManForL1 []EthermanInterface,
	st stateInterface,
	pool poolInterface,
	ethTxManager ethTxManager,
	zkEVMClient zkEVMClientInterface,
	eventLog *event.EventLog,
	genesis state.Genesis,
	cfg Config,
<<<<<<< HEAD
	clientFactory client.ClientFactoryInterface,
) (Synchronizer, error) {
	ctx, cancel := context.WithCancel(context.Background())
	metrics.Register()

	c := &ClientSynchronizer{
		isTrustedSequencer:         isTrustedSequencer,
		state:                      st,
		etherMan:                   ethMan,
		pool:                       pool,
		ctx:                        ctx,
		cancelCtx:                  cancel,
		ethTxManager:               ethTxManager,
		zkEVMClient:                zkEVMClient,
		eventLog:                   eventLog,
		genesis:                    genesis,
		cfg:                        cfg,
		proverID:                   "",
		previousExecutorFlushID:    0,
		dataCommitteeClientFactory: clientFactory,
	}
	err := c.loadCommittee()
	return c, err
=======
	runInDevelopmentMode bool) (Synchronizer, error) {
	ctx, cancel := context.WithCancel(context.Background())
	metrics.Register()

	res := &ClientSynchronizer{
		isTrustedSequencer:      isTrustedSequencer,
		state:                   st,
		etherMan:                ethMan,
		etherManForL1:           etherManForL1,
		pool:                    pool,
		ctx:                     ctx,
		cancelCtx:               cancel,
		ethTxManager:            ethTxManager,
		zkEVMClient:             zkEVMClient,
		eventLog:                eventLog,
		genesis:                 genesis,
		cfg:                     cfg,
		proverID:                "",
		previousExecutorFlushID: 0,
		l1SyncOrchestration:     nil,
	}
	if cfg.UseParallelModeForL1Synchronization {
		var err error
		res.l1SyncOrchestration, err = newL1SyncParallel(ctx, cfg, etherManForL1, res, runInDevelopmentMode)
		if err != nil {
			log.Fatalf("Can't initialize L1SyncParallel. Error: %s", err)
		}
	}
	return res, nil
>>>>>>> abb5418c
}

var waitDuration = time.Duration(0)

func newL1SyncParallel(ctx context.Context, cfg Config, etherManForL1 []EthermanInterface, sync *ClientSynchronizer, runExternalControl bool) (*l1SyncOrchestration, error) {
	chIncommingRollupInfo := make(chan l1SyncMessage, cfg.L1ParallelSynchronization.CapacityOfBufferingRollupInfoFromL1)
	cfgConsumer := configConsumer{
		numIterationsBeforeStartCheckingTimeWaitingForNewRollupInfoData: cfg.L1ParallelSynchronization.PerformanceCheck.NumIterationsBeforeStartCheckingTimeWaitinfForNewRollupInfo,
		acceptableTimeWaitingForNewRollupInfoData:                       cfg.L1ParallelSynchronization.PerformanceCheck.AcceptableTimeWaitingForNewRollupInfo.Duration,
	}
	L1DataProcessor := newL1RollupInfoConsumer(cfgConsumer, sync, chIncommingRollupInfo)

	cfgProducer := configProducer{
		syncChunkSize:                              cfg.SyncChunkSize,
		ttlOfLastBlockOnL1:                         cfg.L1ParallelSynchronization.TimeForCheckLastBlockOnL1Time.Duration,
		timeoutForRequestLastBlockOnL1:             cfg.L1ParallelSynchronization.TimeoutForRequestLastBlockOnL1.Duration,
		numOfAllowedRetriesForRequestLastBlockOnL1: cfg.L1ParallelSynchronization.MaxNumberOfRetriesForRequestLastBlockOnL1,
		timeForShowUpStatisticsLog:                 cfg.L1ParallelSynchronization.TimeForShowUpStatisticsLog.Duration,
		timeOutMainLoop:                            cfg.L1ParallelSynchronization.TimeOutMainLoop.Duration,
		minTimeBetweenRetriesForRollupInfo:         cfg.L1ParallelSynchronization.MinTimeBetweenRetriesForRollupInfo.Duration,
	}
	l1DataRetriever := newL1DataRetriever(cfgProducer, etherManForL1, chIncommingRollupInfo)
	l1SyncOrchestration := newL1SyncOrchestration(ctx, l1DataRetriever, L1DataProcessor)
	if runExternalControl {
		log.Infof("Starting external control")
		externalControl := newExternalControl(l1DataRetriever, l1SyncOrchestration)
		externalControl.start()
	}
	return l1SyncOrchestration, nil
}

// Sync function will read the last state synced and will continue from that point.
// Sync() will read blockchain events to detect rollup updates
func (s *ClientSynchronizer) Sync() error {
	startInitialization := time.Now()
	// If there is no lastEthereumBlock means that sync from the beginning is necessary. If not, it continues from the retrieved ethereum block
	// Get the latest synced block. If there is no block on db, use genesis block
	log.Info("Sync started")
	dbTx, err := s.state.BeginStateTransaction(s.ctx)
	if err != nil {
		log.Errorf("error creating db transaction to get latest block. Error: %v", err)
		return err
	}
	lastEthBlockSynced, err := s.state.GetLastBlock(s.ctx, dbTx)
	if err != nil {
		if errors.Is(err, state.ErrStateNotSynchronized) {
			log.Info("State is empty, verifying genesis block")
			valid, err := s.etherMan.VerifyGenBlockNumber(s.ctx, s.genesis.GenesisBlockNum)
			if err != nil {
				log.Error("error checking genesis block number. Error: ", err)
				rollbackErr := dbTx.Rollback(s.ctx)
				if rollbackErr != nil {
					log.Errorf("error rolling back state. RollbackErr: %v, err: %s", rollbackErr, err.Error())
					return rollbackErr
				}
				return err
			} else if !valid {
				log.Error("genesis Block number configured is not valid. It is required the block number where the PolygonZkEVM smc was deployed")
				rollbackErr := dbTx.Rollback(s.ctx)
				if rollbackErr != nil {
					log.Errorf("error rolling back state. RollbackErr: %v", rollbackErr)
					return rollbackErr
				}
				return fmt.Errorf("genesis Block number configured is not valid. It is required the block number where the PolygonZkEVM smc was deployed")
			}
			log.Info("Setting genesis block")
			header, err := s.etherMan.HeaderByNumber(s.ctx, big.NewInt(0).SetUint64(s.genesis.GenesisBlockNum))
			if err != nil {
				log.Errorf("error getting l1 block header for block %d. Error: %v", s.genesis.GenesisBlockNum, err)
				rollbackErr := dbTx.Rollback(s.ctx)
				if rollbackErr != nil {
					log.Errorf("error rolling back state. RollbackErr: %v, err: %s", rollbackErr, err.Error())
					return rollbackErr
				}
				return err
			}
			lastEthBlockSynced = &state.Block{
				BlockNumber: header.Number.Uint64(),
				BlockHash:   header.Hash(),
				ParentHash:  header.ParentHash,
				ReceivedAt:  time.Unix(int64(header.Time), 0),
			}
			genesisRoot, err := s.state.SetGenesis(s.ctx, *lastEthBlockSynced, s.genesis, stateMetrics.SynchronizerCallerLabel, dbTx)
			if err != nil {
				log.Error("error setting genesis: ", err)
				rollbackErr := dbTx.Rollback(s.ctx)
				if rollbackErr != nil {
					log.Errorf("error rolling back state. RollbackErr: %v, err: %s", rollbackErr, err.Error())
					return rollbackErr
				}
				return err
			}
<<<<<<< HEAD
			blocks, _, err := s.etherMan.GetRollupInfoByBlockRange(s.ctx, lastEthBlockSynced.BlockNumber, &lastEthBlockSynced.BlockNumber)
			if err != nil {
				log.Fatal(err)
=======

			blocks, _, err := s.etherMan.GetRollupInfoByBlockRange(s.ctx, lastEthBlockSynced.BlockNumber, &lastEthBlockSynced.BlockNumber)
			if err != nil {
				log.Error("error getting rollupInfoByBlockRange after set the genesis: ", err)
				rollbackErr := dbTx.Rollback(s.ctx)
				if rollbackErr != nil {
					log.Errorf("error rolling back state. RollbackErr: %v, err: %s", rollbackErr, err.Error())
					return rollbackErr
				}
				return err
>>>>>>> abb5418c
			}
			err = s.processForkID(blocks[0].ForkIDs[0], blocks[0].BlockNumber, dbTx)
			if err != nil {
				log.Error("error storing genesis forkID: ", err)
<<<<<<< HEAD
				return err
			}
			var root common.Hash
			root.SetBytes(newRoot)
			if root != s.genesis.Root {
				log.Errorf("Calculated newRoot should be %s instead of %s", s.genesis.Root.String(), root.String())
=======
				rollbackErr := dbTx.Rollback(s.ctx)
				if rollbackErr != nil {
					log.Errorf("error rolling back state. RollbackErr: %v, err: %s", rollbackErr, err.Error())
					return rollbackErr
				}
				return err
			}
			if s.genesis.FirstBatchData != nil {
				log.Info("Initial transaction found in genesis file. Applying...")
				err = s.setInitialBatch(blocks[0].BlockNumber, dbTx)
				if err != nil {
					log.Error("error setting initial tx Batch. BatchNum: ", blocks[0].SequencedBatches[0][0].BatchNumber)
					rollbackErr := dbTx.Rollback(s.ctx)
					if rollbackErr != nil {
						log.Errorf("error rolling back state. BlockNumber: %d, rollbackErr: %s, error : %v", blocks[0].BlockNumber, rollbackErr.Error(), err)
						return rollbackErr
					}
					return err
				}
			} else {
				log.Info("No initial transaction found in genesis file")
			}

			if genesisRoot != s.genesis.Root {
				log.Errorf("Calculated newRoot should be %s instead of %s", s.genesis.Root.String(), genesisRoot.String())
>>>>>>> abb5418c
				rollbackErr := dbTx.Rollback(s.ctx)
				if rollbackErr != nil {
					log.Errorf("error rolling back state. RollbackErr: %v", rollbackErr)
					return rollbackErr
				}
				return fmt.Errorf("Calculated newRoot should be %s instead of %s", s.genesis.Root.String(), genesisRoot.String())
			}
			// Waiting for the flushID to be stored
			err = s.checkFlushID(dbTx)
			if err != nil {
				log.Error("error checking genesis flushID: ", err)
				rollbackErr := dbTx.Rollback(s.ctx)
				if rollbackErr != nil {
					log.Errorf("error rolling back state. RollbackErr: %v, err: %s", rollbackErr, err.Error())
					return rollbackErr
				}
				return err
			}
			log.Debug("Genesis root matches!")
		} else {
			log.Error("unexpected error getting the latest ethereum block. Error: ", err)
			rollbackErr := dbTx.Rollback(s.ctx)
			if rollbackErr != nil {
				log.Errorf("error rolling back state. RollbackErr: %v, err: %s", rollbackErr, err.Error())
				return rollbackErr
			}
			return err
		}
	}
	initBatchNumber, err := s.state.GetLastBatchNumber(s.ctx, dbTx)
	if err != nil {
		log.Error("error getting latest batchNumber synced. Error: ", err)
		rollbackErr := dbTx.Rollback(s.ctx)
		if rollbackErr != nil {
			log.Errorf("error rolling back state. RollbackErr: %v, err: %s", rollbackErr, err.Error())
			return rollbackErr
		}
		return err
	}
	err = s.state.SetInitSyncBatch(s.ctx, initBatchNumber, dbTx)
	if err != nil {
		log.Error("error setting initial batch number. Error: ", err)
		rollbackErr := dbTx.Rollback(s.ctx)
		if rollbackErr != nil {
			log.Errorf("error rolling back state. RollbackErr: %v, err: %s", rollbackErr, err.Error())
			return rollbackErr
		}
		return err
	}
	if err := dbTx.Commit(s.ctx); err != nil {
		log.Errorf("error committing dbTx, err: %v", err)
		rollbackErr := dbTx.Rollback(s.ctx)
		if rollbackErr != nil {
			log.Errorf("error rolling back state. RollbackErr: %v, err: %s", rollbackErr, err.Error())
			return rollbackErr
		}
		return err
	}
	metrics.InitializationTime(time.Since(startInitialization))

	for {
		select {
		case <-s.ctx.Done():
			return nil
		case <-time.After(waitDuration):
			start := time.Now()
			latestSequencedBatchNumber, err := s.etherMan.GetLatestBatchNumber()
			if err != nil {
				log.Warn("error getting latest sequenced batch in the rollup. Error: ", err)
				continue
			}
			latestSyncedBatch, err := s.state.GetLastBatchNumber(s.ctx, nil)
			if err != nil {
				log.Warn("error getting latest batch synced in the db. Error: ", err)
				continue
			}
			// Check the latest verified Batch number in the smc
			lastVerifiedBatchNumber, err := s.etherMan.GetLatestVerifiedBatchNum()
			if err != nil {
				log.Warn("error getting last verified batch in the rollup. Error: ", err)
				continue
			}
			err = s.state.SetLastBatchInfoSeenOnEthereum(s.ctx, latestSequencedBatchNumber, lastVerifiedBatchNumber, nil)
			if err != nil {
				log.Warn("error setting latest batch info into db. Error: ", err)
				continue
			}
			log.Infof("latestSequencedBatchNumber: %d, latestSyncedBatch: %d, lastVerifiedBatchNumber: %d", latestSequencedBatchNumber, latestSyncedBatch, lastVerifiedBatchNumber)
			// Sync trusted state
			if latestSyncedBatch >= latestSequencedBatchNumber {
				startTrusted := time.Now()
				log.Info("Syncing trusted state")
				err = s.syncTrustedState(latestSyncedBatch)
				metrics.FullTrustedSyncTime(time.Since(startTrusted))
				if err != nil {
					log.Warn("error syncing trusted state. Error: ", err)
					s.trustedState.lastTrustedBatches = nil
					s.trustedState.lastStateRoot = nil
					continue
				}
				waitDuration = s.cfg.SyncInterval.Duration
			}
			//Sync L1Blocks
			startL1 := time.Now()
			if s.l1SyncOrchestration != nil {
				log.Infof("Syncing L1 blocks in parallel lastEthBlockSynced=%d", lastEthBlockSynced.BlockNumber)
				lastEthBlockSynced, err = s.syncBlocksParallel(lastEthBlockSynced)
			} else {
				log.Infof("Syncing L1 blocks sequentially lastEthBlockSynced=%d", lastEthBlockSynced.BlockNumber)
				lastEthBlockSynced, err = s.syncBlocksSequential(lastEthBlockSynced)
			}
			metrics.FullL1SyncTime(time.Since(startL1))
			if err != nil {
				log.Warn("error syncing blocks: ", err)
				lastEthBlockSynced, err = s.state.GetLastBlock(s.ctx, nil)
				if err != nil {
					log.Fatal("error getting lastEthBlockSynced to resume the synchronization... Error: ", err)
				}
				if s.l1SyncOrchestration != nil {
					// If have failed execution and get starting point from DB, we must reset parallel sync to this point
					// producer must start requesting this block
					s.l1SyncOrchestration.reset(lastEthBlockSynced.BlockNumber)
				}
				if s.ctx.Err() != nil {
					continue
				}
			}
			metrics.FullSyncIterationTime(time.Since(start))
			log.Info("L1 state fully synchronized")
		}
	}
}

// This function syncs the node from a specific block to the latest
// lastEthBlockSynced -> last block synced in the db
func (s *ClientSynchronizer) syncBlocksParallel(lastEthBlockSynced *state.Block) (*state.Block, error) {
	// This function will read events fromBlockNum to latestEthBlock. Check reorg to be sure that everything is ok.
	block, err := s.checkReorg(lastEthBlockSynced)
	if err != nil {
		log.Errorf("error checking reorgs. Retrying... Err: %v", err)
		return lastEthBlockSynced, fmt.Errorf("error checking reorgs")
	}
	if block != nil {
		log.Infof("reorg detected. Resetting the state from block %v to block %v", lastEthBlockSynced.BlockNumber, block.BlockNumber)
		err = s.resetState(block.BlockNumber)
		if err != nil {
			log.Errorf("error resetting the state to a previous block. Retrying... Err: %v", err)
			return lastEthBlockSynced, fmt.Errorf("error resetting the state to a previous block")
		}
		return block, nil
	}
	if !s.l1SyncOrchestration.isProducerRunning() {
		log.Infof("producer is not running. Resetting the state to start from  block %v (last on DB)", lastEthBlockSynced.BlockNumber)
		s.l1SyncOrchestration.producer.Reset(lastEthBlockSynced.BlockNumber)
	}
	log.Infof("Starting L1 sync orchestrator in parallel block: %d", lastEthBlockSynced.BlockNumber)
	return s.l1SyncOrchestration.start(lastEthBlockSynced)
}

// This function syncs the node from a specific block to the latest
func (s *ClientSynchronizer) syncBlocksSequential(lastEthBlockSynced *state.Block) (*state.Block, error) {
	// This function will read events fromBlockNum to latestEthBlock. Check reorg to be sure that everything is ok.
	block, err := s.checkReorg(lastEthBlockSynced)
	if err != nil {
		log.Errorf("error checking reorgs. Retrying... Err: %v", err)
		return lastEthBlockSynced, fmt.Errorf("error checking reorgs")
	}
	if block != nil {
		err = s.resetState(block.BlockNumber)
		if err != nil {
			log.Errorf("error resetting the state to a previous block. Retrying... Err: %v", err)
			return lastEthBlockSynced, fmt.Errorf("error resetting the state to a previous block")
		}
		return block, nil
	}

	// Call the blockchain to retrieve data
	header, err := s.etherMan.HeaderByNumber(s.ctx, nil)
	if err != nil {
		return lastEthBlockSynced, err
	}
	lastKnownBlock := header.Number

	var fromBlock uint64
	if lastEthBlockSynced.BlockNumber > 0 {
		fromBlock = lastEthBlockSynced.BlockNumber + 1
	}

	for {
		toBlock := fromBlock + s.cfg.SyncChunkSize
		log.Infof("Syncing block %d of %d", fromBlock, lastKnownBlock.Uint64())
		log.Infof("Getting rollup info from block %d to block %d", fromBlock, toBlock)
		// This function returns the rollup information contained in the ethereum blocks and an extra param called order.
		// Order param is a map that contains the event order to allow the synchronizer store the info in the same order that is readed.
		// Name can be different in the order struct. For instance: Batches or Name:NewSequencers. This name is an identifier to check
		// if the next info that must be stored in the db is a new sequencer or a batch. The value pos (position) tells what is the
		// array index where this value is.
		start := time.Now()
		blocks, order, err := s.etherMan.GetRollupInfoByBlockRange(s.ctx, fromBlock, &toBlock)
		metrics.ReadL1DataTime(time.Since(start))
		if err != nil {
			return lastEthBlockSynced, err
		}
		start = time.Now()
		err = s.processBlockRange(blocks, order)
		metrics.ProcessL1DataTime(time.Since(start))
		if err != nil {
			return lastEthBlockSynced, err
		}
		if len(blocks) > 0 {
			lastEthBlockSynced = &state.Block{
				BlockNumber: blocks[len(blocks)-1].BlockNumber,
				BlockHash:   blocks[len(blocks)-1].BlockHash,
				ParentHash:  blocks[len(blocks)-1].ParentHash,
				ReceivedAt:  blocks[len(blocks)-1].ReceivedAt,
			}
			for i := range blocks {
				log.Debug("Position: ", i, ". BlockNumber: ", blocks[i].BlockNumber, ". BlockHash: ", blocks[i].BlockHash)
			}
		}
		fromBlock = toBlock + 1

		if lastKnownBlock.Cmp(new(big.Int).SetUint64(toBlock)) < 1 {
			waitDuration = s.cfg.SyncInterval.Duration
			break
		}
		if len(blocks) == 0 { // If there is no events in the checked blocks range and lastKnownBlock > fromBlock.
			// Store the latest block of the block range. Get block info and process the block
			fb, err := s.etherMan.EthBlockByNumber(s.ctx, toBlock)
			if err != nil {
				return lastEthBlockSynced, err
			}
			b := etherman.Block{
				BlockNumber: fb.NumberU64(),
				BlockHash:   fb.Hash(),
				ParentHash:  fb.ParentHash(),
				ReceivedAt:  time.Unix(int64(fb.Time()), 0),
			}
			err = s.processBlockRange([]etherman.Block{b}, order)
			if err != nil {
				return lastEthBlockSynced, err
			}
			block := state.Block{
				BlockNumber: fb.NumberU64(),
				BlockHash:   fb.Hash(),
				ParentHash:  fb.ParentHash(),
				ReceivedAt:  time.Unix(int64(fb.Time()), 0),
			}
			lastEthBlockSynced = &block
			log.Debug("Storing empty block. BlockNumber: ", b.BlockNumber, ". BlockHash: ", b.BlockHash)
		}
	}

	return lastEthBlockSynced, nil
}

// syncTrustedState synchronizes information from the trusted sequencer
// related to the trusted state when the node has all the information from
// l1 synchronized
func (s *ClientSynchronizer) syncTrustedState(latestSyncedBatch uint64) error {
	if s.isTrustedSequencer {
		return nil
	}

	log.Info("Getting trusted state info")
	start := time.Now()
	lastTrustedStateBatchNumber, err := s.zkEVMClient.BatchNumber(s.ctx)
	metrics.GetTrustedBatchNumberTime(time.Since(start))
	if err != nil {
		log.Warn("error syncing trusted state. Error: ", err)
		return err
	}

	log.Debug("lastTrustedStateBatchNumber ", lastTrustedStateBatchNumber)
	log.Debug("latestSyncedBatch ", latestSyncedBatch)
	if lastTrustedStateBatchNumber < latestSyncedBatch {
		return nil
	}

	batchNumberToSync := latestSyncedBatch
	for batchNumberToSync <= lastTrustedStateBatchNumber {
		if batchNumberToSync == 0 {
			batchNumberToSync++
			continue
		}
		start = time.Now()
		batchToSync, err := s.zkEVMClient.BatchByNumber(s.ctx, big.NewInt(0).SetUint64(batchNumberToSync))
		metrics.GetTrustedBatchInfoTime(time.Since(start))
		if err != nil {
			log.Warnf("failed to get batch %d from trusted state. Error: %v", batchNumberToSync, err)
			return err
		}

		dbTx, err := s.state.BeginStateTransaction(s.ctx)
		if err != nil {
			log.Errorf("error creating db transaction to sync trusted batch %d: %v", batchNumberToSync, err)
			return err
		}
		start = time.Now()
		cbatches, lastStateRoot, err := s.processTrustedBatch(batchToSync, dbTx)
		metrics.ProcessTrustedBatchTime(time.Since(start))
		if err != nil {
			log.Errorf("error processing trusted batch %d: %v", batchNumberToSync, err)
			rollbackErr := dbTx.Rollback(s.ctx)
			if rollbackErr != nil {
				log.Errorf("error rolling back db transaction to sync trusted batch %d: %v", batchNumberToSync, rollbackErr)
				return rollbackErr
			}
			return err
		}
		log.Debug("Checking FlushID to commit trustedState data to db")
		err = s.checkFlushID(dbTx)
		if err != nil {
			log.Errorf("error checking flushID. Error: %v", err)
			rollbackErr := dbTx.Rollback(s.ctx)
			if rollbackErr != nil {
				log.Errorf("error rolling back state. RollbackErr: %s, Error : %v", rollbackErr.Error(), err)
				return rollbackErr
			}
			return err
		}

		if err := dbTx.Commit(s.ctx); err != nil {
			log.Errorf("error committing db transaction to sync trusted batch %v: %v", batchNumberToSync, err)
			return err
		}
		s.trustedState.lastTrustedBatches = cbatches
		s.trustedState.lastStateRoot = lastStateRoot
		batchNumberToSync++
	}

	log.Info("Trusted state fully synchronized")
	return nil
}

func (s *ClientSynchronizer) processBlockRange(blocks []etherman.Block, order map[common.Hash][]etherman.Order) error {
	// New info has to be included into the db using the state
	for i := range blocks {
		// Begin db transaction
		dbTx, err := s.state.BeginStateTransaction(s.ctx)
		if err != nil {
			log.Errorf("error creating db transaction to store block. BlockNumber: %d, error: %v", blocks[i].BlockNumber, err)
			return err
		}
		b := state.Block{
			BlockNumber: blocks[i].BlockNumber,
			BlockHash:   blocks[i].BlockHash,
			ParentHash:  blocks[i].ParentHash,
			ReceivedAt:  blocks[i].ReceivedAt,
		}
		// Add block information
		err = s.state.AddBlock(s.ctx, &b, dbTx)
		if err != nil {
			log.Errorf("error storing block. BlockNumber: %d, error: %v", blocks[i].BlockNumber, err)
			rollbackErr := dbTx.Rollback(s.ctx)
			if rollbackErr != nil {
				log.Errorf("error rolling back state to store block. BlockNumber: %d, rollbackErr: %s, error : %v", blocks[i].BlockNumber, rollbackErr.Error(), err)
				return rollbackErr
			}
			return err
		}
		for _, element := range order[blocks[i].BlockHash] {
			switch element.Name {
			case etherman.SequenceBatchesOrder:
				err = s.processSequenceBatches(blocks[i].SequencedBatches[element.Pos], blocks[i].BlockNumber, dbTx)
				if err != nil {
					return err
				}
			case etherman.ForcedBatchesOrder:
				err = s.processForcedBatch(blocks[i].ForcedBatches[element.Pos], dbTx)
				if err != nil {
					return err
				}
			case etherman.GlobalExitRootsOrder:
				err = s.processGlobalExitRoot(blocks[i].GlobalExitRoots[element.Pos], dbTx)
				if err != nil {
					return err
				}
			case etherman.SequenceForceBatchesOrder:
				err = s.processSequenceForceBatch(blocks[i].SequencedForceBatches[element.Pos], blocks[i], dbTx)
				if err != nil {
					return err
				}
			case etherman.TrustedVerifyBatchOrder:
				err = s.processVerifyBatches(blocks[i].VerifiedBatches[element.Pos], true, dbTx)
				if err != nil {
					return err
				}
			case etherman.VerifyBatchOrder:
				err = s.processVerifyBatches(blocks[i].VerifiedBatches[element.Pos], false, dbTx) // TODO Arreglar que pueden ser trusted o no estas verificaciones con lo nuevo
				if err != nil {
					return err
				}
			case etherman.ForkIDsOrder:
				err = s.processForkID(blocks[i].ForkIDs[element.Pos], blocks[i].BlockNumber, dbTx)
				if err != nil {
					return err
				}
			}
		}
		log.Debug("Checking FlushID to commit L1 data to db")
		err = s.checkFlushID(dbTx)
		if err != nil {
			log.Errorf("error checking flushID. Error: %v", err)
			rollbackErr := dbTx.Rollback(s.ctx)
			if rollbackErr != nil {
				log.Errorf("error rolling back state. RollbackErr: %s, Error : %v", rollbackErr.Error(), err)
				return rollbackErr
			}
			return err
		}
		err = dbTx.Commit(s.ctx)
		if err != nil {
			log.Errorf("error committing state to store block. BlockNumber: %d, err: %v", blocks[i].BlockNumber, err)
			rollbackErr := dbTx.Rollback(s.ctx)
			if rollbackErr != nil {
				log.Errorf("error rolling back state to store block. BlockNumber: %d, rollbackErr: %s, error : %v", blocks[i].BlockNumber, rollbackErr.Error(), err)
				return rollbackErr
			}
			return err
		}
	}
	return nil
}

// This function allows reset the state until an specific ethereum block
func (s *ClientSynchronizer) resetState(blockNumber uint64) error {
	log.Info("Reverting synchronization to block: ", blockNumber)
	dbTx, err := s.state.BeginStateTransaction(s.ctx)
	if err != nil {
		log.Error("error starting a db transaction to reset the state. Error: ", err)
		return err
	}
	err = s.state.Reset(s.ctx, blockNumber, dbTx)
	if err != nil {
		rollbackErr := dbTx.Rollback(s.ctx)
		if rollbackErr != nil {
			log.Errorf("error rolling back state to store block. BlockNumber: %d, rollbackErr: %s, error : %v", blockNumber, rollbackErr.Error(), err)
			return rollbackErr
		}
		log.Error("error resetting the state. Error: ", err)
		return err
	}
	err = s.ethTxManager.Reorg(s.ctx, blockNumber+1, dbTx)
	if err != nil {
		rollbackErr := dbTx.Rollback(s.ctx)
		if rollbackErr != nil {
			log.Errorf("error rolling back eth tx manager when reorg detected. BlockNumber: %d, rollbackErr: %s, error : %v", blockNumber, rollbackErr.Error(), err)
			return rollbackErr
		}
		log.Error("error processing reorg on eth tx manager. Error: ", err)
		return err
	}
	err = dbTx.Commit(s.ctx)
	if err != nil {
		rollbackErr := dbTx.Rollback(s.ctx)
		if rollbackErr != nil {
			log.Errorf("error rolling back state to store block. BlockNumber: %d, rollbackErr: %s, error : %v", blockNumber, rollbackErr.Error(), err)
			return rollbackErr
		}
		log.Error("error committing the resetted state. Error: ", err)
		return err
	}
	if s.l1SyncOrchestration != nil {
		s.l1SyncOrchestration.reset(blockNumber)
	}
	return nil
}

/*
This function will check if there is a reorg.
As input param needs the last ethereum block synced. Retrieve the block info from the blockchain
to compare it with the stored info. If hash and hash parent matches, then no reorg is detected and return a nil.
If hash or hash parent don't match, reorg detected and the function will return the block until the sync process
must be reverted. Then, check the previous ethereum block synced, get block info from the blockchain and check
hash and has parent. This operation has to be done until a match is found.
*/
func (s *ClientSynchronizer) checkReorg(latestBlock *state.Block) (*state.Block, error) {
	// This function only needs to worry about reorgs if some of the reorganized blocks contained rollup info.
	latestEthBlockSynced := *latestBlock
	var depth uint64
	for {
		block, err := s.etherMan.EthBlockByNumber(s.ctx, latestBlock.BlockNumber)
		if err != nil {
			log.Errorf("error getting latest block synced from blockchain. Block: %d, error: %v", latestBlock.BlockNumber, err)
			return nil, err
		}
		if block.NumberU64() != latestBlock.BlockNumber {
			err = fmt.Errorf("wrong ethereum block retrieved from blockchain. Block numbers don't match. BlockNumber stored: %d. BlockNumber retrieved: %d",
				latestBlock.BlockNumber, block.NumberU64())
			log.Error("error: ", err)
			return nil, err
		}
		// Compare hashes
		if (block.Hash() != latestBlock.BlockHash || block.ParentHash() != latestBlock.ParentHash) && latestBlock.BlockNumber > s.genesis.GenesisBlockNum {
			log.Debug("[checkReorg function] => latestBlockNumber: ", latestBlock.BlockNumber)
			log.Debug("[checkReorg function] => latestBlockHash: ", latestBlock.BlockHash)
			log.Debug("[checkReorg function] => latestBlockHashParent: ", latestBlock.ParentHash)
			log.Debug("[checkReorg function] => BlockNumber: ", latestBlock.BlockNumber, block.NumberU64())
			log.Debug("[checkReorg function] => BlockHash: ", block.Hash())
			log.Debug("[checkReorg function] => BlockHashParent: ", block.ParentHash())
			depth++
			log.Debug("REORG: Looking for the latest correct ethereum block. Depth: ", depth)
			// Reorg detected. Getting previous block
			dbTx, err := s.state.BeginStateTransaction(s.ctx)
			if err != nil {
				log.Errorf("error creating db transaction to get prevoius blocks")
				return nil, err
			}
			latestBlock, err = s.state.GetPreviousBlock(s.ctx, depth, dbTx)
			errC := dbTx.Commit(s.ctx)
			if errC != nil {
				log.Errorf("error committing dbTx, err: %v", errC)
				rollbackErr := dbTx.Rollback(s.ctx)
				if rollbackErr != nil {
					log.Errorf("error rolling back state. RollbackErr: %v", rollbackErr)
					return nil, rollbackErr
				}
				log.Errorf("error committing dbTx, err: %v", errC)
				return nil, errC
			}
			if errors.Is(err, state.ErrNotFound) {
				log.Warn("error checking reorg: previous block not found in db: ", err)
				return &state.Block{}, nil
			} else if err != nil {
				return nil, err
			}
		} else {
			break
		}
	}
	if latestEthBlockSynced.BlockHash != latestBlock.BlockHash {
		log.Info("Reorg detected in block: ", latestEthBlockSynced.BlockNumber)
		return latestBlock, nil
	}
	return nil, nil
}

// Stop function stops the synchronizer
func (s *ClientSynchronizer) Stop() {
	s.cancelCtx()
}

func (s *ClientSynchronizer) checkTrustedState(batch state.Batch, tBatch *state.Batch, newRoot common.Hash, dbTx pgx.Tx) bool {
	//Compare virtual state with trusted state
	var reorgReasons strings.Builder
	if newRoot != tBatch.StateRoot {
		log.Warnf("Different field StateRoot. Virtual: %s, Trusted: %s\n", newRoot.String(), tBatch.StateRoot.String())
		reorgReasons.WriteString(fmt.Sprintf("Different field StateRoot. Virtual: %s, Trusted: %s\n", newRoot.String(), tBatch.StateRoot.String()))
	}
	if hex.EncodeToString(batch.BatchL2Data) != hex.EncodeToString(tBatch.BatchL2Data) {
		log.Warnf("Different field BatchL2Data. Virtual: %s, Trusted: %s\n", hex.EncodeToString(batch.BatchL2Data), hex.EncodeToString(tBatch.BatchL2Data))
		reorgReasons.WriteString(fmt.Sprintf("Different field BatchL2Data. Virtual: %s, Trusted: %s\n", hex.EncodeToString(batch.BatchL2Data), hex.EncodeToString(tBatch.BatchL2Data)))
	}
	if batch.GlobalExitRoot.String() != tBatch.GlobalExitRoot.String() {
		log.Warnf("Different field GlobalExitRoot. Virtual: %s, Trusted: %s\n", batch.GlobalExitRoot.String(), tBatch.GlobalExitRoot.String())
		reorgReasons.WriteString(fmt.Sprintf("Different field GlobalExitRoot. Virtual: %s, Trusted: %s\n", batch.GlobalExitRoot.String(), tBatch.GlobalExitRoot.String()))
	}
	if batch.Timestamp.Unix() != tBatch.Timestamp.Unix() {
		log.Warnf("Different field Timestamp. Virtual: %d, Trusted: %d\n", batch.Timestamp.Unix(), tBatch.Timestamp.Unix())
		reorgReasons.WriteString(fmt.Sprintf("Different field Timestamp. Virtual: %d, Trusted: %d\n", batch.Timestamp.Unix(), tBatch.Timestamp.Unix()))
	}
	if batch.Coinbase.String() != tBatch.Coinbase.String() {
		log.Warnf("Different field Coinbase. Virtual: %s, Trusted: %s\n", batch.Coinbase.String(), tBatch.Coinbase.String())
		reorgReasons.WriteString(fmt.Sprintf("Different field Coinbase. Virtual: %s, Trusted: %s\n", batch.Coinbase.String(), tBatch.Coinbase.String()))
	}

	if reorgReasons.Len() > 0 {
		reason := reorgReasons.String()
<<<<<<< HEAD
		log.Warnf("Missmatch in trusted state detected for Batch Number: %d. Reasons: %s", tBatch.BatchNumber, reason)
=======

		if tBatch.StateRoot == (common.Hash{}) {
			log.Warnf("incomplete trusted batch %d detected. Syncing full batch from L1", tBatch.BatchNumber)
		} else {
			log.Warnf("missmatch in trusted state detected for Batch Number: %d. Reasons: %s", tBatch.BatchNumber, reason)
		}
>>>>>>> abb5418c
		if s.isTrustedSequencer {
			s.halt(s.ctx, fmt.Errorf("TRUSTED REORG DETECTED! Batch: %d", batch.BatchNumber))
		}
		// Store trusted reorg register
		tr := state.TrustedReorg{
			BatchNumber: tBatch.BatchNumber,
			Reason:      reason,
		}
		err := s.state.AddTrustedReorg(s.ctx, &tr, dbTx)
		if err != nil {
			log.Error("error storing tursted reorg register into the db. Error: ", err)
		}
		return true
	}
	return false
}

func (s *ClientSynchronizer) processForkID(forkID etherman.ForkID, blockNumber uint64, dbTx pgx.Tx) error {
	fID := state.ForkIDInterval{
		FromBatchNumber: forkID.BatchNumber + 1,
		ToBatchNumber:   math.MaxUint64,
		ForkId:          forkID.ForkID,
		Version:         forkID.Version,
		BlockNumber:     blockNumber,
<<<<<<< HEAD
	}

	//If the forkID.batchnumber is a future batch
	latestBatchNumber, err := s.state.GetLastBatchNumber(s.ctx, dbTx)
	if err != nil && !errors.Is(err, state.ErrStateNotSynchronized) {
		log.Error("error getting last batch number. Error: ", err)
		rollbackErr := dbTx.Rollback(s.ctx)
		if rollbackErr != nil {
			log.Errorf("error rolling back state. BlockNumber: %d, rollbackErr: %s, error : %v", blockNumber, rollbackErr.Error(), err)
			return rollbackErr
		}
		return err
	}
	if latestBatchNumber <= forkID.BatchNumber || s.isTrustedSequencer { //If the forkID will start in a future batch or isTrustedSequencer
		log.Infof("Just adding forkID. Skipping reset forkID. ForkID: %+v.", fID)
		// Add new forkID to the state
		err := s.state.AddForkIDInterval(s.ctx, fID, dbTx)
		if err != nil {
			log.Error("error adding new forkID interval to the state. Error: ", err)
			rollbackErr := dbTx.Rollback(s.ctx)
			if rollbackErr != nil {
				log.Errorf("error rolling back state to store block. BlockNumber: %d, rollbackErr: %s, error : %v", blockNumber, rollbackErr.Error(), err)
				return rollbackErr
			}
			return err
		}
		return nil
=======
>>>>>>> abb5418c
	}

	// If forkID affects to a batch from the past. State must be reseted.
	log.Debugf("ForkID: %d, synchronization must use the new forkID since batch: %d", forkID.ForkID, forkID.BatchNumber+1)
	fIds, err := s.state.GetForkIDs(s.ctx, dbTx)
	if err != nil {
		log.Error("error getting ForkIDTrustedReorg. Error: ", err)
		rollbackErr := dbTx.Rollback(s.ctx)
		if rollbackErr != nil {
			log.Errorf("error rolling back state get forkID trusted state. BlockNumber: %d, rollbackErr: %s, error : %v", blockNumber, rollbackErr.Error(), err)
			return rollbackErr
		}
		return err
	}
	if len(fIds) != 0 && fIds[len(fIds)-1].ForkId == fID.ForkId { // If the forkID reset was already done
		return nil
	}
<<<<<<< HEAD

	log.Info("ForkID received in the permissionless node that affects to a batch from the past")
	//Reset DB only if permissionless node
	err = s.state.ResetForkID(s.ctx, forkID.BatchNumber+1, forkID.ForkID, forkID.Version, dbTx)
	if err != nil {
		log.Error("error resetting the state. Error: ", err)
=======
	//If the forkID.batchnumber is a future batch
	latestBatchNumber, err := s.state.GetLastBatchNumber(s.ctx, dbTx)
	if err != nil && !errors.Is(err, state.ErrStateNotSynchronized) {
		log.Error("error getting last batch number. Error: ", err)
>>>>>>> abb5418c
		rollbackErr := dbTx.Rollback(s.ctx)
		if rollbackErr != nil {
			log.Errorf("error rolling back state to store block. BlockNumber: %d, rollbackErr: %s, error : %v", blockNumber, rollbackErr.Error(), err)
			return rollbackErr
		}
		return err
	}
	// Add new forkID to the state
	err = s.state.AddForkIDInterval(s.ctx, fID, dbTx)
	if err != nil {
		log.Error("error adding new forkID interval to the state. Error: ", err)
		rollbackErr := dbTx.Rollback(s.ctx)
		if rollbackErr != nil {
			log.Errorf("error rolling back state to store block. BlockNumber: %d, rollbackErr: %s, error : %v", blockNumber, rollbackErr.Error(), err)
			return rollbackErr
		}
		return err
	}
	if latestBatchNumber <= forkID.BatchNumber || s.isTrustedSequencer { //If the forkID will start in a future batch or isTrustedSequencer
		log.Infof("Just adding forkID. Skipping reset forkID. ForkID: %+v.", fID)
		return nil
	}

<<<<<<< HEAD
	// Add new forkID to the state
	err = s.state.AddForkIDInterval(s.ctx, fID, dbTx)
=======
	log.Info("ForkID received in the permissionless node that affects to a batch from the past")
	//Reset DB only if permissionless node
	log.Debugf("ForkID: %d, Reverting synchronization to batch: %d", forkID.ForkID, forkID.BatchNumber+1)
	err = s.state.ResetForkID(s.ctx, forkID.BatchNumber+1, dbTx)
>>>>>>> abb5418c
	if err != nil {
		log.Error("error adding new forkID interval to the state. Error: ", err)
		rollbackErr := dbTx.Rollback(s.ctx)
		if rollbackErr != nil {
			log.Errorf("error rolling back state to store block. BlockNumber: %d, rollbackErr: %s, error : %v", blockNumber, rollbackErr.Error(), err)
			return rollbackErr
		}
		return err
	}

	// Commit because it returns an error to force the resync
	err = dbTx.Commit(s.ctx)
	if err != nil {
		log.Error("error committing the resetted state. Error: ", err)
		rollbackErr := dbTx.Rollback(s.ctx)
		if rollbackErr != nil {
			log.Errorf("error rolling back state to store block. BlockNumber: %d, rollbackErr: %s, error : %v", blockNumber, rollbackErr.Error(), err)
			return rollbackErr
		}
		return err
	}

	return fmt.Errorf("new ForkID detected, reseting synchronizarion")
}

func (s *ClientSynchronizer) processSequenceBatches(sequencedBatches []etherman.SequencedBatch, blockNumber uint64, dbTx pgx.Tx) error {
	if len(sequencedBatches) == 0 {
		log.Warn("Empty sequencedBatches array detected, ignoring...")
		return nil
	}
	for _, sbatch := range sequencedBatches {
		batchL2Data, err := s.getBatchL2Data(sbatch.BatchNumber, sbatch.TransactionsHash)
		if err != nil {
			return err
		}
		virtualBatch := state.VirtualBatch{
			BatchNumber:   sbatch.BatchNumber,
			TxHash:        sbatch.TxHash,
			Coinbase:      sbatch.Coinbase,
			BlockNumber:   blockNumber,
			SequencerAddr: sbatch.SequencerAddr,
		}
		batch := state.Batch{
			BatchNumber:    sbatch.BatchNumber,
			GlobalExitRoot: sbatch.GlobalExitRoot,
			Timestamp:      time.Unix(int64(sbatch.Timestamp), 0),
			Coinbase:       sbatch.Coinbase,
			BatchL2Data:    batchL2Data,
		}
		// ForcedBatch must be processed
		if sbatch.MinForcedTimestamp > 0 { // If this is true means that the batch is forced
			log.Debug("FORCED BATCH SEQUENCED!")
			// Read forcedBatches from db
			forcedBatches, err := s.state.GetNextForcedBatches(s.ctx, 1, dbTx)
			if err != nil {
				log.Errorf("error getting forcedBatches. BatchNumber: %d", virtualBatch.BatchNumber)
				rollbackErr := dbTx.Rollback(s.ctx)
				if rollbackErr != nil {
					log.Errorf("error rolling back state. BatchNumber: %d, BlockNumber: %d, rollbackErr: %s, error : %v", virtualBatch.BatchNumber, blockNumber, rollbackErr.Error(), err)
					return rollbackErr
				}
				return err
			}
			if len(forcedBatches) == 0 {
				log.Errorf("error: empty forcedBatches array read from db. BatchNumber: %d", sbatch.BatchNumber)
				rollbackErr := dbTx.Rollback(s.ctx)
				if rollbackErr != nil {
					log.Errorf("error rolling back state. BatchNumber: %d, BlockNumber: %d, rollbackErr: %v", sbatch.BatchNumber, blockNumber, rollbackErr)
					return rollbackErr
				}
				return fmt.Errorf("error: empty forcedBatches array read from db. BatchNumber: %d", sbatch.BatchNumber)
			}
			if uint64(forcedBatches[0].ForcedAt.Unix()) != sbatch.MinForcedTimestamp ||
				forcedBatches[0].GlobalExitRoot != sbatch.GlobalExitRoot ||
				common.Bytes2Hex(forcedBatches[0].RawTxsData) != common.Bytes2Hex(batchL2Data) {
				log.Warnf("ForcedBatch stored: %+v. RawTxsData: %s", forcedBatches, common.Bytes2Hex(forcedBatches[0].RawTxsData))
				log.Warnf("ForcedBatch sequenced received: %+v. RawTxsData: %s", sbatch, common.Bytes2Hex(batchL2Data))
				log.Errorf("error: forcedBatch received doesn't match with the next expected forcedBatch stored in db. Expected: %+v, Synced: %+v", forcedBatches, sbatch)
				rollbackErr := dbTx.Rollback(s.ctx)
				if rollbackErr != nil {
					log.Errorf("error rolling back state. BatchNumber: %d, BlockNumber: %d, rollbackErr: %v", virtualBatch.BatchNumber, blockNumber, rollbackErr)
					return rollbackErr
				}
				return fmt.Errorf("error: forcedBatch received doesn't match with the next expected forcedBatch stored in db. Expected: %+v, Synced: %+v", forcedBatches, sbatch)
			}
			log.Debug("Setting forcedBatchNum: ", forcedBatches[0].ForcedBatchNumber)
			batch.ForcedBatchNum = &forcedBatches[0].ForcedBatchNumber
		}

		// Now we need to check the batch. ForcedBatches should be already stored in the batch table because this is done by the sequencer
		processCtx := state.ProcessingContext{
			BatchNumber:    batch.BatchNumber,
			Coinbase:       batch.Coinbase,
			Timestamp:      batch.Timestamp,
			GlobalExitRoot: batch.GlobalExitRoot,
			ForcedBatchNum: batch.ForcedBatchNum,
			BatchL2Data:    &batch.BatchL2Data,
		}

		var newRoot common.Hash

		// First get trusted batch from db
		tBatch, err := s.state.GetBatchByNumber(s.ctx, batch.BatchNumber, dbTx)
		if err != nil {
			if errors.Is(err, state.ErrNotFound) {
				log.Debugf("BatchNumber: %d, not found in trusted state. Storing it...", batch.BatchNumber)
				// If it is not found, store batch
				log.Infof("processSequenceBatches: (not found batch) ProcessAndStoreClosedBatch . BatchNumber: %d, BlockNumber: %d", processCtx.BatchNumber, blockNumber)
				newStateRoot, flushID, proverID, err := s.state.ProcessAndStoreClosedBatch(s.ctx, processCtx, batch.BatchL2Data, dbTx, stateMetrics.SynchronizerCallerLabel)
				if err != nil {
					log.Errorf("error storing trustedBatch. BatchNumber: %d, BlockNumber: %d, error: %v", batch.BatchNumber, blockNumber, err)
					rollbackErr := dbTx.Rollback(s.ctx)
					if rollbackErr != nil {
						log.Errorf("error rolling back state. BatchNumber: %d, BlockNumber: %d, rollbackErr: %s, error : %v", batch.BatchNumber, blockNumber, rollbackErr.Error(), err)
						return rollbackErr
					}
					log.Errorf("error storing batch. BatchNumber: %d, BlockNumber: %d, error: %v", batch.BatchNumber, blockNumber, err)
					return err
				}
				s.pendingFlushID(flushID, proverID)

				newRoot = newStateRoot
				tBatch = &batch
				tBatch.StateRoot = newRoot
			} else {
				log.Error("error checking trusted state: ", err)
				rollbackErr := dbTx.Rollback(s.ctx)
				if rollbackErr != nil {
					log.Errorf("error rolling back state. BatchNumber: %d, BlockNumber: %d, rollbackErr: %v", batch.BatchNumber, blockNumber, rollbackErr)
					return rollbackErr
				}
				return err
			}
		} else {
			// Reprocess batch to compare the stateRoot with tBatch.StateRoot and get accInputHash
			p, err := s.state.ExecuteBatch(s.ctx, batch, false, dbTx)
			if err != nil {
				log.Errorf("error executing L1 batch: %+v, error: %v", batch, err)
				rollbackErr := dbTx.Rollback(s.ctx)
				if rollbackErr != nil {
					log.Errorf("error rolling back state. BatchNumber: %d, BlockNumber: %d, rollbackErr: %s, error : %v", batch.BatchNumber, blockNumber, rollbackErr.Error(), err)
					return rollbackErr
				}
				return err
			}
			newRoot = common.BytesToHash(p.NewStateRoot)
			accumulatedInputHash := common.BytesToHash(p.NewAccInputHash)

			//AddAccumulatedInputHash
			err = s.state.AddAccumulatedInputHash(s.ctx, batch.BatchNumber, accumulatedInputHash, dbTx)
			if err != nil {
				log.Errorf("error adding accumulatedInputHash for batch: %d. Error; %v", batch.BatchNumber, err)
				rollbackErr := dbTx.Rollback(s.ctx)
				if rollbackErr != nil {
					log.Errorf("error rolling back state. BatchNumber: %d, BlockNumber: %d, rollbackErr: %v", batch.BatchNumber, blockNumber, rollbackErr)
					return rollbackErr
				}
				return err
			}
		}

		// Call the check trusted state method to compare trusted and virtual state
		status := s.checkTrustedState(batch, tBatch, newRoot, dbTx)
		if status {
			// Reorg Pool
			err := s.reorgPool(dbTx)
			if err != nil {
				rollbackErr := dbTx.Rollback(s.ctx)
				if rollbackErr != nil {
					log.Errorf("error rolling back state. BatchNumber: %d, BlockNumber: %d, rollbackErr: %s, error : %v", tBatch.BatchNumber, blockNumber, rollbackErr.Error(), err)
					return rollbackErr
				}
				log.Errorf("error: %v. BatchNumber: %d, BlockNumber: %d", err, tBatch.BatchNumber, blockNumber)
				return err
			}

			// Clean trustedState sync variables to avoid sync the trusted state from the wrong starting point.
			// This wrong starting point would force the trusted sync to clean the virtualization of the batch reaching an inconsistency.
			s.trustedState.lastTrustedBatches = nil
			s.trustedState.lastStateRoot = nil

			// Reset trusted state
			previousBatchNumber := batch.BatchNumber - 1
<<<<<<< HEAD
			log.Warnf("Missmatch in trusted state detected, discarding batches until batchNum %d", previousBatchNumber)
=======
			if tBatch.StateRoot == (common.Hash{}) {
				log.Warnf("cleaning state before inserting batch from L1. Clean until batch: %d", previousBatchNumber)
			} else {
				log.Warnf("missmatch in trusted state detected, discarding batches until batchNum %d", previousBatchNumber)
			}
			log.Infof("ResetTrustedState: Resetting trusted state. delete batch > %d, ", previousBatchNumber)
>>>>>>> abb5418c
			err = s.state.ResetTrustedState(s.ctx, previousBatchNumber, dbTx) // This method has to reset the forced batches deleting the batchNumber for higher batchNumbers
			if err != nil {
				log.Errorf("error resetting trusted state. BatchNumber: %d, BlockNumber: %d, error: %v", batch.BatchNumber, blockNumber, err)
				rollbackErr := dbTx.Rollback(s.ctx)
				if rollbackErr != nil {
					log.Errorf("error rolling back state. BatchNumber: %d, BlockNumber: %d, rollbackErr: %s, error : %v", batch.BatchNumber, blockNumber, rollbackErr.Error(), err)
					return rollbackErr
				}
				log.Errorf("error resetting trusted state. BatchNumber: %d, BlockNumber: %d, error: %v", batch.BatchNumber, blockNumber, err)
				return err
			}
			log.Infof("processSequenceBatches: (deleted previous) ProcessAndStoreClosedBatch . BatchNumber: %d, BlockNumber: %d", processCtx.BatchNumber, blockNumber)
			_, flushID, proverID, err := s.state.ProcessAndStoreClosedBatch(s.ctx, processCtx, batch.BatchL2Data, dbTx, stateMetrics.SynchronizerCallerLabel)
			if err != nil {
				log.Errorf("error storing trustedBatch. BatchNumber: %d, BlockNumber: %d, error: %v", batch.BatchNumber, blockNumber, err)
				rollbackErr := dbTx.Rollback(s.ctx)
				if rollbackErr != nil {
					log.Errorf("error rolling back state. BatchNumber: %d, BlockNumber: %d, rollbackErr: %s, error : %v", batch.BatchNumber, blockNumber, rollbackErr.Error(), err)
					return rollbackErr
				}
				log.Errorf("error storing batch. BatchNumber: %d, BlockNumber: %d, error: %v", batch.BatchNumber, blockNumber, err)
				return err
			}
			s.pendingFlushID(flushID, proverID)
		}

		// Store virtualBatch
		log.Infof("processSequenceBatches: Storing virtualBatch. BatchNumber: %d, BlockNumber: %d", virtualBatch.BatchNumber, blockNumber)
		err = s.state.AddVirtualBatch(s.ctx, &virtualBatch, dbTx)
		if err != nil {
			log.Errorf("error storing virtualBatch. BatchNumber: %d, BlockNumber: %d, error: %v", virtualBatch.BatchNumber, blockNumber, err)
			rollbackErr := dbTx.Rollback(s.ctx)
			if rollbackErr != nil {
				log.Errorf("error rolling back state. BatchNumber: %d, BlockNumber: %d, rollbackErr: %s, error : %v", virtualBatch.BatchNumber, blockNumber, rollbackErr.Error(), err)
				return rollbackErr
			}
			log.Errorf("error storing virtualBatch. BatchNumber: %d, BlockNumber: %d, error: %v", virtualBatch.BatchNumber, blockNumber, err)
			return err
		}
	}
	// Insert the sequence to allow the aggregator verify the sequence batches
	seq := state.Sequence{
		FromBatchNumber: sequencedBatches[0].BatchNumber,
		ToBatchNumber:   sequencedBatches[len(sequencedBatches)-1].BatchNumber,
	}
	err := s.state.AddSequence(s.ctx, seq, dbTx)
	if err != nil {
		log.Errorf("error adding sequence. Sequence: %+v", seq)
		rollbackErr := dbTx.Rollback(s.ctx)
		if rollbackErr != nil {
			log.Errorf("error rolling back state. BlockNumber: %d, rollbackErr: %s, error : %v", blockNumber, rollbackErr.Error(), err)
			return rollbackErr
		}
		log.Errorf("error getting adding sequence. BlockNumber: %d, error: %v", blockNumber, err)
		return err
	}
	return nil
}

func (s *ClientSynchronizer) processSequenceForceBatch(sequenceForceBatch []etherman.SequencedForceBatch, block etherman.Block, dbTx pgx.Tx) error {
	if len(sequenceForceBatch) == 0 {
		log.Warn("Empty sequenceForceBatch array detected, ignoring...")
		return nil
	}
	// First, get last virtual batch number
	lastVirtualizedBatchNumber, err := s.state.GetLastVirtualBatchNum(s.ctx, dbTx)
	if err != nil {
		log.Errorf("error getting lastVirtualBatchNumber. BlockNumber: %d, error: %v", block.BlockNumber, err)
		rollbackErr := dbTx.Rollback(s.ctx)
		if rollbackErr != nil {
			log.Errorf("error rolling back state. BatchNumber: %d, BlockNumber: %d, rollbackErr: %s, error : %v", lastVirtualizedBatchNumber, block.BlockNumber, rollbackErr.Error(), err)
			return rollbackErr
		}
		log.Errorf("error getting lastVirtualBatchNumber. BlockNumber: %d, error: %v", block.BlockNumber, err)
		return err
	}
	// Clean trustedState sync variables to avoid sync the trusted state from the wrong starting point.
	// This wrong starting point would force the trusted sync to clean the virtualization of the batch reaching an inconsistency.
	s.trustedState.lastTrustedBatches = nil
	s.trustedState.lastStateRoot = nil

	// Reset trusted state
	log.Infof("ResetTrustedState: processSequenceForceBatch: Resetting trusted state. delete batch > (lastVirtualizedBatchNumber)%d, ", lastVirtualizedBatchNumber)
	err = s.state.ResetTrustedState(s.ctx, lastVirtualizedBatchNumber, dbTx) // This method has to reset the forced batches deleting the batchNumber for higher batchNumbers
	if err != nil {
		log.Errorf("error resetting trusted state. BatchNumber: %d, BlockNumber: %d, error: %v", lastVirtualizedBatchNumber, block.BlockNumber, err)
		rollbackErr := dbTx.Rollback(s.ctx)
		if rollbackErr != nil {
			log.Errorf("error rolling back state. BatchNumber: %d, BlockNumber: %d, rollbackErr: %s, error : %v", lastVirtualizedBatchNumber, block.BlockNumber, rollbackErr.Error(), err)
			return rollbackErr
		}
		log.Errorf("error resetting trusted state. BatchNumber: %d, BlockNumber: %d, error: %v", lastVirtualizedBatchNumber, block.BlockNumber, err)
		return err
	}
	// Read forcedBatches from db
	forcedBatches, err := s.state.GetNextForcedBatches(s.ctx, len(sequenceForceBatch), dbTx)
	if err != nil {
		log.Errorf("error getting forcedBatches in processSequenceForceBatch. BlockNumber: %d", block.BlockNumber)
		rollbackErr := dbTx.Rollback(s.ctx)
		if rollbackErr != nil {
			log.Errorf("error rolling back state. BlockNumber: %d, rollbackErr: %s, error : %v", block.BlockNumber, rollbackErr.Error(), err)
			return rollbackErr
		}
		log.Errorf("error getting forcedBatches in processSequenceForceBatch. BlockNumber: %d, error: %v", block.BlockNumber, err)
		return err
	}
	if len(sequenceForceBatch) != len(forcedBatches) {
		rollbackErr := dbTx.Rollback(s.ctx)
		if rollbackErr != nil {
			log.Errorf("error rolling back state. BlockNumber: %d, rollbackErr: %v", block.BlockNumber, rollbackErr)
			return rollbackErr
		}
		log.Error("error number of forced batches doesn't match")
		return fmt.Errorf("error number of forced batches doesn't match")
	}
	for i, fbatch := range sequenceForceBatch {
		if uint64(forcedBatches[i].ForcedAt.Unix()) != fbatch.MinForcedTimestamp ||
			forcedBatches[i].GlobalExitRoot != fbatch.GlobalExitRoot ||
			common.Bytes2Hex(forcedBatches[i].RawTxsData) != common.Bytes2Hex(fbatch.Transactions) {
			log.Warnf("ForcedBatch stored: %+v", forcedBatches)
			log.Warnf("ForcedBatch sequenced received: %+v", fbatch)
			log.Errorf("error: forcedBatch received doesn't match with the next expected forcedBatch stored in db. Expected: %+v, Synced: %+v", forcedBatches[i], fbatch)
			rollbackErr := dbTx.Rollback(s.ctx)
			if rollbackErr != nil {
				log.Errorf("error rolling back state. BatchNumber: %d, BlockNumber: %d, rollbackErr: %v", fbatch.BatchNumber, block.BlockNumber, rollbackErr)
				return rollbackErr
			}
			return fmt.Errorf("error: forcedBatch received doesn't match with the next expected forcedBatch stored in db. Expected: %+v, Synced: %+v", forcedBatches[i], fbatch)
		}
		virtualBatch := state.VirtualBatch{
			BatchNumber:   fbatch.BatchNumber,
			TxHash:        fbatch.TxHash,
			Coinbase:      fbatch.Coinbase,
			SequencerAddr: fbatch.Coinbase,
			BlockNumber:   block.BlockNumber,
		}
		batch := state.ProcessingContext{
			BatchNumber:    fbatch.BatchNumber,
			GlobalExitRoot: fbatch.GlobalExitRoot,
			Timestamp:      block.ReceivedAt,
			Coinbase:       fbatch.Coinbase,
			ForcedBatchNum: &forcedBatches[i].ForcedBatchNumber,
			BatchL2Data:    &forcedBatches[i].RawTxsData,
		}
		// Process batch
		log.Infof("processSequenceFoceBatches: ProcessAndStoreClosedBatch . BatchNumber: %d, BlockNumber: %d", batch.BatchNumber, block.BlockNumber)
		_, flushID, proverID, err := s.state.ProcessAndStoreClosedBatch(s.ctx, batch, forcedBatches[i].RawTxsData, dbTx, stateMetrics.SynchronizerCallerLabel)
		if err != nil {
			log.Errorf("error processing batch in processSequenceForceBatch. BatchNumber: %d, BlockNumber: %d, error: %v", batch.BatchNumber, block.BlockNumber, err)
			rollbackErr := dbTx.Rollback(s.ctx)
			if rollbackErr != nil {
				log.Errorf("error rolling back state. BatchNumber: %d, BlockNumber: %d, rollbackErr: %s, error : %v", batch.BatchNumber, block.BlockNumber, rollbackErr.Error(), err)
				return rollbackErr
			}
			log.Errorf("error processing batch in processSequenceForceBatch. BatchNumber: %d, BlockNumber: %d, error: %v", batch.BatchNumber, block.BlockNumber, err)
			return err
		}
		s.pendingFlushID(flushID, proverID)

		// Store virtualBatch
		log.Infof("processSequenceFoceBatches: Storing virtualBatch. BatchNumber: %d, BlockNumber: %d", virtualBatch.BatchNumber, block.BlockNumber)
		err = s.state.AddVirtualBatch(s.ctx, &virtualBatch, dbTx)
		if err != nil {
			log.Errorf("error storing virtualBatch in processSequenceForceBatch. BatchNumber: %d, BlockNumber: %d, error: %v", virtualBatch.BatchNumber, block.BlockNumber, err)
			rollbackErr := dbTx.Rollback(s.ctx)
			if rollbackErr != nil {
				log.Errorf("error rolling back state. BatchNumber: %d, BlockNumber: %d, rollbackErr: %s, error : %v", virtualBatch.BatchNumber, block.BlockNumber, rollbackErr.Error(), err)
				return rollbackErr
			}
			log.Errorf("error storing virtualBatch in processSequenceForceBatch. BatchNumber: %d, BlockNumber: %d, error: %v", virtualBatch.BatchNumber, block.BlockNumber, err)
			return err
		}
	}
	// Insert the sequence to allow the aggregator verify the sequence batches
	seq := state.Sequence{
		FromBatchNumber: sequenceForceBatch[0].BatchNumber,
		ToBatchNumber:   sequenceForceBatch[len(sequenceForceBatch)-1].BatchNumber,
	}
	err = s.state.AddSequence(s.ctx, seq, dbTx)
	if err != nil {
		log.Errorf("error adding sequence. Sequence: %+v", seq)
		rollbackErr := dbTx.Rollback(s.ctx)
		if rollbackErr != nil {
			log.Errorf("error rolling back state. BlockNumber: %d, rollbackErr: %s, error : %v", block.BlockNumber, rollbackErr.Error(), err)
			return rollbackErr
		}
		log.Errorf("error getting adding sequence. BlockNumber: %d, error: %v", block.BlockNumber, err)
		return err
	}
	return nil
}

func (s *ClientSynchronizer) processForcedBatch(forcedBatch etherman.ForcedBatch, dbTx pgx.Tx) error {
	// Store forced batch into the db
	forcedB := state.ForcedBatch{
		BlockNumber:       forcedBatch.BlockNumber,
		ForcedBatchNumber: forcedBatch.ForcedBatchNumber,
		Sequencer:         forcedBatch.Sequencer,
		GlobalExitRoot:    forcedBatch.GlobalExitRoot,
		RawTxsData:        forcedBatch.RawTxsData,
		ForcedAt:          forcedBatch.ForcedAt,
	}
	log.Infof("processForcedBatch: Storing forcedBatch. BatchNumber: %d  BlockNumber: %d", forcedBatch.ForcedBatchNumber, forcedBatch.BlockNumber)
	err := s.state.AddForcedBatch(s.ctx, &forcedB, dbTx)
	if err != nil {
		log.Errorf("error storing the forcedBatch in processForcedBatch. BlockNumber: %d", forcedBatch.BlockNumber)
		rollbackErr := dbTx.Rollback(s.ctx)
		if rollbackErr != nil {
			log.Errorf("error rolling back state. BlockNumber: %d, rollbackErr: %s, error : %v", forcedBatch.BlockNumber, rollbackErr.Error(), err)
			return rollbackErr
		}
		log.Errorf("error storing the forcedBatch in processForcedBatch. BlockNumber: %d, error: %v", forcedBatch.BlockNumber, err)
		return err
	}
	return nil
}

func (s *ClientSynchronizer) processGlobalExitRoot(globalExitRoot etherman.GlobalExitRoot, dbTx pgx.Tx) error {
	// Store GlobalExitRoot
	ger := state.GlobalExitRoot{
		BlockNumber:     globalExitRoot.BlockNumber,
		MainnetExitRoot: globalExitRoot.MainnetExitRoot,
		RollupExitRoot:  globalExitRoot.RollupExitRoot,
		GlobalExitRoot:  globalExitRoot.GlobalExitRoot,
	}
	err := s.state.AddGlobalExitRoot(s.ctx, &ger, dbTx)
	if err != nil {
		log.Errorf("error storing the globalExitRoot in processGlobalExitRoot. BlockNumber: %d", globalExitRoot.BlockNumber)
		rollbackErr := dbTx.Rollback(s.ctx)
		if rollbackErr != nil {
			log.Errorf("error rolling back state. BlockNumber: %d, rollbackErr: %s, error : %v", globalExitRoot.BlockNumber, rollbackErr.Error(), err)
			return rollbackErr
		}
		log.Errorf("error storing the GlobalExitRoot in processGlobalExitRoot. BlockNumber: %d, error: %v", globalExitRoot.BlockNumber, err)
		return err
	}
	return nil
}

func (s *ClientSynchronizer) processVerifyBatches(lastVerifiedBatch etherman.VerifiedBatch, isTrusted bool, dbTx pgx.Tx) error {
	lastVBatch, err := s.state.GetLastVerifiedBatch(s.ctx, dbTx)
	if err != nil {
		log.Errorf("error getting lastVerifiedBatch stored in db in processVerifyBatches. Processing synced blockNumber: %d", lastVerifiedBatch.BlockNumber)
		rollbackErr := dbTx.Rollback(s.ctx)
		if rollbackErr != nil {
			log.Errorf("error rolling back state. Processing synced blockNumber: %d, rollbackErr: %s, error : %v", lastVerifiedBatch.BlockNumber, rollbackErr.Error(), err)
			return rollbackErr
		}
		log.Errorf("error getting lastVerifiedBatch stored in db in processVerifyBatches. Processing synced blockNumber: %d, error: %v", lastVerifiedBatch.BlockNumber, err)
		return err
	}
	nbatches := lastVerifiedBatch.BatchNumber - lastVBatch.BatchNumber
	batch, err := s.state.GetBatchByNumber(s.ctx, lastVerifiedBatch.BatchNumber, dbTx)
	if err != nil {
		log.Errorf("error getting GetBatchByNumber stored in db in processVerifyBatches. Processing batchNumber: %d", lastVerifiedBatch.BatchNumber)
		rollbackErr := dbTx.Rollback(s.ctx)
		if rollbackErr != nil {
			log.Errorf("error rolling back state. Processing batchNumber: %d, rollbackErr: %s, error : %v", lastVerifiedBatch.BatchNumber, rollbackErr.Error(), err)
			return rollbackErr
		}
		log.Errorf("error getting GetBatchByNumber stored in db in processVerifyBatches. Processing batchNumber: %d, error: %v", lastVerifiedBatch.BatchNumber, err)
		return err
	}

	// Checks that calculated state root matches with the verified state root in the smc
	if batch.StateRoot != lastVerifiedBatch.StateRoot {
		log.Warn("nbatches: ", nbatches)
		log.Warnf("Batch from db: %+v", batch)
		log.Warnf("Verified Batch: %+v", lastVerifiedBatch)
		log.Errorf("error: stateRoot calculated and state root verified don't match in processVerifyBatches. Processing batchNumber: %d", lastVerifiedBatch.BatchNumber)
		rollbackErr := dbTx.Rollback(s.ctx)
		if rollbackErr != nil {
			log.Errorf("error rolling back state. Processing batchNumber: %d, rollbackErr: %v", lastVerifiedBatch.BatchNumber, rollbackErr)
			return rollbackErr
		}
		log.Errorf("error: stateRoot calculated and state root verified don't match in processVerifyBatches. Processing batchNumber: %d", lastVerifiedBatch.BatchNumber)
		return fmt.Errorf("error: stateRoot calculated and state root verified don't match in processVerifyBatches. Processing batchNumber: %d", lastVerifiedBatch.BatchNumber)
	}
	var i uint64
	for i = 1; i <= nbatches; i++ {
		verifiedB := state.VerifiedBatch{
			BlockNumber: lastVerifiedBatch.BlockNumber,
			BatchNumber: lastVBatch.BatchNumber + i,
			Aggregator:  lastVerifiedBatch.Aggregator,
			StateRoot:   lastVerifiedBatch.StateRoot,
			TxHash:      lastVerifiedBatch.TxHash,
			IsTrusted:   isTrusted,
		}
		log.Infof("processTrustedVerifyBatches: Storing verifiedB. BlockNumber: %d, BatchNumber: %d", verifiedB.BlockNumber, verifiedB.BatchNumber)
		err = s.state.AddVerifiedBatch(s.ctx, &verifiedB, dbTx)
		if err != nil {
			log.Errorf("error storing the verifiedB in processVerifyBatches. verifiedBatch: %+v, lastVerifiedBatch: %+v", verifiedB, lastVerifiedBatch)
			rollbackErr := dbTx.Rollback(s.ctx)
			if rollbackErr != nil {
				log.Errorf("error rolling back state. BlockNumber: %d, rollbackErr: %s, error : %v", lastVerifiedBatch.BlockNumber, rollbackErr.Error(), err)
				return rollbackErr
			}
			log.Errorf("error storing the verifiedB in processVerifyBatches. BlockNumber: %d, error: %v", lastVerifiedBatch.BlockNumber, err)
			return err
		}
	}
	return nil
}

func (s *ClientSynchronizer) processTrustedBatch(trustedBatch *types.Batch, dbTx pgx.Tx) ([]*state.Batch, *common.Hash, error) {
	log.Debugf("Processing trusted batch: %d", uint64(trustedBatch.Number))
	trustedBatchL2Data := trustedBatch.BatchL2Data
	batches := s.trustedState.lastTrustedBatches
	log.Debug("len(batches): ", len(batches))
	batches, err := s.getCurrentBatches(batches, trustedBatch, dbTx)
	if err != nil {
		log.Error("error getting currentBatches. Error: ", err)
		return nil, nil, err
	}

	if batches[0] != nil && (((trustedBatch.StateRoot == common.Hash{}) && (batches[0].StateRoot != common.Hash{})) ||
		len(batches[0].BatchL2Data) > len(trustedBatchL2Data)) {
		log.Error("error: inconsistency in data received from trustedNode")
		log.Infof("BatchNumber. stored: %d. synced: %d", batches[0].BatchNumber, uint64(trustedBatch.Number))
		log.Infof("GlobalExitRoot. stored:  %s. synced: %s", batches[0].GlobalExitRoot.String(), trustedBatch.GlobalExitRoot.String())
		log.Infof("LocalExitRoot. stored:  %s. synced: %s", batches[0].LocalExitRoot.String(), trustedBatch.LocalExitRoot.String())
		log.Infof("StateRoot. stored:  %s. synced: %s", batches[0].StateRoot.String(), trustedBatch.StateRoot.String())
		log.Infof("Coinbase. stored:  %s. synced: %s", batches[0].Coinbase.String(), trustedBatch.Coinbase.String())
		log.Infof("Timestamp. stored:  %d. synced: %d", uint64(batches[0].Timestamp.Unix()), uint64(trustedBatch.Timestamp))
		log.Infof("BatchL2Data. stored: %s. synced: %s", common.Bytes2Hex(batches[0].BatchL2Data), common.Bytes2Hex(trustedBatchL2Data))
		return nil, nil, fmt.Errorf("error: inconsistency in data received from trustedNode")
	}

	if s.trustedState.lastStateRoot == nil && (batches[0] == nil || (batches[0].StateRoot == common.Hash{})) {
		log.Debug("Setting stateRoot of previous batch. StateRoot: ", batches[1].StateRoot)
		// Previous synchronization incomplete. Needs to reprocess all txs again
		s.trustedState.lastStateRoot = &batches[1].StateRoot
	} else if batches[0] != nil && (batches[0].StateRoot != common.Hash{}) {
		// Previous synchronization completed
		s.trustedState.lastStateRoot = &batches[0].StateRoot
	}

	request := state.ProcessRequest{
		BatchNumber:     uint64(trustedBatch.Number),
		OldStateRoot:    *s.trustedState.lastStateRoot,
		OldAccInputHash: batches[1].AccInputHash,
		Coinbase:        common.HexToAddress(trustedBatch.Coinbase.String()),
		Timestamp:       time.Unix(int64(trustedBatch.Timestamp), 0),
	}
	// check if batch needs to be synchronized
	if batches[0] != nil {
		if checkIfSynced(batches, trustedBatch) {
			log.Debugf("Batch %d already synchronized", uint64(trustedBatch.Number))
			return batches, s.trustedState.lastStateRoot, nil
		}
		log.Infof("Batch %d needs to be updated", uint64(trustedBatch.Number))

		// Find txs to be processed and included in the trusted state
		if *s.trustedState.lastStateRoot == batches[1].StateRoot {
			prevBatch := uint64(trustedBatch.Number) - 1
			log.Infof("ResetTrustedState: processTrustedBatch: %d Cleaning state until batch:%d  ", trustedBatch.Number, prevBatch)
			// Delete txs that were stored before restart. We need to reprocess all txs because the intermediary stateRoot is only stored in memory
			err := s.state.ResetTrustedState(s.ctx, prevBatch, dbTx)
			if err != nil {
				log.Error("error resetting trusted state. Error: ", err)
				return nil, nil, err
			}
			// All txs need to be processed
			request.Transactions = trustedBatchL2Data
			// Reopen batch
			err = s.openBatch(trustedBatch, dbTx)
			if err != nil {
				log.Error("error openning batch. Error: ", err)
				return nil, nil, err
			}
			request.GlobalExitRoot = trustedBatch.GlobalExitRoot
			request.Transactions = trustedBatchL2Data
		} else {
			// Only new txs need to be processed
			storedTxs, syncedTxs, _, syncedEfficiencyPercentages, err := s.decodeTxs(trustedBatchL2Data, batches)
			if err != nil {
				return nil, nil, err
			}
			if len(storedTxs) < len(syncedTxs) {
				forkID := s.state.GetForkIDByBatchNumber(batches[0].BatchNumber)
				txsToBeAdded := syncedTxs[len(storedTxs):]
				if forkID >= forkID5 {
					syncedEfficiencyPercentages = syncedEfficiencyPercentages[len(storedTxs):]
				}
				log.Infof("Processing %d new txs with forkID: %d", len(txsToBeAdded), forkID)

				request.Transactions, err = state.EncodeTransactions(txsToBeAdded, syncedEfficiencyPercentages, forkID)
				if err != nil {
					log.Error("error encoding txs (%d) to be added to the state. Error: %v", len(txsToBeAdded), err)
					return nil, nil, err
				}
				log.Debug("request.Transactions: ", common.Bytes2Hex(request.Transactions))
			} else {
				log.Info("Nothing to sync. Node updated. Checking if it is closed")
				isBatchClosed := trustedBatch.StateRoot.String() != state.ZeroHash.String()
				if isBatchClosed {
					//Sanity check
					if s.trustedState.lastStateRoot != nil && trustedBatch.StateRoot != *s.trustedState.lastStateRoot {
<<<<<<< HEAD
						s.halt(s.ctx, fmt.Errorf("stateRoot calculated (%s) is different from the stateRoot (%s) received during the trustedState synchronization", *s.trustedState.lastStateRoot, trustedBatch.StateRoot))
=======
						log.Errorf("batch %d, different batchL2Datas (trustedBatchL2Data: %s, batches[0].BatchL2Data: %s). Decoded txs are len(storedTxs): %d, len(syncedTxs): %d", uint64(trustedBatch.Number), trustedBatchL2Data.Hex(), "0x"+common.Bytes2Hex(batches[0].BatchL2Data), len(storedTxs), len(syncedTxs))
						for _, tx := range storedTxs {
							log.Error("stored txHash : ", tx.Hash())
						}
						for _, tx := range syncedTxs {
							log.Error("synced txHash : ", tx.Hash())
						}
						log.Errorf("batch: %d, stateRoot calculated (%s) is different from the stateRoot (%s) received during the trustedState synchronization", uint64(trustedBatch.Number), *s.trustedState.lastStateRoot, trustedBatch.StateRoot)
						return nil, nil, fmt.Errorf("batch: %d, stateRoot calculated (%s) is different from the stateRoot (%s) received during the trustedState synchronization", uint64(trustedBatch.Number), *s.trustedState.lastStateRoot, trustedBatch.StateRoot)
>>>>>>> abb5418c
					}
					receipt := state.ProcessingReceipt{
						BatchNumber:   uint64(trustedBatch.Number),
						StateRoot:     trustedBatch.StateRoot,
						LocalExitRoot: trustedBatch.LocalExitRoot,
						BatchL2Data:   trustedBatchL2Data,
						AccInputHash:  trustedBatch.AccInputHash,
					}
					log.Debugf("closing batch %d", uint64(trustedBatch.Number))
					if err := s.state.CloseBatch(s.ctx, receipt, dbTx); err != nil {
						// This is a workaround to avoid closing a batch that was already closed
						if err.Error() != state.ErrBatchAlreadyClosed.Error() {
							log.Errorf("error closing batch %d", uint64(trustedBatch.Number))
							return nil, nil, err
						} else {
							log.Warnf("CASE 02: the batch [%d] was already closed", uint64(trustedBatch.Number))
							log.Info("batches[0].BatchNumber: ", batches[0].BatchNumber)
							log.Info("batches[0].AccInputHash: ", batches[0].AccInputHash)
							log.Info("batches[0].StateRoot: ", batches[0].StateRoot)
							log.Info("batches[0].LocalExitRoot: ", batches[0].LocalExitRoot)
							log.Info("batches[0].GlobalExitRoot: ", batches[0].GlobalExitRoot)
							log.Info("batches[0].Coinbase: ", batches[0].Coinbase)
							log.Info("batches[0].ForcedBatchNum: ", batches[0].ForcedBatchNum)
							log.Info("####################################")
							log.Info("batches[1].BatchNumber: ", batches[1].BatchNumber)
							log.Info("batches[1].AccInputHash: ", batches[1].AccInputHash)
							log.Info("batches[1].StateRoot: ", batches[1].StateRoot)
							log.Info("batches[1].LocalExitRoot: ", batches[1].LocalExitRoot)
							log.Info("batches[1].GlobalExitRoot: ", batches[1].GlobalExitRoot)
							log.Info("batches[1].Coinbase: ", batches[1].Coinbase)
							log.Info("batches[1].ForcedBatchNum: ", batches[1].ForcedBatchNum)
							log.Info("###############################")
							log.Info("trustedBatch.BatchNumber: ", trustedBatch.Number)
							log.Info("trustedBatch.AccInputHash: ", trustedBatch.AccInputHash)
							log.Info("trustedBatch.StateRoot: ", trustedBatch.StateRoot)
							log.Info("trustedBatch.LocalExitRoot: ", trustedBatch.LocalExitRoot)
							log.Info("trustedBatch.GlobalExitRoot: ", trustedBatch.GlobalExitRoot)
							log.Info("trustedBatch.Coinbase: ", trustedBatch.Coinbase)
							log.Info("trustedBatch.ForcedBatchNum: ", trustedBatch.ForcedBatchNumber)
						}
					}
					batches[0].AccInputHash = trustedBatch.AccInputHash
					batches[0].StateRoot = trustedBatch.StateRoot
					batches[0].LocalExitRoot = trustedBatch.LocalExitRoot
				}
				return batches, &trustedBatch.StateRoot, nil
			}
		}
		// Update batchL2Data
		err := s.state.UpdateBatchL2Data(s.ctx, batches[0].BatchNumber, trustedBatchL2Data, dbTx)
		if err != nil {
			log.Errorf("error opening batch %d", uint64(trustedBatch.Number))
			return nil, nil, err
		}
		batches[0].BatchL2Data = trustedBatchL2Data
		log.Debug("BatchL2Data updated for batch: ", batches[0].BatchNumber)
	} else {
		log.Infof("Batch %d needs to be synchronized", uint64(trustedBatch.Number))
		err := s.openBatch(trustedBatch, dbTx)
		if err != nil {
			log.Error("error openning batch. Error: ", err)
			return nil, nil, err
		}
		request.GlobalExitRoot = trustedBatch.GlobalExitRoot
		request.Transactions = trustedBatchL2Data
	}

	log.Debugf("Processing sequencer for batch %d", uint64(trustedBatch.Number))

	processBatchResp, err := s.processAndStoreTxs(trustedBatch, request, dbTx)
	if err != nil {
		log.Error("error procesingAndStoringTxs. Error: ", err)
		return nil, nil, err
	}

	log.Debug("TrustedBatch.StateRoot ", trustedBatch.StateRoot)
	isBatchClosed := trustedBatch.StateRoot.String() != state.ZeroHash.String()
	if isBatchClosed {
		//Sanity check
		if trustedBatch.StateRoot != processBatchResp.NewStateRoot {
<<<<<<< HEAD
			s.halt(s.ctx, fmt.Errorf("stateRoot calculated (%s) is different from the stateRoot (%s) received during the trustedState synchronization", processBatchResp.NewStateRoot, trustedBatch.StateRoot))
=======
			log.Error("trustedBatchL2Data: ", trustedBatchL2Data)
			log.Error("request.Transactions: ", request.Transactions)
			log.Errorf("batch: %d after processing some txs, stateRoot calculated (%s) is different from the stateRoot (%s) received during the trustedState synchronization", uint64(trustedBatch.Number), processBatchResp.NewStateRoot.String(), trustedBatch.StateRoot.String())
			return nil, nil, fmt.Errorf("batch: %d, stateRoot calculated (%s) is different from the stateRoot (%s) received during the trustedState synchronization", uint64(trustedBatch.Number), processBatchResp.NewStateRoot.String(), trustedBatch.StateRoot.String())
>>>>>>> abb5418c
		}
		receipt := state.ProcessingReceipt{
			BatchNumber:   uint64(trustedBatch.Number),
			StateRoot:     processBatchResp.NewStateRoot,
			LocalExitRoot: processBatchResp.NewLocalExitRoot,
			BatchL2Data:   trustedBatchL2Data,
			AccInputHash:  trustedBatch.AccInputHash,
		}

		log.Debugf("closing batch %d", uint64(trustedBatch.Number))
		if err := s.state.CloseBatch(s.ctx, receipt, dbTx); err != nil {
			// This is a workarround to avoid closing a batch that was already closed
			if err.Error() != state.ErrBatchAlreadyClosed.Error() {
				log.Errorf("error closing batch %d", uint64(trustedBatch.Number))
				return nil, nil, err
			} else {
				log.Warnf("CASE 01: batch [%d] was already closed", uint64(trustedBatch.Number))
			}
		}
		log.Info("Batch closed right after processing some tx")
		if batches[0] != nil {
			log.Debug("Updating batches[0] values...")
			batches[0].AccInputHash = trustedBatch.AccInputHash
			batches[0].StateRoot = trustedBatch.StateRoot
			batches[0].LocalExitRoot = trustedBatch.LocalExitRoot
			batches[0].BatchL2Data = trustedBatchL2Data
		}
	}

	log.Infof("Batch %d synchronized", uint64(trustedBatch.Number))
	return batches, &processBatchResp.NewStateRoot, nil
}

func (s *ClientSynchronizer) reorgPool(dbTx pgx.Tx) error {
	latestBatchNum, err := s.etherMan.GetLatestBatchNumber()
	if err != nil {
		log.Error("error getting the latestBatchNumber virtualized in the smc. Error: ", err)
		return err
	}
	batchNumber := latestBatchNum + 1
	// Get transactions that have to be included in the pool again
	txs, err := s.state.GetReorgedTransactions(s.ctx, batchNumber, dbTx)
	if err != nil {
		log.Errorf("error getting txs from trusted state. BatchNumber: %d, error: %v", batchNumber, err)
		return err
	}
	log.Debug("Reorged transactions: ", txs)

	// Remove txs from the pool
	err = s.pool.DeleteReorgedTransactions(s.ctx, txs)
	if err != nil {
		log.Errorf("error deleting txs from the pool. BatchNumber: %d, error: %v", batchNumber, err)
		return err
	}
	log.Debug("Delete reorged transactions")

	// Add txs to the pool
	for _, tx := range txs {
		// Insert tx in WIP status to avoid the sequencer to grab them before it gets restarted
		// When the sequencer restarts, it will update the status to pending non-wip
		err = s.pool.StoreTx(s.ctx, *tx, "", true)
		if err != nil {
			log.Errorf("error storing tx into the pool again. TxHash: %s. BatchNumber: %d, error: %v", tx.Hash().String(), batchNumber, err)
			return err
		}
		log.Debug("Reorged transactions inserted in the pool: ", tx.Hash())
	}
	return nil
}

func (s *ClientSynchronizer) processAndStoreTxs(trustedBatch *types.Batch, request state.ProcessRequest, dbTx pgx.Tx) (*state.ProcessBatchResponse, error) {
	processBatchResp, err := s.state.ProcessBatch(s.ctx, request, true)
	if err != nil {
		log.Errorf("error processing sequencer batch for batch: %v", trustedBatch.Number)
		return nil, err
	}
	s.pendingFlushID(processBatchResp.FlushID, processBatchResp.ProverID)

	log.Debugf("Storing transactions %d for batch %v", len(processBatchResp.Responses), trustedBatch.Number)
	if processBatchResp.IsExecutorLevelError {
		log.Warn("executorLevelError detected. Avoid store txs...")
		return processBatchResp, nil
	} else if processBatchResp.IsRomOOCError {
		log.Warn("romOOCError detected. Avoid store txs...")
		return processBatchResp, nil
	}
	for _, tx := range processBatchResp.Responses {
		if state.IsStateRootChanged(executor.RomErrorCode(tx.RomError)) {
			log.Infof("TrustedBatch info: %+v", processBatchResp)
			log.Infof("Storing trusted tx %+v", tx)
			if _, err = s.state.StoreTransaction(s.ctx, uint64(trustedBatch.Number), tx, trustedBatch.Coinbase, uint64(trustedBatch.Timestamp), dbTx); err != nil {
				log.Errorf("failed to store transactions for batch: %v. Tx: %s", trustedBatch.Number, tx.TxHash.String())
				return nil, err
			}
		}
	}
	return processBatchResp, nil
}

func (s *ClientSynchronizer) openBatch(trustedBatch *types.Batch, dbTx pgx.Tx) error {
	log.Debugf("Opening batch %d", trustedBatch.Number)
	var batchL2Data []byte = trustedBatch.BatchL2Data
	processCtx := state.ProcessingContext{
		BatchNumber:    uint64(trustedBatch.Number),
		Coinbase:       common.HexToAddress(trustedBatch.Coinbase.String()),
		Timestamp:      time.Unix(int64(trustedBatch.Timestamp), 0),
		GlobalExitRoot: trustedBatch.GlobalExitRoot,
		BatchL2Data:    &batchL2Data,
	}
	if trustedBatch.ForcedBatchNumber != nil {
		fb := uint64(*trustedBatch.ForcedBatchNumber)
		processCtx.ForcedBatchNum = &fb
	}
	err := s.state.OpenBatch(s.ctx, processCtx, dbTx)
	if err != nil {
		log.Error("error opening batch: ", trustedBatch.Number)
		return err
	}
	return nil
}

func (s *ClientSynchronizer) decodeTxs(trustedBatchL2Data types.ArgBytes, batches []*state.Batch) ([]ethTypes.Transaction, []ethTypes.Transaction, []uint8, []uint8, error) {
	forkID := s.state.GetForkIDByBatchNumber(batches[0].BatchNumber)
	syncedTxs, _, syncedEfficiencyPercentages, err := state.DecodeTxs(trustedBatchL2Data, forkID)
	if err != nil {
		log.Errorf("error decoding synced txs from trustedstate. Error: %v, TrustedBatchL2Data: %s", err, trustedBatchL2Data.Hex())
		return nil, nil, nil, nil, err
	}
	storedTxs, _, storedEfficiencyPercentages, err := state.DecodeTxs(batches[0].BatchL2Data, forkID)
	if err != nil {
		log.Errorf("error decoding stored txs from trustedstate. Error: %v, batch.BatchL2Data: %s", err, common.Bytes2Hex(batches[0].BatchL2Data))
		return nil, nil, nil, nil, err
	}
	log.Debug("len(storedTxs): ", len(storedTxs))
	log.Debug("len(syncedTxs): ", len(syncedTxs))
	return storedTxs, syncedTxs, storedEfficiencyPercentages, syncedEfficiencyPercentages, nil
}

func checkIfSynced(batches []*state.Batch, trustedBatch *types.Batch) bool {
	matchNumber := batches[0].BatchNumber == uint64(trustedBatch.Number)
	matchGER := batches[0].GlobalExitRoot.String() == trustedBatch.GlobalExitRoot.String()
	matchLER := batches[0].LocalExitRoot.String() == trustedBatch.LocalExitRoot.String()
	matchSR := batches[0].StateRoot.String() == trustedBatch.StateRoot.String()
	matchCoinbase := batches[0].Coinbase.String() == trustedBatch.Coinbase.String()
	matchTimestamp := uint64(batches[0].Timestamp.Unix()) == uint64(trustedBatch.Timestamp)
	matchL2Data := hex.EncodeToString(batches[0].BatchL2Data) == hex.EncodeToString(trustedBatch.BatchL2Data)

	if matchNumber && matchGER && matchLER && matchSR &&
		matchCoinbase && matchTimestamp && matchL2Data {
		return true
	}
	log.Infof("matchNumber %v %d %d", matchNumber, batches[0].BatchNumber, uint64(trustedBatch.Number))
	log.Infof("matchGER %v %s %s", matchGER, batches[0].GlobalExitRoot.String(), trustedBatch.GlobalExitRoot.String())
	log.Infof("matchLER %v %s %s", matchLER, batches[0].LocalExitRoot.String(), trustedBatch.LocalExitRoot.String())
	log.Infof("matchSR %v %s %s", matchSR, batches[0].StateRoot.String(), trustedBatch.StateRoot.String())
	log.Infof("matchCoinbase %v %s %s", matchCoinbase, batches[0].Coinbase.String(), trustedBatch.Coinbase.String())
	log.Infof("matchTimestamp %v %d %d", matchTimestamp, uint64(batches[0].Timestamp.Unix()), uint64(trustedBatch.Timestamp))
	log.Infof("matchL2Data %v", matchL2Data)
	return false
}

func (s *ClientSynchronizer) getCurrentBatches(batches []*state.Batch, trustedBatch *types.Batch, dbTx pgx.Tx) ([]*state.Batch, error) {
	if len(batches) == 0 || batches[0] == nil || (batches[0] != nil && uint64(trustedBatch.Number) != batches[0].BatchNumber) {
		log.Debug("Updating batch[0] value!")
		batch, err := s.state.GetBatchByNumber(s.ctx, uint64(trustedBatch.Number), dbTx)
		if err != nil && err != state.ErrNotFound {
			log.Warnf("failed to get batch %v from local trusted state. Error: %v", trustedBatch.Number, err)
			return nil, err
		}
		var prevBatch *state.Batch
		if len(batches) == 0 || batches[0] == nil || (batches[0] != nil && uint64(trustedBatch.Number-1) != batches[0].BatchNumber) {
			log.Debug("Updating batch[1] value!")
			prevBatch, err = s.state.GetBatchByNumber(s.ctx, uint64(trustedBatch.Number-1), dbTx)
			if err != nil && err != state.ErrNotFound {
				log.Warnf("failed to get prevBatch %v from local trusted state. Error: %v", trustedBatch.Number-1, err)
				return nil, err
			}
		} else {
			prevBatch = batches[0]
		}
		log.Debug("batch: ", batch)
		log.Debug("prevBatch: ", prevBatch)
		batches = []*state.Batch{batch, prevBatch}
	}
	return batches, nil
}

func (s *ClientSynchronizer) pendingFlushID(flushID uint64, proverID string) {
	log.Infof("pending flushID: %d", flushID)
	if flushID == 0 {
		log.Fatal("flushID is 0. Please check that prover/executor config parameter dbReadOnly is false")
	}
	s.latestFlushID = flushID
	s.latestFlushIDIsFulfilled = false
	s.updateAndCheckProverID(proverID)
}

func (s *ClientSynchronizer) updateAndCheckProverID(proverID string) {
	if s.proverID == "" {
		log.Infof("Current proverID is %s", proverID)
		s.proverID = proverID
		return
	}
	if s.proverID != proverID {
		event := &event.Event{
			ReceivedAt:  time.Now(),
			Source:      event.Source_Node,
			Component:   event.Component_Synchronizer,
			Level:       event.Level_Critical,
			EventID:     event.EventID_SynchronizerRestart,
			Description: fmt.Sprintf("proverID changed from %s to %s, restarting Synchronizer ", s.proverID, proverID),
		}

		err := s.eventLog.LogEvent(context.Background(), event)
		if err != nil {
			log.Errorf("error storing event payload: %v", err)
		}

		log.Fatal("restarting synchronizer because executor has been restarted (old=%s, new=%s)", s.proverID, proverID)
	}
}

func (s *ClientSynchronizer) checkFlushID(dbTx pgx.Tx) error {
	if s.latestFlushIDIsFulfilled {
		log.Debugf("no pending flushID, nothing to do. Last pending fulfilled flushID: %d, last executor flushId received: %d", s.latestFlushID, s.latestFlushID)
		return nil
	}
	storedFlushID, proverID, err := s.state.GetStoredFlushID(s.ctx)
	if err != nil {
		log.Error("error getting stored flushID. Error: ", err)
		return err
	}
	if s.previousExecutorFlushID != storedFlushID || s.proverID != proverID {
		log.Infof("executor vs local: flushid=%d/%d, proverID=%s/%s", storedFlushID,
			s.latestFlushID, proverID, s.proverID)
	} else {
		log.Debugf("executor vs local: flushid=%d/%d, proverID=%s/%s", storedFlushID,
			s.latestFlushID, proverID, s.proverID)
	}
	s.updateAndCheckProverID(proverID)
	log.Debugf("storedFlushID (executor reported): %d, latestFlushID (pending): %d", storedFlushID, s.latestFlushID)
	if storedFlushID < s.latestFlushID {
		log.Infof("Synchronized BLOCKED!: Wating for the flushID to be stored. FlushID to be stored: %d. Latest flushID stored: %d", s.latestFlushID, storedFlushID)
		iteration := 0
		start := time.Now()
		for storedFlushID < s.latestFlushID {
			log.Debugf("Waiting for the flushID to be stored. FlushID to be stored: %d. Latest flushID stored: %d iteration:%d elpased:%s",
				s.latestFlushID, storedFlushID, iteration, time.Since(start))
			time.Sleep(100 * time.Millisecond) //nolint:gomnd
			storedFlushID, _, err = s.state.GetStoredFlushID(s.ctx)
			if err != nil {
				log.Error("error getting stored flushID. Error: ", err)
				return err
			}
			iteration++
		}
		log.Infof("Synchronizer resumed, flushID stored: %d", s.latestFlushID)
	}
	log.Infof("Pending Flushid fullfiled: %d, executor have write %d", s.latestFlushID, storedFlushID)
	s.latestFlushIDIsFulfilled = true
	s.previousExecutorFlushID = storedFlushID
	return nil
}

// halt halts the Synchronizer
func (s *ClientSynchronizer) halt(ctx context.Context, err error) {
	event := &event.Event{
		ReceivedAt:  time.Now(),
		Source:      event.Source_Node,
		Component:   event.Component_Synchronizer,
		Level:       event.Level_Critical,
		EventID:     event.EventID_SynchronizerHalt,
		Description: fmt.Sprintf("Synchronizer halted due to error: %s", err),
	}

	eventErr := s.eventLog.LogEvent(ctx, event)
	if eventErr != nil {
		log.Errorf("error storing Synchronizer halt event: %v", eventErr)
	}

	for {
		log.Errorf("fatal error: %s", err)
		log.Error("halting the Synchronizer")
		time.Sleep(5 * time.Second) //nolint:gomnd
	}
<<<<<<< HEAD
=======
}

func (s *ClientSynchronizer) setInitialBatch(blockNumber uint64, dbTx pgx.Tx) error {
	log.Debug("Setting initial transaction batch 1")
	// Process FirstTransaction included in batch 1
	batchL2Data := common.Hex2Bytes(s.genesis.FirstBatchData.Transactions[2:])
	processCtx := state.ProcessingContext{
		BatchNumber:    1,
		Coinbase:       s.genesis.FirstBatchData.Sequencer,
		Timestamp:      time.Unix(int64(s.genesis.FirstBatchData.Timestamp), 0),
		GlobalExitRoot: s.genesis.FirstBatchData.GlobalExitRoot,
		BatchL2Data:    &batchL2Data,
	}
	_, flushID, proverID, err := s.state.ProcessAndStoreClosedBatch(s.ctx, processCtx, batchL2Data, dbTx, stateMetrics.SynchronizerCallerLabel)
	if err != nil {
		log.Error("error storing batch 1. Error: ", err)
		return err
	}
	s.pendingFlushID(flushID, proverID)

	// Virtualize Batch and add sequence
	virtualBatch1 := state.VirtualBatch{
		BatchNumber:   1,
		TxHash:        state.ZeroHash,
		Coinbase:      s.genesis.FirstBatchData.Sequencer,
		BlockNumber:   blockNumber,
		SequencerAddr: s.genesis.FirstBatchData.Sequencer,
	}
	err = s.state.AddVirtualBatch(s.ctx, &virtualBatch1, dbTx)
	if err != nil {
		log.Errorf("error storing virtualBatch. BatchNumber: %d, BlockNumber: %d, error: %v", virtualBatch1.BatchNumber, s.genesis.GenesisBlockNum, err)
		return err
	}
	// Insert the sequence to allow the aggregator verify the sequence batches
	seq := state.Sequence{
		FromBatchNumber: 1,
		ToBatchNumber:   1,
	}
	err = s.state.AddSequence(s.ctx, seq, dbTx)
	if err != nil {
		log.Errorf("error adding sequence. Sequence: %+v", seq)
		return err
	}
	return nil
>>>>>>> abb5418c
}<|MERGE_RESOLUTION|>--- conflicted
+++ resolved
@@ -9,7 +9,6 @@
 	"strings"
 	"time"
 
-<<<<<<< HEAD
 	"github.com/0xPolygon/cdk-data-availability/client"
 	"github.com/0xPolygon/cdk-validium-node/etherman"
 	"github.com/0xPolygon/cdk-validium-node/event"
@@ -19,17 +18,6 @@
 	"github.com/0xPolygon/cdk-validium-node/state"
 	stateMetrics "github.com/0xPolygon/cdk-validium-node/state/metrics"
 	"github.com/0xPolygon/cdk-validium-node/synchronizer/metrics"
-=======
-	"github.com/0xPolygonHermez/zkevm-node/etherman"
-	"github.com/0xPolygonHermez/zkevm-node/event"
-	"github.com/0xPolygonHermez/zkevm-node/hex"
-	"github.com/0xPolygonHermez/zkevm-node/jsonrpc/types"
-	"github.com/0xPolygonHermez/zkevm-node/log"
-	"github.com/0xPolygonHermez/zkevm-node/state"
-	stateMetrics "github.com/0xPolygonHermez/zkevm-node/state/metrics"
-	"github.com/0xPolygonHermez/zkevm-node/state/runtime/executor"
-	"github.com/0xPolygonHermez/zkevm-node/synchronizer/metrics"
->>>>>>> abb5418c
 	"github.com/ethereum/go-ethereum/common"
 	ethTypes "github.com/ethereum/go-ethereum/core/types"
 	"github.com/jackc/pgx/v4"
@@ -72,15 +60,11 @@
 	// later the value is checked to be the same (in function checkFlushID)
 	proverID string
 	// Previous value returned by state.GetStoredFlushID, is used for decide if write a log or not
-<<<<<<< HEAD
-	previousExecutorFlushID    uint64
 	committeeMembers           []etherman.DataCommitteeMember
 	selectedCommitteeMember    int
 	dataCommitteeClientFactory client.ClientFactoryInterface
-=======
 	previousExecutorFlushID uint64
 	l1SyncOrchestration     *l1SyncOrchestration
->>>>>>> abb5418c
 }
 
 // NewSynchronizer creates and initializes an instance of Synchronizer
@@ -95,7 +79,6 @@
 	eventLog *event.EventLog,
 	genesis state.Genesis,
 	cfg Config,
-<<<<<<< HEAD
 	clientFactory client.ClientFactoryInterface,
 ) (Synchronizer, error) {
 	ctx, cancel := context.WithCancel(context.Background())
@@ -116,29 +99,6 @@
 		proverID:                   "",
 		previousExecutorFlushID:    0,
 		dataCommitteeClientFactory: clientFactory,
-	}
-	err := c.loadCommittee()
-	return c, err
-=======
-	runInDevelopmentMode bool) (Synchronizer, error) {
-	ctx, cancel := context.WithCancel(context.Background())
-	metrics.Register()
-
-	res := &ClientSynchronizer{
-		isTrustedSequencer:      isTrustedSequencer,
-		state:                   st,
-		etherMan:                ethMan,
-		etherManForL1:           etherManForL1,
-		pool:                    pool,
-		ctx:                     ctx,
-		cancelCtx:               cancel,
-		ethTxManager:            ethTxManager,
-		zkEVMClient:             zkEVMClient,
-		eventLog:                eventLog,
-		genesis:                 genesis,
-		cfg:                     cfg,
-		proverID:                "",
-		previousExecutorFlushID: 0,
 		l1SyncOrchestration:     nil,
 	}
 	if cfg.UseParallelModeForL1Synchronization {
@@ -148,8 +108,8 @@
 			log.Fatalf("Can't initialize L1SyncParallel. Error: %s", err)
 		}
 	}
-	return res, nil
->>>>>>> abb5418c
+	err := c.loadCommittee()
+	return c, err
 }
 
 var waitDuration = time.Duration(0)
@@ -242,11 +202,6 @@
 				}
 				return err
 			}
-<<<<<<< HEAD
-			blocks, _, err := s.etherMan.GetRollupInfoByBlockRange(s.ctx, lastEthBlockSynced.BlockNumber, &lastEthBlockSynced.BlockNumber)
-			if err != nil {
-				log.Fatal(err)
-=======
 
 			blocks, _, err := s.etherMan.GetRollupInfoByBlockRange(s.ctx, lastEthBlockSynced.BlockNumber, &lastEthBlockSynced.BlockNumber)
 			if err != nil {
@@ -257,19 +212,10 @@
 					return rollbackErr
 				}
 				return err
->>>>>>> abb5418c
 			}
 			err = s.processForkID(blocks[0].ForkIDs[0], blocks[0].BlockNumber, dbTx)
 			if err != nil {
 				log.Error("error storing genesis forkID: ", err)
-<<<<<<< HEAD
-				return err
-			}
-			var root common.Hash
-			root.SetBytes(newRoot)
-			if root != s.genesis.Root {
-				log.Errorf("Calculated newRoot should be %s instead of %s", s.genesis.Root.String(), root.String())
-=======
 				rollbackErr := dbTx.Rollback(s.ctx)
 				if rollbackErr != nil {
 					log.Errorf("error rolling back state. RollbackErr: %v, err: %s", rollbackErr, err.Error())
@@ -295,7 +241,6 @@
 
 			if genesisRoot != s.genesis.Root {
 				log.Errorf("Calculated newRoot should be %s instead of %s", s.genesis.Root.String(), genesisRoot.String())
->>>>>>> abb5418c
 				rollbackErr := dbTx.Rollback(s.ctx)
 				if rollbackErr != nil {
 					log.Errorf("error rolling back state. RollbackErr: %v", rollbackErr)
@@ -865,16 +810,12 @@
 
 	if reorgReasons.Len() > 0 {
 		reason := reorgReasons.String()
-<<<<<<< HEAD
-		log.Warnf("Missmatch in trusted state detected for Batch Number: %d. Reasons: %s", tBatch.BatchNumber, reason)
-=======
 
 		if tBatch.StateRoot == (common.Hash{}) {
 			log.Warnf("incomplete trusted batch %d detected. Syncing full batch from L1", tBatch.BatchNumber)
 		} else {
 			log.Warnf("missmatch in trusted state detected for Batch Number: %d. Reasons: %s", tBatch.BatchNumber, reason)
 		}
->>>>>>> abb5418c
 		if s.isTrustedSequencer {
 			s.halt(s.ctx, fmt.Errorf("TRUSTED REORG DETECTED! Batch: %d", batch.BatchNumber))
 		}
@@ -899,9 +840,23 @@
 		ForkId:          forkID.ForkID,
 		Version:         forkID.Version,
 		BlockNumber:     blockNumber,
-<<<<<<< HEAD
-	}
-
+	}
+
+	// If forkID affects to a batch from the past. State must be reseted.
+	log.Debugf("ForkID: %d, synchronization must use the new forkID since batch: %d", forkID.ForkID, forkID.BatchNumber+1)
+	fIds, err := s.state.GetForkIDs(s.ctx, dbTx)
+	if err != nil {
+		log.Error("error getting ForkIDTrustedReorg. Error: ", err)
+		rollbackErr := dbTx.Rollback(s.ctx)
+		if rollbackErr != nil {
+			log.Errorf("error rolling back state get forkID trusted state. BlockNumber: %d, rollbackErr: %s, error : %v", blockNumber, rollbackErr.Error(), err)
+			return rollbackErr
+		}
+		return err
+	}
+	if len(fIds) != 0 && fIds[len(fIds)-1].ForkId == fID.ForkId { // If the forkID reset was already done
+		return nil
+	}
 	//If the forkID.batchnumber is a future batch
 	latestBatchNumber, err := s.state.GetLastBatchNumber(s.ctx, dbTx)
 	if err != nil && !errors.Is(err, state.ErrStateNotSynchronized) {
@@ -913,59 +868,6 @@
 		}
 		return err
 	}
-	if latestBatchNumber <= forkID.BatchNumber || s.isTrustedSequencer { //If the forkID will start in a future batch or isTrustedSequencer
-		log.Infof("Just adding forkID. Skipping reset forkID. ForkID: %+v.", fID)
-		// Add new forkID to the state
-		err := s.state.AddForkIDInterval(s.ctx, fID, dbTx)
-		if err != nil {
-			log.Error("error adding new forkID interval to the state. Error: ", err)
-			rollbackErr := dbTx.Rollback(s.ctx)
-			if rollbackErr != nil {
-				log.Errorf("error rolling back state to store block. BlockNumber: %d, rollbackErr: %s, error : %v", blockNumber, rollbackErr.Error(), err)
-				return rollbackErr
-			}
-			return err
-		}
-		return nil
-=======
->>>>>>> abb5418c
-	}
-
-	// If forkID affects to a batch from the past. State must be reseted.
-	log.Debugf("ForkID: %d, synchronization must use the new forkID since batch: %d", forkID.ForkID, forkID.BatchNumber+1)
-	fIds, err := s.state.GetForkIDs(s.ctx, dbTx)
-	if err != nil {
-		log.Error("error getting ForkIDTrustedReorg. Error: ", err)
-		rollbackErr := dbTx.Rollback(s.ctx)
-		if rollbackErr != nil {
-			log.Errorf("error rolling back state get forkID trusted state. BlockNumber: %d, rollbackErr: %s, error : %v", blockNumber, rollbackErr.Error(), err)
-			return rollbackErr
-		}
-		return err
-	}
-	if len(fIds) != 0 && fIds[len(fIds)-1].ForkId == fID.ForkId { // If the forkID reset was already done
-		return nil
-	}
-<<<<<<< HEAD
-
-	log.Info("ForkID received in the permissionless node that affects to a batch from the past")
-	//Reset DB only if permissionless node
-	err = s.state.ResetForkID(s.ctx, forkID.BatchNumber+1, forkID.ForkID, forkID.Version, dbTx)
-	if err != nil {
-		log.Error("error resetting the state. Error: ", err)
-=======
-	//If the forkID.batchnumber is a future batch
-	latestBatchNumber, err := s.state.GetLastBatchNumber(s.ctx, dbTx)
-	if err != nil && !errors.Is(err, state.ErrStateNotSynchronized) {
-		log.Error("error getting last batch number. Error: ", err)
->>>>>>> abb5418c
-		rollbackErr := dbTx.Rollback(s.ctx)
-		if rollbackErr != nil {
-			log.Errorf("error rolling back state to store block. BlockNumber: %d, rollbackErr: %s, error : %v", blockNumber, rollbackErr.Error(), err)
-			return rollbackErr
-		}
-		return err
-	}
 	// Add new forkID to the state
 	err = s.state.AddForkIDInterval(s.ctx, fID, dbTx)
 	if err != nil {
@@ -982,17 +884,12 @@
 		return nil
 	}
 
-<<<<<<< HEAD
-	// Add new forkID to the state
-	err = s.state.AddForkIDInterval(s.ctx, fID, dbTx)
-=======
 	log.Info("ForkID received in the permissionless node that affects to a batch from the past")
 	//Reset DB only if permissionless node
 	log.Debugf("ForkID: %d, Reverting synchronization to batch: %d", forkID.ForkID, forkID.BatchNumber+1)
 	err = s.state.ResetForkID(s.ctx, forkID.BatchNumber+1, dbTx)
->>>>>>> abb5418c
-	if err != nil {
-		log.Error("error adding new forkID interval to the state. Error: ", err)
+	if err != nil {
+		log.Error("error resetting the state. Error: ", err)
 		rollbackErr := dbTx.Rollback(s.ctx)
 		if rollbackErr != nil {
 			log.Errorf("error rolling back state to store block. BlockNumber: %d, rollbackErr: %s, error : %v", blockNumber, rollbackErr.Error(), err)
@@ -1174,16 +1071,12 @@
 
 			// Reset trusted state
 			previousBatchNumber := batch.BatchNumber - 1
-<<<<<<< HEAD
-			log.Warnf("Missmatch in trusted state detected, discarding batches until batchNum %d", previousBatchNumber)
-=======
 			if tBatch.StateRoot == (common.Hash{}) {
 				log.Warnf("cleaning state before inserting batch from L1. Clean until batch: %d", previousBatchNumber)
 			} else {
 				log.Warnf("missmatch in trusted state detected, discarding batches until batchNum %d", previousBatchNumber)
 			}
 			log.Infof("ResetTrustedState: Resetting trusted state. delete batch > %d, ", previousBatchNumber)
->>>>>>> abb5418c
 			err = s.state.ResetTrustedState(s.ctx, previousBatchNumber, dbTx) // This method has to reset the forced batches deleting the batchNumber for higher batchNumbers
 			if err != nil {
 				log.Errorf("error resetting trusted state. BatchNumber: %d, BlockNumber: %d, error: %v", batch.BatchNumber, blockNumber, err)
@@ -1582,9 +1475,6 @@
 				if isBatchClosed {
 					//Sanity check
 					if s.trustedState.lastStateRoot != nil && trustedBatch.StateRoot != *s.trustedState.lastStateRoot {
-<<<<<<< HEAD
-						s.halt(s.ctx, fmt.Errorf("stateRoot calculated (%s) is different from the stateRoot (%s) received during the trustedState synchronization", *s.trustedState.lastStateRoot, trustedBatch.StateRoot))
-=======
 						log.Errorf("batch %d, different batchL2Datas (trustedBatchL2Data: %s, batches[0].BatchL2Data: %s). Decoded txs are len(storedTxs): %d, len(syncedTxs): %d", uint64(trustedBatch.Number), trustedBatchL2Data.Hex(), "0x"+common.Bytes2Hex(batches[0].BatchL2Data), len(storedTxs), len(syncedTxs))
 						for _, tx := range storedTxs {
 							log.Error("stored txHash : ", tx.Hash())
@@ -1594,7 +1484,6 @@
 						}
 						log.Errorf("batch: %d, stateRoot calculated (%s) is different from the stateRoot (%s) received during the trustedState synchronization", uint64(trustedBatch.Number), *s.trustedState.lastStateRoot, trustedBatch.StateRoot)
 						return nil, nil, fmt.Errorf("batch: %d, stateRoot calculated (%s) is different from the stateRoot (%s) received during the trustedState synchronization", uint64(trustedBatch.Number), *s.trustedState.lastStateRoot, trustedBatch.StateRoot)
->>>>>>> abb5418c
 					}
 					receipt := state.ProcessingReceipt{
 						BatchNumber:   uint64(trustedBatch.Number),
@@ -1675,14 +1564,10 @@
 	if isBatchClosed {
 		//Sanity check
 		if trustedBatch.StateRoot != processBatchResp.NewStateRoot {
-<<<<<<< HEAD
-			s.halt(s.ctx, fmt.Errorf("stateRoot calculated (%s) is different from the stateRoot (%s) received during the trustedState synchronization", processBatchResp.NewStateRoot, trustedBatch.StateRoot))
-=======
 			log.Error("trustedBatchL2Data: ", trustedBatchL2Data)
 			log.Error("request.Transactions: ", request.Transactions)
 			log.Errorf("batch: %d after processing some txs, stateRoot calculated (%s) is different from the stateRoot (%s) received during the trustedState synchronization", uint64(trustedBatch.Number), processBatchResp.NewStateRoot.String(), trustedBatch.StateRoot.String())
 			return nil, nil, fmt.Errorf("batch: %d, stateRoot calculated (%s) is different from the stateRoot (%s) received during the trustedState synchronization", uint64(trustedBatch.Number), processBatchResp.NewStateRoot.String(), trustedBatch.StateRoot.String())
->>>>>>> abb5418c
 		}
 		receipt := state.ProcessingReceipt{
 			BatchNumber:   uint64(trustedBatch.Number),
@@ -1968,8 +1853,6 @@
 		log.Error("halting the Synchronizer")
 		time.Sleep(5 * time.Second) //nolint:gomnd
 	}
-<<<<<<< HEAD
-=======
 }
 
 func (s *ClientSynchronizer) setInitialBatch(blockNumber uint64, dbTx pgx.Tx) error {
@@ -2014,5 +1897,4 @@
 		return err
 	}
 	return nil
->>>>>>> abb5418c
 }