package synchronizer

import (
	context "context"
	"math/big"
	"testing"
	"time"

	cfgTypes "github.com/0xPolygon/cdk-validium-node/config/types"
	"github.com/0xPolygon/cdk-validium-node/etherman"
	"github.com/0xPolygon/cdk-validium-node/etherman/smartcontracts/cdkvalidium"
	"github.com/0xPolygon/cdk-validium-node/jsonrpc/types"
	"github.com/0xPolygon/cdk-validium-node/state"
	"github.com/0xPolygon/cdk-validium-node/state/metrics"
	"github.com/0xPolygon/cdk-validium-node/state/runtime/executor"
	"github.com/ethereum/go-ethereum/common"
	ethTypes "github.com/ethereum/go-ethereum/core/types"
	"github.com/ethereum/go-ethereum/crypto"
	"github.com/jackc/pgx/v4"
	"github.com/stretchr/testify/assert"
	"github.com/stretchr/testify/mock"
	"github.com/stretchr/testify/require"
)

const (
	cProverIDExecution = "PROVER_ID-EXE001"
)

type mocks struct {
	Etherman     *ethermanMock
	State        *stateMock
	Pool         *poolMock
	EthTxManager *ethTxManagerMock
	DbTx         *dbTxMock
	ZKEVMClient  *zkEVMClientMock
	//EventLog     *eventLogMock
	DataCommitteeClientFactory *dataCommitteeClientFactoryMock
}

// Feature #2220 and  #2239: Optimize Trusted state synchronization
//
//	this Check partially point 2: Use previous batch stored in memory to avoid getting from database
func TestGivenPermissionlessNodeWhenSyncronizeAgainSameBatchThenUseTheOneInMemoryInstaeadOfGettingFromDb(t *testing.T) {
	genesis, cfg, m := setupGenericTest(t)
<<<<<<< HEAD
	m.Etherman.
		On("GetCurrentDataCommittee").
		Return(&etherman.DataCommittee{}, nil)
	sync_interface, err := NewSynchronizer(false, m.Etherman, m.State, m.Pool, m.EthTxManager, m.ZKEVMClient, nil, *genesis, *cfg, nil)
=======
	syncInterface, err := NewSynchronizer(false, m.Etherman, m.State, m.Pool, m.EthTxManager, m.ZKEVMClient, nil, *genesis, *cfg)
>>>>>>> 45fe1e17
	require.NoError(t, err)
	sync, ok := syncInterface.(*ClientSynchronizer)
	require.EqualValues(t, true, ok, "Can't convert to underlaying struct the interface of syncronizer")
	lastBatchNumber := uint64(10)
	batch10With1Tx := createBatch(t, lastBatchNumber, 1)
	batch10With2Tx := createBatch(t, lastBatchNumber, 2)
	batch10With3Tx := createBatch(t, lastBatchNumber, 3)

	expectedCallsForsyncTrustedState(t, m, sync, batch10With1Tx, batch10With2Tx, true)
	err = sync.syncTrustedState(lastBatchNumber)
	require.NoError(t, err)
	expectedCallsForsyncTrustedState(t, m, sync, batch10With2Tx, batch10With3Tx, false)
	err = sync.syncTrustedState(lastBatchNumber)
	require.NoError(t, err)
	require.Equal(t, *sync.trustedState.lastTrustedBatches[0], rpcBatchTostateBatch(batch10With3Tx))
}

// Feature #2220 and  #2239: Optimize Trusted state synchronization
//
//	this Check partially point 2: Store last batch in memory (CurrentTrustedBatch)
func TestGivenPermissionlessNodeWhenSyncronizeFirstTimeABatchThenStoreItInALocalVar(t *testing.T) {
	genesis, cfg, m := setupGenericTest(t)
<<<<<<< HEAD
	m.Etherman.
		On("GetCurrentDataCommittee").
		Return(&etherman.DataCommittee{}, nil)
	sync_interface, err := NewSynchronizer(false, m.Etherman, m.State, m.Pool, m.EthTxManager, m.ZKEVMClient, nil, *genesis, *cfg, nil)
=======
	syncInterface, err := NewSynchronizer(false, m.Etherman, m.State, m.Pool, m.EthTxManager, m.ZKEVMClient, nil, *genesis, *cfg)
>>>>>>> 45fe1e17
	require.NoError(t, err)
	sync, ok := syncInterface.(*ClientSynchronizer)
	require.EqualValues(t, true, ok, "Can't convert to underlaying struct the interface of syncronizer")
	lastBatchNumber := uint64(10)
	batch10With1Tx := createBatch(t, lastBatchNumber, 1)
	batch10With2Tx := createBatch(t, lastBatchNumber, 2)

	expectedCallsForsyncTrustedState(t, m, sync, batch10With1Tx, batch10With2Tx, true)
	err = sync.syncTrustedState(lastBatchNumber)
	require.NoError(t, err)
	require.Equal(t, *sync.trustedState.lastTrustedBatches[0], rpcBatchTostateBatch(batch10With2Tx))
}

// issue #2220

func TestForcedBatch(t *testing.T) {
	genesis := state.Genesis{
		GenesisBlockNum: uint64(123456),
	}
	cfg := Config{
		SyncInterval:  cfgTypes.Duration{Duration: 1 * time.Second},
		SyncChunkSize: 10,
	}

	m := mocks{
		Etherman:    newEthermanMock(t),
		State:       newStateMock(t),
		Pool:        newPoolMock(t),
		DbTx:        newDbTxMock(t),
		ZKEVMClient: newZkEVMClientMock(t),
	}
	m.Etherman.
		On("GetCurrentDataCommittee").
		Return(nil, nil)

	sync, err := NewSynchronizer(false, m.Etherman, m.State, m.Pool, m.EthTxManager, m.ZKEVMClient, nil, genesis, cfg, m.DataCommitteeClientFactory)
	require.NoError(t, err)

	// state preparation
	ctxMatchBy := mock.MatchedBy(func(ctx context.Context) bool { return ctx != nil })
	m.State.
		On("BeginStateTransaction", ctxMatchBy).
		Run(func(args mock.Arguments) {
			ctx := args[0].(context.Context)
			parentHash := common.HexToHash("0x111")
			ethHeader := &ethTypes.Header{Number: big.NewInt(1), ParentHash: parentHash}
			ethBlock := ethTypes.NewBlockWithHeader(ethHeader)
			lastBlock := &state.Block{BlockHash: ethBlock.Hash(), BlockNumber: ethBlock.Number().Uint64()}

			m.State.
				On("GetLastBlock", ctx, m.DbTx).
				Return(lastBlock, nil).
				Once()

			m.State.
				On("GetLastBatchNumber", ctx, m.DbTx).
				Return(uint64(10), nil).
				Once()

			m.State.
				On("SetInitSyncBatch", ctx, uint64(10), m.DbTx).
				Return(nil).
				Once()

			m.DbTx.
				On("Commit", ctx).
				Return(nil).
				Once()

			m.Etherman.
				On("GetLatestBatchNumber").
				Return(uint64(10), nil).
				Once()

			var nilDbTx pgx.Tx
			m.State.
				On("GetLastBatchNumber", ctx, nilDbTx).
				Return(uint64(10), nil).
				Once()

			m.Etherman.
				On("GetLatestVerifiedBatchNum").
				Return(uint64(10), nil).
				Once()

			m.State.
				On("SetLastBatchInfoSeenOnEthereum", ctx, uint64(10), uint64(10), nilDbTx).
				Return(nil).
				Once()

			m.Etherman.
				On("EthBlockByNumber", ctx, lastBlock.BlockNumber).
				Return(ethBlock, nil).
				Once()

			var n *big.Int
			m.Etherman.
				On("HeaderByNumber", ctx, n).
				Return(ethHeader, nil).
				Once()

			t := time.Now()
			txs := []byte{}
			sequencedBatch := etherman.SequencedBatch{
				BatchNumber:   uint64(2),
				Coinbase:      common.HexToAddress("0x222"),
				SequencerAddr: common.HexToAddress("0x00"),
				TxHash:        common.HexToHash("0x333"),
				CDKValidiumBatchData: cdkvalidium.CDKValidiumBatchData{
					TransactionsHash:   crypto.Keccak256Hash(txs),
					GlobalExitRoot:     [32]byte{1, 2, 3, 4, 5, 6, 7, 8, 9, 10, 11, 12, 13, 14, 15, 16, 17, 18, 19, 20, 21, 22, 23, 24, 25, 26, 27, 28, 29, 30, 31, 32},
					Timestamp:          uint64(t.Unix()),
					MinForcedTimestamp: 1000, //ForcedBatch
				},
			}

			forceb := []etherman.ForcedBatch{{
				BlockNumber:       lastBlock.BlockNumber,
				ForcedBatchNumber: 1,
				Sequencer:         sequencedBatch.Coinbase,
				GlobalExitRoot:    sequencedBatch.GlobalExitRoot,
				RawTxsData:        txs,
				ForcedAt:          time.Unix(int64(sequencedBatch.MinForcedTimestamp), 0),
			}}

			ethermanBlock := etherman.Block{
				BlockHash:        ethBlock.Hash(),
				SequencedBatches: [][]etherman.SequencedBatch{{sequencedBatch}},
				ForcedBatches:    forceb,
			}
			blocks := []etherman.Block{ethermanBlock}
			order := map[common.Hash][]etherman.Order{
				ethBlock.Hash(): {
					{
						Name: etherman.ForcedBatchesOrder,
						Pos:  0,
					},
					{
						Name: etherman.SequenceBatchesOrder,
						Pos:  0,
					},
				},
			}

			fromBlock := ethBlock.NumberU64() + 1
			toBlock := fromBlock + cfg.SyncChunkSize

			m.Etherman.
				On("GetRollupInfoByBlockRange", ctx, fromBlock, &toBlock).
				Return(blocks, order, nil).
				Once()

			m.ZKEVMClient.
				On("BatchNumber", ctx).
				Return(uint64(1), nil).
				Once()

			m.State.
				On("BeginStateTransaction", ctx).
				Return(m.DbTx, nil).
				Once()

			stateBlock := &state.Block{
				BlockNumber: ethermanBlock.BlockNumber,
				BlockHash:   ethermanBlock.BlockHash,
				ParentHash:  ethermanBlock.ParentHash,
				ReceivedAt:  ethermanBlock.ReceivedAt,
			}

			m.State.
				On("AddBlock", ctx, stateBlock, m.DbTx).
				Return(nil).
				Once()

			m.State.
				On("GetBatchL2DataByNumber", ctx, uint64(2), nil).
				Return(txs, nil).
				Once()

			fb := []state.ForcedBatch{{
				BlockNumber:       lastBlock.BlockNumber,
				ForcedBatchNumber: 1,
				Sequencer:         sequencedBatch.Coinbase,
				GlobalExitRoot:    sequencedBatch.GlobalExitRoot,
				RawTxsData:        []byte{},
				ForcedAt:          time.Unix(int64(sequencedBatch.MinForcedTimestamp), 0),
			}}

			m.State.
				On("AddForcedBatch", ctx, &fb[0], m.DbTx).
				Return(nil).
				Once()

			m.State.
				On("GetNextForcedBatches", ctx, 1, m.DbTx).
				Return(fb, nil).
				Once()

			trustedBatch := &state.Batch{
				BatchL2Data:    txs,
				GlobalExitRoot: sequencedBatch.GlobalExitRoot,
				Timestamp:      time.Unix(int64(sequencedBatch.Timestamp), 0),
				Coinbase:       sequencedBatch.Coinbase,
			}

			m.State.
				On("GetBatchByNumber", ctx, sequencedBatch.BatchNumber, m.DbTx).
				Return(trustedBatch, nil).
				Once()

			var forced uint64 = 1
			sbatch := state.Batch{
				BatchNumber:    sequencedBatch.BatchNumber,
				Coinbase:       common.HexToAddress("0x222"),
				BatchL2Data:    []byte{},
				Timestamp:      time.Unix(int64(t.Unix()), 0),
				Transactions:   nil,
				GlobalExitRoot: [32]byte{1, 2, 3, 4, 5, 6, 7, 8, 9, 10, 11, 12, 13, 14, 15, 16, 17, 18, 19, 20, 21, 22, 23, 24, 25, 26, 27, 28, 29, 30, 31, 32},
				ForcedBatchNum: &forced,
			}
			m.State.On("ExecuteBatch", ctx, sbatch, false, m.DbTx).
				Return(&executor.ProcessBatchResponse{NewStateRoot: trustedBatch.StateRoot.Bytes()}, nil).
				Once()

			virtualBatch := &state.VirtualBatch{
				BatchNumber: sequencedBatch.BatchNumber,
				TxHash:      sequencedBatch.TxHash,
				Coinbase:    sequencedBatch.Coinbase,
				BlockNumber: ethermanBlock.BlockNumber,
			}

			m.State.
				On("AddVirtualBatch", ctx, virtualBatch, m.DbTx).
				Return(nil).
				Once()

			seq := state.Sequence{
				FromBatchNumber: 2,
				ToBatchNumber:   2,
			}
			m.State.
				On("AddSequence", ctx, seq, m.DbTx).
				Return(nil).
				Once()

			m.State.
				On("AddAccumulatedInputHash", ctx, sequencedBatch.BatchNumber, common.Hash{}, m.DbTx).
				Return(nil).
				Once()

			m.State.
				On("GetStoredFlushID", ctx).
				Return(uint64(1), cProverIDExecution, nil).
				Once()

			m.DbTx.
				On("Commit", ctx).
				Run(func(args mock.Arguments) { sync.Stop() }).
				Return(nil).
				Once()
		}).
		Return(m.DbTx, nil).
		Once()

	err = sync.Sync()
	require.NoError(t, err)
}

func TestSequenceForcedBatch(t *testing.T) {
	genesis := state.Genesis{
		GenesisBlockNum: uint64(123456),
	}
	cfg := Config{
		SyncInterval:  cfgTypes.Duration{Duration: 1 * time.Second},
		SyncChunkSize: 10,
	}

	m := mocks{
		Etherman:    newEthermanMock(t),
		State:       newStateMock(t),
		Pool:        newPoolMock(t),
		DbTx:        newDbTxMock(t),
		ZKEVMClient: newZkEVMClientMock(t),
	}
	m.Etherman.
		On("GetCurrentDataCommittee").
		Return(nil, nil)

	sync, err := NewSynchronizer(true, m.Etherman, m.State, m.Pool, m.EthTxManager, m.ZKEVMClient, nil, genesis, cfg, m.DataCommitteeClientFactory)
	require.NoError(t, err)

	// state preparation
	ctxMatchBy := mock.MatchedBy(func(ctx context.Context) bool { return ctx != nil })
	m.State.
		On("BeginStateTransaction", ctxMatchBy).
		Run(func(args mock.Arguments) {
			ctx := args[0].(context.Context)
			parentHash := common.HexToHash("0x111")
			ethHeader := &ethTypes.Header{Number: big.NewInt(1), ParentHash: parentHash}
			ethBlock := ethTypes.NewBlockWithHeader(ethHeader)
			lastBlock := &state.Block{BlockHash: ethBlock.Hash(), BlockNumber: ethBlock.Number().Uint64()}

			m.State.
				On("GetLastBlock", ctx, m.DbTx).
				Return(lastBlock, nil).
				Once()

			m.State.
				On("GetLastBatchNumber", ctx, m.DbTx).
				Return(uint64(10), nil).
				Once()

			m.State.
				On("SetInitSyncBatch", ctx, uint64(10), m.DbTx).
				Return(nil).
				Once()

			m.DbTx.
				On("Commit", ctx).
				Return(nil).
				Once()

			m.Etherman.
				On("GetLatestBatchNumber").
				Return(uint64(10), nil).
				Once()

			var nilDbTx pgx.Tx
			m.State.
				On("GetLastBatchNumber", ctx, nilDbTx).
				Return(uint64(10), nil).
				Once()

			m.Etherman.
				On("GetLatestVerifiedBatchNum").
				Return(uint64(10), nil).
				Once()

			m.State.
				On("SetLastBatchInfoSeenOnEthereum", ctx, uint64(10), uint64(10), nilDbTx).
				Return(nil).
				Once()

			m.Etherman.
				On("EthBlockByNumber", ctx, lastBlock.BlockNumber).
				Return(ethBlock, nil).
				Once()

			var n *big.Int
			m.Etherman.
				On("HeaderByNumber", ctx, n).
				Return(ethHeader, nil).
				Once()

			sequencedForceBatch := etherman.SequencedForceBatch{
				BatchNumber: uint64(2),
				Coinbase:    common.HexToAddress("0x222"),
				TxHash:      common.HexToHash("0x333"),
				CDKValidiumForcedBatchData: cdkvalidium.CDKValidiumForcedBatchData{
					Transactions:       []byte{},
					GlobalExitRoot:     [32]byte{1, 2, 3, 4, 5, 6, 7, 8, 9, 10, 11, 12, 13, 14, 15, 16, 17, 18, 19, 20, 21, 22, 23, 24, 25, 26, 27, 28, 29, 30, 31, 32},
					MinForcedTimestamp: 1000, //ForcedBatch
				},
			}

			forceb := []etherman.ForcedBatch{{
				BlockNumber:       lastBlock.BlockNumber,
				ForcedBatchNumber: 1,
				Sequencer:         sequencedForceBatch.Coinbase,
				GlobalExitRoot:    sequencedForceBatch.GlobalExitRoot,
				RawTxsData:        sequencedForceBatch.Transactions,
				ForcedAt:          time.Unix(int64(sequencedForceBatch.MinForcedTimestamp), 0),
			}}

			ethermanBlock := etherman.Block{
				BlockHash:             ethBlock.Hash(),
				SequencedForceBatches: [][]etherman.SequencedForceBatch{{sequencedForceBatch}},
				ForcedBatches:         forceb,
			}
			blocks := []etherman.Block{ethermanBlock}
			order := map[common.Hash][]etherman.Order{
				ethBlock.Hash(): {
					{
						Name: etherman.ForcedBatchesOrder,
						Pos:  0,
					},
					{
						Name: etherman.SequenceForceBatchesOrder,
						Pos:  0,
					},
				},
			}

			fromBlock := ethBlock.NumberU64() + 1
			toBlock := fromBlock + cfg.SyncChunkSize

			m.Etherman.
				On("GetRollupInfoByBlockRange", ctx, fromBlock, &toBlock).
				Return(blocks, order, nil).
				Once()

			m.State.
				On("BeginStateTransaction", ctx).
				Return(m.DbTx, nil).
				Once()

			stateBlock := &state.Block{
				BlockNumber: ethermanBlock.BlockNumber,
				BlockHash:   ethermanBlock.BlockHash,
				ParentHash:  ethermanBlock.ParentHash,
				ReceivedAt:  ethermanBlock.ReceivedAt,
			}

			m.State.
				On("AddBlock", ctx, stateBlock, m.DbTx).
				Return(nil).
				Once()

			fb := []state.ForcedBatch{{
				BlockNumber:       lastBlock.BlockNumber,
				ForcedBatchNumber: 1,
				Sequencer:         sequencedForceBatch.Coinbase,
				GlobalExitRoot:    sequencedForceBatch.GlobalExitRoot,
				RawTxsData:        sequencedForceBatch.Transactions,
				ForcedAt:          time.Unix(int64(sequencedForceBatch.MinForcedTimestamp), 0),
			}}

			m.State.
				On("AddForcedBatch", ctx, &fb[0], m.DbTx).
				Return(nil).
				Once()

			m.State.
				On("GetLastVirtualBatchNum", ctx, m.DbTx).
				Return(uint64(1), nil).
				Once()

			m.State.
				On("ResetTrustedState", ctx, uint64(1), m.DbTx).
				Return(nil).
				Once()

			m.State.
				On("GetNextForcedBatches", ctx, 1, m.DbTx).
				Return(fb, nil).
				Once()

			f := uint64(1)
			processingContext := state.ProcessingContext{
				BatchNumber:    sequencedForceBatch.BatchNumber,
				Coinbase:       sequencedForceBatch.Coinbase,
				Timestamp:      ethBlock.ReceivedAt,
				GlobalExitRoot: sequencedForceBatch.GlobalExitRoot,
				ForcedBatchNum: &f,
			}

			m.State.
				On("ProcessAndStoreClosedBatch", ctx, processingContext, sequencedForceBatch.Transactions, m.DbTx, metrics.SynchronizerCallerLabel).
				Return(common.Hash{}, uint64(1), cProverIDExecution, nil).
				Once()

			virtualBatch := &state.VirtualBatch{
				BatchNumber:   sequencedForceBatch.BatchNumber,
				TxHash:        sequencedForceBatch.TxHash,
				Coinbase:      sequencedForceBatch.Coinbase,
				SequencerAddr: sequencedForceBatch.Coinbase,
				BlockNumber:   ethermanBlock.BlockNumber,
			}

			m.State.
				On("AddVirtualBatch", ctx, virtualBatch, m.DbTx).
				Return(nil).
				Once()

			seq := state.Sequence{
				FromBatchNumber: 2,
				ToBatchNumber:   2,
			}
			m.State.
				On("AddSequence", ctx, seq, m.DbTx).
				Return(nil).
				Once()

			m.State.
				On("GetStoredFlushID", ctx).
				Return(uint64(1), cProverIDExecution, nil).
				Once()

			m.DbTx.
				On("Commit", ctx).
				Run(func(args mock.Arguments) { sync.Stop() }).
				Return(nil).
				Once()
		}).
		Return(m.DbTx, nil).
		Once()

	err = sync.Sync()
	require.NoError(t, err)
}

func setupGenericTest(t *testing.T) (*state.Genesis, *Config, *mocks) {
	genesis := state.Genesis{
		GenesisBlockNum: uint64(123456),
	}
	cfg := Config{
		SyncInterval:  cfgTypes.Duration{Duration: 1 * time.Second},
		SyncChunkSize: 10,
	}

	m := mocks{
		Etherman:    newEthermanMock(t),
		State:       newStateMock(t),
		Pool:        newPoolMock(t),
		DbTx:        newDbTxMock(t),
		ZKEVMClient: newZkEVMClientMock(t),
		//EventLog:    newEventLogMock(t),
	}
	return &genesis, &cfg, &m
}

func transactionToTxData(t types.Transaction) *ethTypes.Transaction {
	inner := ethTypes.NewTx(&ethTypes.LegacyTx{
		Nonce:    uint64(t.Nonce),
		GasPrice: (*big.Int)(&t.GasPrice),
		Gas:      uint64(t.Gas),
		To:       t.To,
		Value:    (*big.Int)(&t.Value),
		V:        (*big.Int)(&t.V),
		R:        (*big.Int)(&t.R),
		S:        (*big.Int)(&t.S),
	})
	return inner
}

func createTransaction(txIndex uint64) types.Transaction {
	r, _ := new(big.Int).SetString("0x07445CC110033D6A44AD1736ECDF76D26CAB8AB20B9DABB1022EA9BF0707A14E", 0)
	s, _ := new(big.Int).SetString("0x675F2042E60C2D09A4B9C4862693596A75DDE508FCD8E6C7A95283FAD94372EC", 0)
	to := common.HexToAddress("530C75b2E17ac4d1DF146845cF905AEfB31c3607")
	block_hash := common.Hash([common.HashLength]byte{102, 231, 81, 89, 126, 43, 201, 5, 72, 85, 63, 88, 132, 194, 77, 155, 206, 246, 224, 205, 132, 229, 190, 32, 116, 150, 59, 88, 201, 248, 128, 99})
	block_number := types.ArgUint64(1)
	tx_index := types.ArgUint64(txIndex)
	transaction := types.Transaction{
		Nonce:       types.ArgUint64(8),
		GasPrice:    types.ArgBig(*big.NewInt(1000000000)),
		Gas:         types.ArgUint64(21000),
		To:          &to,
		Value:       types.ArgBig(*big.NewInt(2000000000000000000)),
		V:           types.ArgBig(*big.NewInt(2037)),
		R:           types.ArgBig(*r),
		S:           types.ArgBig(*s),
		Hash:        common.Hash([common.HashLength]byte{30, 184, 220, 207, 103, 194, 81, 217, 185, 173, 187, 253, 136, 201, 218, 21, 192, 0, 116, 182, 60, 68, 209, 250, 178, 183, 117, 113, 44, 41, 249, 43}),
		From:        common.HexToAddress("f39Fd6e51aad88F6F4ce6aB8827279cffFb92266"),
		BlockHash:   &block_hash,
		BlockNumber: &block_number,
		TxIndex:     &tx_index,
		ChainID:     types.ArgBig(*big.NewInt(1001)),
		Type:        types.ArgUint64(0),
	}
	return transaction
}

func createBatch(t *testing.T, batchNumber uint64, howManyTx int) *types.Batch {
	transactions := []types.TransactionOrHash{}
	transactions_state := []ethTypes.Transaction{}
	for i := 0; i < howManyTx; i++ {
		t := createTransaction(uint64(i + 1))
		transaction := types.TransactionOrHash{Tx: &t}
		transactions = append(transactions, transaction)
		transactions_state = append(transactions_state, *transactionToTxData(t))
	}
	batchL2Data, err := state.EncodeTransactions(transactions_state, nil, 4)
	require.NoError(t, err)

	batch := &types.Batch{
		Number:       types.ArgUint64(batchNumber),
		Coinbase:     common.Address([common.AddressLength]byte{243, 159, 214, 229, 26, 173, 136, 246, 244, 206, 106, 184, 130, 114, 121, 207, 255, 185, 34, 102}),
		Timestamp:    types.ArgUint64(1687854474), // Creation timestamp
		Transactions: transactions,
		BatchL2Data:  batchL2Data,
	}
	return batch
}

func rpcBatchTostateBatch(rpcBatch *types.Batch) state.Batch {
	return state.Batch{
		BatchNumber:    uint64(rpcBatch.Number),
		Coinbase:       rpcBatch.Coinbase,
		StateRoot:      rpcBatch.StateRoot,
		BatchL2Data:    rpcBatch.BatchL2Data,
		GlobalExitRoot: rpcBatch.GlobalExitRoot,
		LocalExitRoot:  rpcBatch.MainnetExitRoot,
		Timestamp:      time.Unix(int64(rpcBatch.Timestamp), 0),
	}
}

func expectedCallsForsyncTrustedState(t *testing.T, m *mocks, sync *ClientSynchronizer,
	batchInPermissionLess *types.Batch, batchInTrustedNode *types.Batch, needToRetrieveBatchFromDatabase bool) {
	batchNumber := uint64(batchInTrustedNode.Number)
	m.ZKEVMClient.
		On("BatchNumber", mock.Anything).
		Return(batchNumber, nil).
		Once()

	m.ZKEVMClient.
		On("BatchByNumber", mock.Anything, mock.AnythingOfType("*big.Int")).
		Run(func(args mock.Arguments) {
			param := args.Get(1).(*big.Int)
			expected := big.NewInt(int64(batchNumber))
			assert.Equal(t, *expected, *param)
		}).
		Return(batchInTrustedNode, nil).
		Once()

	m.State.
		On("BeginStateTransaction", sync.ctx).
		Return(m.DbTx, nil).
		Once()

	stateBatchInTrustedNode := rpcBatchTostateBatch(batchInTrustedNode)
	stateBatchInPermissionLess := rpcBatchTostateBatch(batchInPermissionLess)
	if needToRetrieveBatchFromDatabase {
		m.State.
			On("GetBatchByNumber", mock.Anything, uint64(batchInPermissionLess.Number-1), mock.Anything).
			Return(&stateBatchInPermissionLess, nil).
			Once()
		m.State.
			On("GetBatchByNumber", mock.Anything, uint64(batchInPermissionLess.Number), mock.Anything).
			Return(&stateBatchInPermissionLess, nil).
			Once()
	}

	m.State.
		On("ResetTrustedState", sync.ctx, batchNumber-1, m.DbTx).
		Return(nil).
		Once()

	processCtx := state.ProcessingContext{
		BatchNumber:    uint64(batchInTrustedNode.Number),
		Coinbase:       common.HexToAddress(batchInTrustedNode.Coinbase.String()),
		Timestamp:      time.Unix(int64(batchInTrustedNode.Timestamp), 0),
		GlobalExitRoot: batchInTrustedNode.GlobalExitRoot,
		BatchL2Data:    (*[]byte)(&batchInTrustedNode.BatchL2Data),
	}
	m.State.
		On("OpenBatch", sync.ctx, processCtx, m.DbTx).
		Return(nil).
		Once()

	m.State.
		On("UpdateBatchL2Data", sync.ctx, batchNumber, stateBatchInTrustedNode.BatchL2Data, mock.Anything).
		Return(nil).
		Once()

	tx1 := state.ProcessTransactionResponse{}
	processedBatch := state.ProcessBatchResponse{
		FlushID:   1,
		ProverID:  cProverIDExecution,
		Responses: []*state.ProcessTransactionResponse{&tx1},
	}
	m.State.
		On("ProcessBatch", sync.ctx, mock.Anything, true).
		Return(&processedBatch, nil).
		Once()

	m.State.
		On("StoreTransaction", sync.ctx, uint64(stateBatchInTrustedNode.BatchNumber), mock.Anything, stateBatchInTrustedNode.Coinbase, uint64(batchInTrustedNode.Timestamp), m.DbTx).
		Return(nil).
		Once()

	m.State.
		On("GetStoredFlushID", sync.ctx).
		Return(uint64(1), cProverIDExecution, nil).
		Once()

	m.DbTx.
		On("Commit", sync.ctx).
		Return(nil).
		Once()
}<|MERGE_RESOLUTION|>--- conflicted
+++ resolved
@@ -42,14 +42,10 @@
 //	this Check partially point 2: Use previous batch stored in memory to avoid getting from database
 func TestGivenPermissionlessNodeWhenSyncronizeAgainSameBatchThenUseTheOneInMemoryInstaeadOfGettingFromDb(t *testing.T) {
 	genesis, cfg, m := setupGenericTest(t)
-<<<<<<< HEAD
 	m.Etherman.
 		On("GetCurrentDataCommittee").
 		Return(&etherman.DataCommittee{}, nil)
 	sync_interface, err := NewSynchronizer(false, m.Etherman, m.State, m.Pool, m.EthTxManager, m.ZKEVMClient, nil, *genesis, *cfg, nil)
-=======
-	syncInterface, err := NewSynchronizer(false, m.Etherman, m.State, m.Pool, m.EthTxManager, m.ZKEVMClient, nil, *genesis, *cfg)
->>>>>>> 45fe1e17
 	require.NoError(t, err)
 	sync, ok := syncInterface.(*ClientSynchronizer)
 	require.EqualValues(t, true, ok, "Can't convert to underlaying struct the interface of syncronizer")
@@ -72,14 +68,10 @@
 //	this Check partially point 2: Store last batch in memory (CurrentTrustedBatch)
 func TestGivenPermissionlessNodeWhenSyncronizeFirstTimeABatchThenStoreItInALocalVar(t *testing.T) {
 	genesis, cfg, m := setupGenericTest(t)
-<<<<<<< HEAD
 	m.Etherman.
 		On("GetCurrentDataCommittee").
 		Return(&etherman.DataCommittee{}, nil)
-	sync_interface, err := NewSynchronizer(false, m.Etherman, m.State, m.Pool, m.EthTxManager, m.ZKEVMClient, nil, *genesis, *cfg, nil)
-=======
-	syncInterface, err := NewSynchronizer(false, m.Etherman, m.State, m.Pool, m.EthTxManager, m.ZKEVMClient, nil, *genesis, *cfg)
->>>>>>> 45fe1e17
+	syncInterface, err := NewSynchronizer(false, m.Etherman, m.State, m.Pool, m.EthTxManager, m.ZKEVMClient, nil, *genesis, *cfg, nil)
 	require.NoError(t, err)
 	sync, ok := syncInterface.(*ClientSynchronizer)
 	require.EqualValues(t, true, ok, "Can't convert to underlaying struct the interface of syncronizer")
