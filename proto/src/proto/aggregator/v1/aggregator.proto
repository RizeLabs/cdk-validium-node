syntax = "proto3";

package aggregator.v1;

<<<<<<< HEAD
option go_package = "github.com/0xPolygon/cdk-validium-node/aggregator/prover";
=======
option go_package = "github.com/0xPolygonHermez/zkevm-node/aggregator/prover";
>>>>>>> abb5418c

message Version {
    string v0_0_1 = 1;
}

// timestamps are represented in unix time in seconds

/**
 * Define all methods implementes by the gRPC
 * Channel: prover receives aggregator messages and returns prover messages with the same id
 */
service AggregatorService {
    rpc Channel(stream ProverMessage) returns (stream AggregatorMessage) {}
}

message AggregatorMessage
{
    string id = 1;
    oneof request
    {
        GetStatusRequest get_status_request = 2;
        GenBatchProofRequest gen_batch_proof_request = 3;
        GenAggregatedProofRequest gen_aggregated_proof_request = 4;
        GenFinalProofRequest gen_final_proof_request = 5;
        CancelRequest cancel_request = 6;
        GetProofRequest get_proof_request = 7;
    }
}

message ProverMessage
{
    string id = 1;
    oneof response
    {
        GetStatusResponse get_status_response = 2;
        GenBatchProofResponse gen_batch_proof_response = 3;
        GenAggregatedProofResponse gen_aggregated_proof_response = 4;
        GenFinalProofResponse gen_final_proof_response = 5;
        CancelResponse cancel_response = 6;
        GetProofResponse get_proof_response = 7;
    }
}

///////////////////
// Request messages
///////////////////

/**
 * @dev GetStatusRequest
 */
message GetStatusRequest {}

/**
 * @dev GenBatchProofRequest
 * @param {input} - input prover
 */
message GenBatchProofRequest {
    InputProver input = 1;
}

/**
 * @dev GenAggregatedProofRequest
 * @param {recursive_proof_1} - proof json of the first batch to aggregate
 * @param {recursive_proof_2} - proof json of the second batch to aggregate
 */
message GenAggregatedProofRequest {
    string recursive_proof_1 = 1;
    string recursive_proof_2 = 2;
}

/**
 * @dev GenFinalProofRequest
 * @param {recursive_proof} - proof json of the batch or aggregated proof to finalise
 * @param {aggregator_addr} - address of the aggregator
 */
message GenFinalProofRequest {
    string recursive_proof = 1;
    string aggregator_addr = 2;
}

/**
 * @dev CancelRequest
 * @param {id} - identifier of the proof request to cancel
 */
 message CancelRequest {
    string id = 1;
}

/**
 * @dev Request GetProof
 * @param {id} - proof identifier of the proof request
 * @param {timeout} - time to wait until the service responds
 */
message GetProofRequest {
    string id = 1;
    uint64 timeout = 2;
}

/////////////////////
// Responses messages
/////////////////////

/**
 * @dev Response GetStatus
 * @param {status} - server status
 * - BOOTING: being ready to compute proofs
 * - COMPUTING: busy computing a proof
 * - IDLE: waiting for a proof to compute
 * - HALT: stop
 * @param {last_computed_request_id} - last proof identifier that has been computed
 * @param {last_computed_end_time} - last proof timestamp when it was finished
 * @param {current_computing_request_id} - id of the proof that is being computed
 * @param {current_computing_start_time} - timestamp when the proof that is being computed started
 * @param {version_proto} - .proto verion
 * @param {version_server} - server version
 * @param {pending_request_queue_ids} - list of identifierss of proof requests that are in the pending queue
 * @param {prover_name} - id of this prover server, normally specified via config.json, or UNSPECIFIED otherwise; it does not change if prover reboots
 * @param {prover_id} - id of this prover instance or reboot; it changes if prover reboots; it is a UUID, automatically generated during the initialization
 * @param {number_of_cores} - number of cores in the system where the prover is running
 * @param {total_memory} - total memory in the system where the prover is running
 * @param {free_memory} - free memory in the system where the prover is running
 */
message GetStatusResponse {
    enum Status {
        STATUS_UNSPECIFIED = 0;
        STATUS_BOOTING = 1;
        STATUS_COMPUTING = 2;
        STATUS_IDLE = 3;
        STATUS_HALT = 4;
    }
    Status status = 1;
    string last_computed_request_id = 2;
    uint64 last_computed_end_time = 3;
    string current_computing_request_id = 4;
    uint64 current_computing_start_time = 5;
    string version_proto = 6;
    string version_server = 7;
    repeated string pending_request_queue_ids = 8;
    string prover_name = 9;
    string prover_id = 10;
    uint64 number_of_cores = 11;
    uint64 total_memory = 12;
    uint64 free_memory = 13;
    uint64 fork_id = 14;
}

/**
 * @dev Result
 *  - OK: succesfully completed
 *  - ERROR: request is not correct, i.e. input data is wrong
 *  - INTERNAL_ERROR: internal server error when delivering the response
 */
enum Result {
    RESULT_UNSPECIFIED = 0;
    RESULT_OK = 1;
    RESULT_ERROR = 2;
    RESULT_INTERNAL_ERROR = 3;
}

/**
 * @dev GenBatchProofResponse
 * @param {id} - proof identifier, to be used in GetProofRequest()
 * @param {result} - request result
 */
message GenBatchProofResponse {
    string id = 1;
    Result result = 2;
}

/**
 * @dev GenAggregatedProofResponse
 * @param {id} - proof identifier, to be used in GetProofRequest()
 * @param {result} - request result
 */
message GenAggregatedProofResponse {
    string id = 1;
    Result result = 2;
}

/**
 * @dev Response GenFinalProof
 * @param {id} - proof identifier, to be used in GetProofRequest()
 * @param {result} - request result
 */
message GenFinalProofResponse {
    string id = 1;
    Result result = 2;
}

/**
 * @dev CancelResponse
 * @param {result} - request result
 */
message CancelResponse {
    Result result = 1;
}

/**
 * @dev GetProofResponse
 * @param {id} - proof identifier
 * @param {final_proof} - groth16 proof + public circuit inputs
 * @param {recursive_proof} - recursive proof json
 * @param {result} - proof result
 *  - COMPLETED_OK: proof has been computed successfully and it is valid
 *  - ERROR: request error
 *  - COMPLETED_ERROR: proof has been computed successfully and it is not valid
 *  - PENDING: proof is being computed
 *  - INTERNAL_ERROR: server error during proof computation
 *  - CANCEL: proof has been cancelled
 * @param {result_string} - extends result information
 */
message GetProofResponse {
    enum Result {
        RESULT_UNSPECIFIED = 0;
        RESULT_COMPLETED_OK = 1;
        RESULT_ERROR = 2;
        RESULT_COMPLETED_ERROR = 3;
        RESULT_PENDING = 4;
        RESULT_INTERNAL_ERROR = 5;
        RESULT_CANCEL = 6;
    }
    string id = 1;
    oneof proof {
        FinalProof final_proof = 2;
        string recursive_proof =3;
    }
    Result result = 4;
    string result_string = 5;
}

/*
 * @dev FinalProof
 * @param {proof} - groth16 proof
 * @param {public} - public circuit inputs
*/
message FinalProof {
    string proof = 1;
    PublicInputsExtended public = 2;
}

/*
 * @dev PublicInputs
 * @param {old_state_root}
 * @param {old_acc_input_hash}
 * @param {old_batch_num}
 * @param {chain_id}
 * @param {batch_l2_data}
 * @param {global_exit_root}
 * @param {sequencer_addr}
 * @param {aggregator_addr}
 */
message PublicInputs {
    bytes old_state_root = 1;
    bytes old_acc_input_hash = 2;
    uint64 old_batch_num = 3;
    uint64 chain_id = 4;
    uint64 fork_id = 5;
    bytes batch_l2_data = 6;
    bytes global_exit_root = 7;
    uint64 eth_timestamp = 8;
    string sequencer_addr = 9;
    string aggregator_addr = 10;
}

/**
 * @dev InputProver
 * @param {public_inputs} - public inputs
 * @param {db} - database containing all key-values in smt matching the old state root
 * @param {contracts_bytecode} - key is the hash(contractBytecode), value is the bytecode itself
 */
message InputProver {
    PublicInputs public_inputs = 1;
    map<string, string> db = 4; // For debug/testing purpposes only. Don't fill this on production
    map<string, string> contracts_bytecode = 5; // For debug/testing purpposes only. Don't fill this on production
}

/**
 * @dev PublicInputsExtended
 * @param {public_inputs} - public inputs
 * @param {new_state_root} - final state root. Used as a sanity check.
 * @param {new_acc_input_hash} - final accumulate input hash. Used as a sanity check.
 * @param {new_local_exit_root} - new local exit root. Used as a sanity check.
 * @param {new_batch_num} - final num batch. Used as a sanity check.
 */
message PublicInputsExtended {
    PublicInputs public_inputs = 1;
    bytes new_state_root = 2;
    bytes new_acc_input_hash = 3;
    bytes new_local_exit_root = 4;
    uint64 new_batch_num = 5;
}<|MERGE_RESOLUTION|>--- conflicted
+++ resolved
@@ -2,11 +2,7 @@
 
 package aggregator.v1;
 
-<<<<<<< HEAD
-option go_package = "github.com/0xPolygon/cdk-validium-node/aggregator/prover";
-=======
 option go_package = "github.com/0xPolygonHermez/zkevm-node/aggregator/prover";
->>>>>>> abb5418c
 
 message Version {
     string v0_0_1 = 1;
