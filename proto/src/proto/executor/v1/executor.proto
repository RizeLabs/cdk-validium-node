syntax = "proto3";

import "google/protobuf/empty.proto";

package executor.v1;

option go_package = "github.com/0xPolygon/cdk-validium-node/state/runtime/executor";

service ExecutorService {
    /// Processes a batch
    rpc ProcessBatch(ProcessBatchRequest) returns (ProcessBatchResponse) {}
    rpc GetFlushStatus (google.protobuf.Empty) returns (GetFlushStatusResponse) {}
}

message ProcessBatchRequest {
    bytes old_state_root = 1;
    bytes old_acc_input_hash = 2;
    uint64 old_batch_num = 3;
    uint64 chain_id = 4;
    uint64 fork_id = 5;
    bytes batch_l2_data = 6;
    bytes global_exit_root = 7;
    uint64 eth_timestamp = 8;
    string coinbase = 9;
    uint32 update_merkle_tree = 10;
    // flag to indicate that counters should not be taken into account
    uint64 no_counters = 11;
    // from is used for unsigned transactions with sender
    string from = 12;
    // For testing purposes only
    map<string, string> db = 13;
    map<string, string> contracts_bytecode = 14; // For debug/testing purpposes only. Don't fill this on production
    TraceConfig trace_config = 15;
    string context_id = 16;
}

message ProcessBatchResponse {
    bytes new_state_root = 1;
    bytes new_acc_input_hash = 2;
    bytes new_local_exit_root = 3;
    uint64 new_batch_num = 4;
    uint32 cnt_keccak_hashes = 5;
    uint32 cnt_poseidon_hashes = 6;
    uint32 cnt_poseidon_paddings = 7;
    uint32 cnt_mem_aligns = 8;
    uint32 cnt_arithmetics = 9;
    uint32 cnt_binaries = 10;
    uint32 cnt_steps = 11;
    uint64 cumulative_gas_used = 12;
    repeated ProcessTransactionResponse responses = 13;
    ExecutorError error = 14;
    map<string, InfoReadWrite> read_write_addresses = 15;
    uint64 flush_id = 16;
    uint64 stored_flush_id = 17;
    string prover_id = 18;
}

/**
 * @dev GetFlushStatusResponse
 * @param {last_sent_flush_id} - id of the last flush data sent to database
 * @param {sending_flush_id} - id of the flush data being sent now to database
 * @param {last_flush_id} - id assigned to the last call to flush
 * @param {pending_to_flush_nodes} - number of SMT nodes pending to flush
 * @param {pending_to_flush_program} - number of SC programs pending to flush
 * @param {storing_nodes} - number of SMT nodes being stored in the hash database
 * @param {storing_program} - number of SC programs being stored in the hash database
 * @param {prover_id} - id assigned to this instance of the prover process
 */
message GetFlushStatusResponse {
    uint64 stored_flush_id = 1;
    uint64 storing_flush_id = 2;
    uint64 last_flush_id = 3;
    uint64 pending_to_flush_nodes = 4;
    uint64 pending_to_flush_program = 5;
    uint64 storing_nodes = 6;
    uint64 storing_program = 7;
    string prover_id = 8;
}

// Trace configuration request params
message TraceConfig {
    // Disables storage (default=false)
    uint32 disable_storage = 1;
    // Disables stack (default=false)
    uint32 disable_stack = 2;
    // Enables memory (default=false)
    uint32 enable_memory = 3;
    // Enables return data (default=false)
    uint32 enable_return_data = 4;
    // Hash of tx in batch to retrieve the execution trace
    bytes tx_hash_to_generate_execute_trace = 5;
    // Hash of tx in batch to retrieve the call trace
    bytes tx_hash_to_generate_call_trace = 6;
}
message InfoReadWrite {
    // If nonce="" then it has not been set; if set, string is in decimal (base 10)
    string nonce = 1;
    // If balance="" then it has not been set; if set, string is in decimal (base 10)
    string balance = 2;
}

message CallTrace {
    TransactionContext context = 1;
    repeated TransactionStep steps = 2;
}

message TransactionContext {
    // CALL or CREATE
    string type = 1;
    // Sender of the transaction
    string from = 2;
    // Target of the transaction
    string to = 3;
    // Input data of the transaction
    bytes data = 4;
    // Gas of the transaction
    uint64 gas = 5;
    // Value of the transaction
    string value = 6;
    // Hash of the batch in which the transaction was included
    bytes batch = 7;
    // Returned data from the runtime (function result or data supplied with revert opcode)
    bytes output = 8;
    // Total gas used as result of execution
    uint64 gas_used = 9;
    // Gas Price
    string gas_price = 10;
    // Execution Time
    uint32 execution_time = 11;
    // Starting state root
    bytes old_state_root = 12;
}

message TransactionStep {
    bytes state_root = 1;
    // Call depth
    uint32 depth = 2;
    // Program counter
    uint64 pc = 3;
    // Remaining gas
    uint64 gas = 4;
    // Gas cost of the operation
    uint64 gas_cost = 5;
    // Gas refunded during the operation
    uint64 gas_refund = 6;
    // Opcode
    uint32 op = 7;
    // Content of the stack
    repeated string stack = 8;
     // Content of memory, starting at memory_offset, showing only changes vs. previous step
    bytes memory = 9;
    // Total size of memory
    uint32 memory_size = 10;
    // Offset of memory changes
    uint32 memory_offset = 11;
    // Content of the stack
    // Return Data
    bytes return_data = 12;
    // Contract information
    Contract contract = 13;
    // Error
    RomError error = 14;
}

message Contract {
    string address = 1;
    string caller = 2;
    string value = 3;
    bytes data = 4;
    uint64 gas = 5;
}

message ProcessTransactionResponse {
    // Hash of the transaction
    bytes tx_hash = 1;
    // RLP encoded transaction
    // [nonce, gasPrice, gasLimit, to, value, data, v, r, s]
    bytes rlp_tx = 2;
    // Type indicates legacy transaction
    // It will be always 0 (legacy) in the executor
    uint32 type = 3;
    // Returned data from the runtime (function result or data supplied with revert opcode)
    bytes return_value = 4;
    // Total gas left as result of execution
    uint64 gas_left = 5;
    // Total gas used as result of execution or gas estimation
    uint64 gas_used = 6;
    // Total gas refunded as result of execution
    uint64 gas_refunded = 7;
    // Any error encountered during the execution
    RomError error = 8;
    // New SC Address in case of SC creation
    string create_address = 9;
    // State Root
    bytes state_root = 10;
    // Logs emited by LOG opcode
    repeated Log logs = 11;
    // Trace
    repeated ExecutionTraceStep execution_trace = 13;
    CallTrace call_trace = 14;
    // Efective Gas Price
    string effective_gas_price = 15;
    uint32 effective_percentage = 16;
}

message Log {
    // Address of the contract that generated the event
    string address = 1;
    // List of topics provided by the contract
    repeated bytes topics = 2;
    // Supplied by the contract, usually ABI-encoded
    bytes data = 3;
    // Batch in which the transaction was included
    uint64 batch_number = 4;
    // Hash of the transaction
    bytes tx_hash = 5;
    // Index of the transaction in the block
    uint32 tx_index = 6;
    // Hash of the batch in which the transaction was included
    bytes batch_hash = 7;
    // Index of the log in the block
    uint32 index = 8;
}

message ExecutionTraceStep {
    // Program Counter
    uint64 pc = 1;
    // OpCode
    string op = 2;
    // Remaining gas
    uint64 remaining_gas = 3;
    // Gas cost of the operation
    uint64 gas_cost = 4;
    // Content of memory, starting at memory_offset, showing only changes vs. previous step
    bytes memory = 5;
    // Total size of memory
    uint32 memory_size = 6;
    // Offset of memory changes
    uint32 memory_offset = 7;
    // Content of the stack
    repeated string stack = 8;
    // Returned data
    bytes return_data = 9;
    // Content of the storage
    map<string, string> storage = 10;
    // Call depth
    uint32 depth = 11;
    // Gas refund
    uint64 gas_refund = 12;
    // Error
    RomError error = 13;
}

enum RomError {
    ROM_ERROR_UNSPECIFIED = 0;
    // ROM_ERROR_NO_ERROR indicates the execution ended successfully
    ROM_ERROR_NO_ERROR = 1;
    // ROM_ERROR_OUT_OF_GAS indicates there is not enough balance to continue the execution
    ROM_ERROR_OUT_OF_GAS = 2;
    // ROM_ERROR_STACK_OVERFLOW indicates a stack overflow has happened
    ROM_ERROR_STACK_OVERFLOW = 3;
    // ROM_ERROR_STACK_UNDERFLOW indicates a stack overflow has happened
    ROM_ERROR_STACK_UNDERFLOW = 4;
    // ROM_ERROR_MAX_CODE_SIZE_EXCEEDED indicates the code size is beyond the maximum
    ROM_ERROR_MAX_CODE_SIZE_EXCEEDED = 5;
    // ROM_ERROR_CONTRACT_ADDRESS_COLLISION there is a collision regarding contract addresses
    ROM_ERROR_CONTRACT_ADDRESS_COLLISION = 6;
    // ROM_ERROR_EXECUTION_REVERTED indicates the execution has been reverted
    ROM_ERROR_EXECUTION_REVERTED = 7;
    // ROM_ERROR_OUT_OF_COUNTERS_STEP indicates there is not enough step counters to continue the execution
    ROM_ERROR_OUT_OF_COUNTERS_STEP = 8;
    // ROM_ERROR_OUT_OF_COUNTERS_KECCAK indicates there is not enough keccak counters to continue the execution
    ROM_ERROR_OUT_OF_COUNTERS_KECCAK = 9;
    // ROM_ERROR_OUT_OF_COUNTERS_BINARY indicates there is not enough binary counters to continue the execution
    ROM_ERROR_OUT_OF_COUNTERS_BINARY = 10;
    // ROM_ERROR_OUT_OF_COUNTERS_MEM indicates there is not enough memory aligncounters to continue the execution
    ROM_ERROR_OUT_OF_COUNTERS_MEM = 11;
    // ROM_ERROR_OUT_OF_COUNTERS_ARITH indicates there is not enough arith counters to continue the execution
    ROM_ERROR_OUT_OF_COUNTERS_ARITH = 12;
    // ROM_ERROR_OUT_OF_COUNTERS_PADDING indicates there is not enough padding counters to continue the execution
    ROM_ERROR_OUT_OF_COUNTERS_PADDING = 13;
    // ROM_ERROR_OUT_OF_COUNTERS_POSEIDON indicates there is not enough poseidon counters to continue the execution
    ROM_ERROR_OUT_OF_COUNTERS_POSEIDON = 14;
    // ROM_ERROR_INVALID_JUMP indicates there is an invalid jump opcode
    ROM_ERROR_INVALID_JUMP = 15;
    // ROM_ERROR_INVALID_OPCODE indicates there is an invalid opcode
    ROM_ERROR_INVALID_OPCODE = 16;
    // ROM_ERROR_INVALID_STATIC indicates there is an invalid static call
    ROM_ERROR_INVALID_STATIC = 17;
    // ROM_ERROR_INVALID_BYTECODE_STARTS_EF indicates there is a bytecode starting with 0xEF
    ROM_ERROR_INVALID_BYTECODE_STARTS_EF = 18;
    // ROM_ERROR_INTRINSIC_INVALID_SIGNATURE indicates the transaction is failing at the signature intrinsic check
    ROM_ERROR_INTRINSIC_INVALID_SIGNATURE = 19;
    // ROM_ERROR_INTRINSIC_INVALID_CHAIN_ID indicates the transaction is failing at the chain id intrinsic check
    ROM_ERROR_INTRINSIC_INVALID_CHAIN_ID = 20;
    // ROM_ERROR_INTRINSIC_INVALID_NONCE indicates the transaction is failing at the nonce intrinsic check
    ROM_ERROR_INTRINSIC_INVALID_NONCE = 21;
    // ROM_ERROR_INTRINSIC_INVALID_GAS indicates the transaction is failing at the gas limit intrinsic check
    ROM_ERROR_INTRINSIC_INVALID_GAS_LIMIT = 22;
    // ROM_ERROR_INTRINSIC_INVALID_BALANCE indicates the transaction is failing at balance intrinsic check
    ROM_ERROR_INTRINSIC_INVALID_BALANCE = 23;
    // ROM_ERROR_INTRINSIC_INVALID_BATCH_GAS_LIMIT indicates the batch is exceeding the batch gas limit
    ROM_ERROR_INTRINSIC_INVALID_BATCH_GAS_LIMIT = 24;
    // ROM_ERROR_INTRINSIC_INVALID_SENDER_CODE indicates the transaction sender is invalid
    ROM_ERROR_INTRINSIC_INVALID_SENDER_CODE = 25;
    // ROM_ERROR_INTRINSIC_TX_GAS_OVERFLOW indicates the transaction gasLimit*gasPrice > MAX_UINT_256 - 1
    ROM_ERROR_INTRINSIC_TX_GAS_OVERFLOW = 26;
    // ROM_ERROR_BATCH_DATA_TOO_BIG indicates the batch_l2_data is too big to be processed
    ROM_ERROR_BATCH_DATA_TOO_BIG = 27;
    // ROM_ERROR_UNSUPPORTED_FORK_ID indicates that the fork id is not supported
    ROM_ERROR_UNSUPPORTED_FORK_ID = 28;
    // ROM_ERROR_INVALID_RLP indicates that there has been an error while parsing the RLP
    ROM_ERROR_INVALID_RLP = 29;
}

enum ExecutorError {
    EXECUTOR_ERROR_UNSPECIFIED = 0;
    // EXECUTOR_ERROR_NO_ERROR indicates there was no error
    EXECUTOR_ERROR_NO_ERROR = 1;
    // EXECUTOR_ERROR_DB_ERROR indicates that there is an error connecting to the database
    EXECUTOR_ERROR_DB_ERROR = 2;
    // EXECUTOR_ERROR_SM_MAIN_COUNTERS_OVERFLOW_STEPS indicates that the main execution exceeded the maximum number of steps
    EXECUTOR_ERROR_SM_MAIN_COUNTERS_OVERFLOW_STEPS = 3;
    // EXECUTOR_ERROR_COUNTERS_OVERFLOW_KECCAK indicates that the keccak counter exceeded the maximum
    EXECUTOR_ERROR_SM_MAIN_COUNTERS_OVERFLOW_KECCAK = 4;
    // EXECUTOR_ERROR_COUNTERS_OVERFLOW_BINARY indicates that the binary counter exceeded the maximum
    EXECUTOR_ERROR_SM_MAIN_COUNTERS_OVERFLOW_BINARY = 5;
    // EXECUTOR_ERROR_COUNTERS_OVERFLOW_MEM indicates that the memory align counter exceeded the maximum
    EXECUTOR_ERROR_SM_MAIN_COUNTERS_OVERFLOW_MEM = 6;
    // EXECUTOR_ERROR_COUNTERS_OVERFLOW_ARITH indicates that the arith counter exceeded the maximum
    EXECUTOR_ERROR_SM_MAIN_COUNTERS_OVERFLOW_ARITH = 7;
    // EXECUTOR_ERROR_COUNTERS_OVERFLOW_PADDING indicates that the padding counter exceeded the maximum
    EXECUTOR_ERROR_SM_MAIN_COUNTERS_OVERFLOW_PADDING = 8;
    // EXECUTOR_ERROR_COUNTERS_OVERFLOW_POSEIDON indicates that the poseidon counter exceeded the maximum
    EXECUTOR_ERROR_SM_MAIN_COUNTERS_OVERFLOW_POSEIDON = 9;
    // EXECUTOR_ERROR_UNSUPPORTED_FORK_ID indicates that the fork id is not supported
    EXECUTOR_ERROR_UNSUPPORTED_FORK_ID = 10;
    // EXECUTOR_ERROR_BALANCE_MISMATCH indicates that there is a balance mismatch error in the ROM
    EXECUTOR_ERROR_BALANCE_MISMATCH = 11;
    // EXECUTOR_ERROR_FEA2SCALAR indicates that there is a fea2scalar error in the execution
    EXECUTOR_ERROR_FEA2SCALAR = 12;
    // EXECUTOR_ERROR_TOS32 indicates that there is a TOS32 error in the execution
    EXECUTOR_ERROR_TOS32 = 13;
    // EXECUTOR_ERROR_SM_MAIN_INVALID_UNSIGNED_TX indicates that there is an unsigned TX in a non-process batch (i.e. in a prover request)
    EXECUTOR_ERROR_SM_MAIN_INVALID_UNSIGNED_TX = 14;
    // EXECUTOR_ERROR_SM_MAIN_INVALID_NO_COUNTERS indicates that there is a no-counters request in a non-process batch (i.e. in a prover request)
    EXECUTOR_ERROR_SM_MAIN_INVALID_NO_COUNTERS = 15;
    // EXECUTOR_ERROR_SM_MAIN_ARITH_ECRECOVER_DIVIDE_BY_ZERO indicates that there is a divide-by-zero situation during an ECRecover
    EXECUTOR_ERROR_SM_MAIN_ARITH_ECRECOVER_DIVIDE_BY_ZERO = 16;
    // EXECUTOR_ERROR_SM_MAIN_ADDRESS_OUT_OF_RANGE indicates that an address is out of valid memory space range
    EXECUTOR_ERROR_SM_MAIN_ADDRESS_OUT_OF_RANGE = 17;
    // EXECUTOR_ERROR_SM_MAIN_ADDRESS_NEGATIVE indicates that an address is negative
    EXECUTOR_ERROR_SM_MAIN_ADDRESS_NEGATIVE = 18;
    // EXECUTOR_ERROR_SM_MAIN_STORAGE_INVALID_KEY indicates that a register value is out of range while building storage key
    EXECUTOR_ERROR_SM_MAIN_STORAGE_INVALID_KEY = 19;
    // EXECUTOR_ERROR_SM_MAIN_HASHK indicates that a register value is out of range while calculating a Keccak hash
    EXECUTOR_ERROR_SM_MAIN_HASHK = 20;
    // EXECUTOR_ERROR_SM_MAIN_HASHK_SIZE_OUT_OF_RANGE indicates that a size register value is out of range while calculating a Keccak hash
    EXECUTOR_ERROR_SM_MAIN_HASHK_SIZE_OUT_OF_RANGE = 21;
    // EXECUTOR_ERROR_SM_MAIN_HASHK_POSITION_NEGATIVE indicates that a position register value is negative while calculating a Keccak hash
    EXECUTOR_ERROR_SM_MAIN_HASHK_POSITION_NEGATIVE = 22;
    // EXECUTOR_ERROR_SM_MAIN_HASHK_POSITION_PLUS_SIZE_OUT_OF_RANGE indicates that a position register value plus a size register value is out of range while calculating a Keccak hash
    EXECUTOR_ERROR_SM_MAIN_HASHK_POSITION_PLUS_SIZE_OUT_OF_RANGE = 23;
    // EXECUTOR_ERROR_SM_MAIN_HASHKDIGEST_ADDRESS_NOT_FOUND indicates that an address has not been found while calculating a Keccak hash digest
    EXECUTOR_ERROR_SM_MAIN_HASHKDIGEST_ADDRESS_NOT_FOUND = 24;
    // EXECUTOR_ERROR_SM_MAIN_HASHKDIGEST_NOT_COMPLETED indicates that the hash has not been completed while calling a Keccak hash digest
    EXECUTOR_ERROR_SM_MAIN_HASHKDIGEST_NOT_COMPLETED = 25;
    // EXECUTOR_ERROR_SM_MAIN_HASHP indicates that a register value is out of range while calculating a Poseidon hash
    EXECUTOR_ERROR_SM_MAIN_HASHP = 26;
    // EXECUTOR_ERROR_SM_MAIN_HASHP_SIZE_OUT_OF_RANGE indicates that a size register value is out of range while calculating a Poseidon hash
    EXECUTOR_ERROR_SM_MAIN_HASHP_SIZE_OUT_OF_RANGE = 27;
    // EXECUTOR_ERROR_SM_MAIN_HASHP_POSITION_NEGATIVE indicates that a position register value is negative while calculating a Poseidon hash
    EXECUTOR_ERROR_SM_MAIN_HASHP_POSITION_NEGATIVE = 28;
    // EXECUTOR_ERROR_SM_MAIN_HASHP_POSITION_PLUS_SIZE_OUT_OF_RANGE indicates that a position register value plus a size register value is out of range while calculating a Poseidon hash
    EXECUTOR_ERROR_SM_MAIN_HASHP_POSITION_PLUS_SIZE_OUT_OF_RANGE = 29;
    // EXECUTOR_ERROR_SM_MAIN_HASHPDIGEST_ADDRESS_NOT_FOUND indicates that an address has not been found while calculating a Poseidon hash digest
    EXECUTOR_ERROR_SM_MAIN_HASHPDIGEST_ADDRESS_NOT_FOUND = 30;
    // EXECUTOR_ERROR_SM_MAIN_HASHPDIGEST_NOT_COMPLETED indicates that the hash has not been completed while calling a Poseidon hash digest
    EXECUTOR_ERROR_SM_MAIN_HASHPDIGEST_NOT_COMPLETED = 31;
    // EXECUTOR_ERROR_SM_MAIN_MEMALIGN_OFFSET_OUT_OF_RANGE indicates that the an offset register value is out of range while doing a mem align operation
    EXECUTOR_ERROR_SM_MAIN_MEMALIGN_OFFSET_OUT_OF_RANGE = 32;
    // EXECUTOR_ERROR_SM_MAIN_MULTIPLE_FREEIN indicates that we got more than one free inputs in one ROM instruction
    EXECUTOR_ERROR_SM_MAIN_MULTIPLE_FREEIN = 33;
    // EXECUTOR_ERROR_SM_MAIN_ASSERT indicates that the ROM assert instruction failed
    EXECUTOR_ERROR_SM_MAIN_ASSERT = 34;
    // EXECUTOR_ERROR_SM_MAIN_MEMORY indicates that the memory instruction check failed
    EXECUTOR_ERROR_SM_MAIN_MEMORY = 35;
    // EXECUTOR_ERROR_SM_MAIN_STORAGE_READ_MISMATCH indicates that the storage read instruction check failed
    EXECUTOR_ERROR_SM_MAIN_STORAGE_READ_MISMATCH = 36;
    // EXECUTOR_ERROR_SM_MAIN_STORAGE_WRITE_MISMATCH indicates that the storage read instruction check failed
    EXECUTOR_ERROR_SM_MAIN_STORAGE_WRITE_MISMATCH = 37;
    // EXECUTOR_ERROR_SM_MAIN_HASHK_VALUE_MISMATCH indicates that the Keccak hash instruction value check failed
    EXECUTOR_ERROR_SM_MAIN_HASHK_VALUE_MISMATCH = 38;
    // EXECUTOR_ERROR_SM_MAIN_HASHK_PADDING_MISMATCH indicates that the Keccak hash instruction padding check failed
    EXECUTOR_ERROR_SM_MAIN_HASHK_PADDING_MISMATCH = 39;
    // EXECUTOR_ERROR_SM_MAIN_HASHK_SIZE_MISMATCH indicates that the Keccak hash instruction size check failed
    EXECUTOR_ERROR_SM_MAIN_HASHK_SIZE_MISMATCH = 40;
    // EXECUTOR_ERROR_SM_MAIN_HASHKLEN_LENGTH_MISMATCH indicates that the Keccak hash length instruction length check failed
    EXECUTOR_ERROR_SM_MAIN_HASHKLEN_LENGTH_MISMATCH = 41;
    // EXECUTOR_ERROR_SM_MAIN_HASHKLEN_CALLED_TWICE indicates that the Keccak hash length instruction called once check failed
    EXECUTOR_ERROR_SM_MAIN_HASHKLEN_CALLED_TWICE = 42;
    // EXECUTOR_ERROR_SM_MAIN_HASHKDIGEST_NOT_FOUND indicates that the Keccak hash digest instruction slot not found
    EXECUTOR_ERROR_SM_MAIN_HASHKDIGEST_NOT_FOUND = 43;
    // EXECUTOR_ERROR_SM_MAIN_HASHKDIGEST_DIGEST_MISMATCH indicates that the Keccak hash digest instruction digest check failed
    EXECUTOR_ERROR_SM_MAIN_HASHKDIGEST_DIGEST_MISMATCH = 44;
    // EXECUTOR_ERROR_SM_MAIN_HASHKDIGEST_CALLED_TWICE indicates that the Keccak hash digest instruction called once check failed
    EXECUTOR_ERROR_SM_MAIN_HASHKDIGEST_CALLED_TWICE = 45;
    // EXECUTOR_ERROR_SM_MAIN_HASHP_VALUE_MISMATCH indicates that the Poseidon hash instruction value check failed
    EXECUTOR_ERROR_SM_MAIN_HASHP_VALUE_MISMATCH = 46;
    // EXECUTOR_ERROR_SM_MAIN_HASHP_PADDING_MISMATCH indicates that the Poseidon hash instruction padding check failed
    EXECUTOR_ERROR_SM_MAIN_HASHP_PADDING_MISMATCH = 47;
    // EXECUTOR_ERROR_SM_MAIN_HASHP_SIZE_MISMATCH indicates that the Poseidon hash instruction size check failed
    EXECUTOR_ERROR_SM_MAIN_HASHP_SIZE_MISMATCH = 48;
    // EXECUTOR_ERROR_SM_MAIN_HASHPLEN_LENGTH_MISMATCH indicates that the Poseidon hash length instruction length check failed
    EXECUTOR_ERROR_SM_MAIN_HASHPLEN_LENGTH_MISMATCH = 49;
    // EXECUTOR_ERROR_SM_MAIN_HASHPLEN_CALLED_TWICE indicates that the Poseidon hash length instruction called once check failed
    EXECUTOR_ERROR_SM_MAIN_HASHPLEN_CALLED_TWICE = 50;
    // EXECUTOR_ERROR_SM_MAIN_HASHPDIGEST_DIGEST_MISMATCH indicates that the Poseidon hash digest instruction digest check failed
    EXECUTOR_ERROR_SM_MAIN_HASHPDIGEST_DIGEST_MISMATCH = 51;
    // EXECUTOR_ERROR_SM_MAIN_HASHPDIGEST_CALLED_TWICE indicates that the Poseidon hash digest instruction called once check failed
    EXECUTOR_ERROR_SM_MAIN_HASHPDIGEST_CALLED_TWICE = 52;
    // EXECUTOR_ERROR_SM_MAIN_ARITH_MISMATCH indicates that the arith instruction check failed
    EXECUTOR_ERROR_SM_MAIN_ARITH_MISMATCH = 53;
    // EXECUTOR_ERROR_SM_MAIN_ARITH_ECRECOVER_MISMATCH indicates that the arith ECRecover instruction check failed
    EXECUTOR_ERROR_SM_MAIN_ARITH_ECRECOVER_MISMATCH = 54;
    // EXECUTOR_ERROR_SM_MAIN_BINARY_ADD_MISMATCH indicates that the binary add instruction check failed
    EXECUTOR_ERROR_SM_MAIN_BINARY_ADD_MISMATCH = 55;
    // EXECUTOR_ERROR_SM_MAIN_BINARY_SUB_MISMATCH indicates that the binary sub instruction check failed
    EXECUTOR_ERROR_SM_MAIN_BINARY_SUB_MISMATCH = 56;
    // EXECUTOR_ERROR_SM_MAIN_BINARY_LT_MISMATCH indicates that the binary less than instruction check failed
    EXECUTOR_ERROR_SM_MAIN_BINARY_LT_MISMATCH = 57;
    // EXECUTOR_ERROR_SM_MAIN_BINARY_SLT_MISMATCH indicates that the binary signed less than instruction check failed
    EXECUTOR_ERROR_SM_MAIN_BINARY_SLT_MISMATCH = 58;
    // EXECUTOR_ERROR_SM_MAIN_BINARY_EQ_MISMATCH indicates that the binary equal instruction check failed
    EXECUTOR_ERROR_SM_MAIN_BINARY_EQ_MISMATCH = 59;
    // EXECUTOR_ERROR_SM_MAIN_BINARY_AND_MISMATCH indicates that the binary and instruction check failed
    EXECUTOR_ERROR_SM_MAIN_BINARY_AND_MISMATCH = 60;
    // EXECUTOR_ERROR_SM_MAIN_BINARY_OR_MISMATCH indicates that the binary or instruction check failed
    EXECUTOR_ERROR_SM_MAIN_BINARY_OR_MISMATCH = 61;
    // EXECUTOR_ERROR_SM_MAIN_BINARY_XOR_MISMATCH indicates that the binary xor instruction check failed
    EXECUTOR_ERROR_SM_MAIN_BINARY_XOR_MISMATCH = 62;
    // EXECUTOR_ERROR_SM_MAIN_MEMALIGN_WRITE_MISMATCH indicates that the memory align write instruction check failed
    EXECUTOR_ERROR_SM_MAIN_MEMALIGN_WRITE_MISMATCH = 63;
    // EXECUTOR_ERROR_SM_MAIN_MEMALIGN_WRITE8_MISMATCH indicates that the memory align write 8 instruction check failed
    EXECUTOR_ERROR_SM_MAIN_MEMALIGN_WRITE8_MISMATCH = 64;
    // EXECUTOR_ERROR_SM_MAIN_MEMALIGN_READ_MISMATCH indicates that the memory align read instruction check failed
    EXECUTOR_ERROR_SM_MAIN_MEMALIGN_READ_MISMATCH = 65;
    // EXECUTOR_ERROR_SM_MAIN_JMPN_OUT_OF_RANGE indicates that the JMPN instruction found a jump position out of range
    EXECUTOR_ERROR_SM_MAIN_JMPN_OUT_OF_RANGE = 66;
    // EXECUTOR_ERROR_SM_MAIN_HASHK_READ_OUT_OF_RANGE indicates that the main execution Keccak check found read out of range
    EXECUTOR_ERROR_SM_MAIN_HASHK_READ_OUT_OF_RANGE = 67;
    // EXECUTOR_ERROR_SM_MAIN_HASHP_READ_OUT_OF_RANGE indicates that the main execution Poseidon check found read out of range
    EXECUTOR_ERROR_SM_MAIN_HASHP_READ_OUT_OF_RANGE = 68;
<<<<<<< HEAD
=======
    // EXECUTOR_ERROR_INVALID_OLD_STATE_ROOT indicates that the input parameter old_state_root is invalid
    EXECUTOR_ERROR_INVALID_OLD_STATE_ROOT = 69;
    // EXECUTOR_ERROR_INVALID_OLD_ACC_INPUT_HASH indicates that the input parameter old_acc_input_hash is invalid
    EXECUTOR_ERROR_INVALID_OLD_ACC_INPUT_HASH = 70;
    // EXECUTOR_ERROR_INVALID_CHAIN_ID indicates that the input parameter chain_id is invalid
    EXECUTOR_ERROR_INVALID_CHAIN_ID = 71;
    // EXECUTOR_ERROR_INVALID_BATCH_L2_DATA indicates that the input parameter batch_l2_data is invalid
    EXECUTOR_ERROR_INVALID_BATCH_L2_DATA = 72;
    // EXECUTOR_ERROR_INVALID_GLOBAL_EXIT_ROOT indicates that the input parameter global_exit_root is invalid
    EXECUTOR_ERROR_INVALID_GLOBAL_EXIT_ROOT = 73;
    // EXECUTOR_ERROR_INVALID_COINBASE indicates that the input parameter coinbase (i.e. sequencer address) is invalid
    EXECUTOR_ERROR_INVALID_COINBASE = 74;
    // EXECUTOR_ERROR_INVALID_FROM indicates that the input parameter from is invalid
    EXECUTOR_ERROR_INVALID_FROM = 75;
    // EXECUTOR_ERROR_INVALID_DB_KEY indicates that the input parameter db key is invalid
    EXECUTOR_ERROR_INVALID_DB_KEY = 76;
    // EXECUTOR_ERROR_INVALID_DB_VALUE indicates that the input parameter db value is invalid
    EXECUTOR_ERROR_INVALID_DB_VALUE = 77;
    // EXECUTOR_ERROR_INVALID_CONTRACTS_BYTECODE_KEY indicates that the input parameter contracts_bytecode key is invalid
    EXECUTOR_ERROR_INVALID_CONTRACTS_BYTECODE_KEY = 78;
    // EXECUTOR_ERROR_INVALID_CONTRACTS_BYTECODE_VALUE indicates that the input parameter contracts_bytecode value is invalid
    EXECUTOR_ERROR_INVALID_CONTRACTS_BYTECODE_VALUE = 79;
>>>>>>> abb5418c
}<|MERGE_RESOLUTION|>--- conflicted
+++ resolved
@@ -451,8 +451,6 @@
     EXECUTOR_ERROR_SM_MAIN_HASHK_READ_OUT_OF_RANGE = 67;
     // EXECUTOR_ERROR_SM_MAIN_HASHP_READ_OUT_OF_RANGE indicates that the main execution Poseidon check found read out of range
     EXECUTOR_ERROR_SM_MAIN_HASHP_READ_OUT_OF_RANGE = 68;
-<<<<<<< HEAD
-=======
     // EXECUTOR_ERROR_INVALID_OLD_STATE_ROOT indicates that the input parameter old_state_root is invalid
     EXECUTOR_ERROR_INVALID_OLD_STATE_ROOT = 69;
     // EXECUTOR_ERROR_INVALID_OLD_ACC_INPUT_HASH indicates that the input parameter old_acc_input_hash is invalid
@@ -475,5 +473,4 @@
     EXECUTOR_ERROR_INVALID_CONTRACTS_BYTECODE_KEY = 78;
     // EXECUTOR_ERROR_INVALID_CONTRACTS_BYTECODE_VALUE indicates that the input parameter contracts_bytecode value is invalid
     EXECUTOR_ERROR_INVALID_CONTRACTS_BYTECODE_VALUE = 79;
->>>>>>> abb5418c
 }