{
    "runExecutorServer": true,
    "runExecutorClient": false,
    "runExecutorClientMultithread": false,

    "runHashDBServer": true,
    "runHashDBTest": false,

    "runAggregatorServer": false,
    "runAggregatorClient": false,
    "runAggregatorClientMock": true, 
    "aggregatorClientMockTimeout": 15000000,
    "proverName": "test-prover",
    
    "runFileGenBatchProof": false,
    "runFileGenAggregatedProof": false,
    "runFileGenFinalProof": false,
    "runFileProcessBatch": false,
    "runFileProcessBatchMultithread": false,

    "runKeccakScriptGenerator": false,
    "runKeccakTest": false,
    "runStorageSMTest": false,
    "runBinarySMTest": false,
    "runMemAlignSMTest": false,
    "runSHA256Test": false,
    "runBlakeTest": false,

    "executeInParallel": true,
    "useMainExecGenerated": true,
    "saveRequestToFile": false,
    "saveInputToFile": false,
    "saveDbReadsToFile": false,
    "saveDbReadsToFileOnChange": false,
    "saveOutputToFile": true,
    "saveProofToFile": true,
    "saveResponseToFile": false,
    "loadDBToMemCache": true,
    "opcodeTracer": false,
    "logRemoteDbReads": false,
    "logExecutorServerResponses": false,

    "proverServerPort": 50051,
    "proverServerMockPort": 50052,
    "proverServerMockTimeout": 10000000,
    "proverClientPort": 50051,
    "proverClientHost": "127.0.0.1",

    "executorServerPort": 50071,
    "executorROMLineTraces": false,
    "executorClientPort": 50071,
    "executorClientHost": "127.0.0.1",

    "hashDBServerPort": 50061,
    "hashDBURL": "local",

    "aggregatorServerPort": 50081,
    "aggregatorClientPort": 50081,
    "aggregatorClientHost": "supernets2-aggregator",

    "mapConstPolsFile": false,
    "mapConstantsTreeFile": false,

    "inputFile": "input_executor_0.json",
    "inputFile2": "input_executor_1.json",

    "keccakScriptFile": "config/scripts/keccak_script.json",
    "storageRomFile": "config/scripts/storage_sm_rom.json",

    "outputPath": "output",

    "databaseURL": "postgresql://prover_user:prover_pass@supernets2-permissionless-db:5432/prover_db",
    "dbNodesTableName": "state.nodes",
    "dbProgramTableName": "state.program",
    "dbMultiWrite": true,
    "dbFlushInParallel": false,
    "dbMTCacheSize": 1024,
    "dbProgramCacheSize": 512,
    "cleanerPollingPeriod": 600,
    "requestsPersistence": 3600,
    "maxExecutorThreads": 20,
    "maxProverThreads": 8,
    "maxHashDBThreads": 8,
<<<<<<< HEAD

    "ECRecoverPrecalc": true,
    "ECRecoverPrecalcNThreads": 16,
    "dbMultiWriteSinglePosition": false
}
=======
    "ECRecoverPrecalc": true,
    "ECRecoverPrecalcNThreads": 16,
    "stateManager": true
}
>>>>>>> f041a1b8
<|MERGE_RESOLUTION|>--- conflicted
+++ resolved
@@ -81,15 +81,7 @@
     "maxExecutorThreads": 20,
     "maxProverThreads": 8,
     "maxHashDBThreads": 8,
-<<<<<<< HEAD
-
-    "ECRecoverPrecalc": true,
-    "ECRecoverPrecalcNThreads": 16,
-    "dbMultiWriteSinglePosition": false
-}
-=======
     "ECRecoverPrecalc": true,
     "ECRecoverPrecalcNThreads": 16,
     "stateManager": true
-}
->>>>>>> f041a1b8
+}