--- conflicted
+++ resolved
@@ -5,16 +5,6 @@
 Level = "debug"
 Outputs = ["stderr"]
 
-<<<<<<< HEAD
-[StateDB]
-User = "state_user"
-Password = "state_password"
-Name = "state_db"
-Host = "cdk-validium-state-db"
-Port = "5432"
-EnableLog = false
-MaxConns = 200
-=======
 [State]
 AccountQueue = 64
 	[State.DB]
@@ -37,7 +27,6 @@
 		MaxArithmetics = 236585
 		MaxBinaries = 473170
 		MaxSteps = 7570538
->>>>>>> abb5418c
 
 [Pool]
 FreeClaimGasLimit = 1500000
@@ -58,11 +47,7 @@
 	MaxConns = 200
 
 [Etherman]
-<<<<<<< HEAD
 URL = "http://cdk-validium-mock-l1-network:8545"
-=======
-URL = "http://zkevm-mock-l1-network:8545"
->>>>>>> abb5418c
 ForkIDChunkSize = 20000
 MultiGasProvider = false
 	[Etherscan]
@@ -102,19 +87,6 @@
 LastBatchVirtualizationTimeMaxWaitPeriod = "10s"
 BlocksAmountForTxsToBeDeleted = 100
 FrequencyToCheckTxsForDelete = "12h"
-<<<<<<< HEAD
-MaxTxsPerBatch = 300
-MaxBatchBytesSize = 120000
-MaxCumulativeGasUsed = 30000000
-MaxKeccakHashes = 2145
-MaxPoseidonHashes = 252357
-MaxPoseidonPaddings = 135191
-MaxMemAligns = 236585
-MaxArithmetics = 236585
-MaxBinaries = 473170
-MaxSteps = 7570538
-=======
->>>>>>> abb5418c
 TxLifetimeCheckTimeout = "10m"
 MaxTxLifetime = "3h"
 	[Sequencer.Finalizer]
