version: "3.5"
networks:
  default:
    name: zkevm
    
services:
  grafana:
    container_name: grafana
    image: grafana/grafana-oss
    volumes:
      - ./config/grafana/datasources.yml:/etc/grafana/provisioning/datasources/default.yml:ro
      - ./config/grafana/dashboards.yml:/etc/grafana/provisioning/dashboards/default.yml:ro
      - ./config/grafana/dashboard-dockers.json:/etc/grafana/provisioning/dashboards/dashboard-dockers.json:ro
      - ./config/grafana/dashboard-node.json:/etc/grafana/provisioning/dashboards/dashboard-node.json:ro
    environment:
      - GF_SECURITY_ADMIN_USER=zkevm
      - GF_SECURITY_ADMIN_PASSWORD=zkevm
    ports:
      - 3000:3000
    depends_on:
      - telegraf

  telegraf:
    container_name: telegraf
    image: telegraf
    volumes:
      - ./config/telegraf.conf:/etc/telegraf/telegraf.conf:ro
      - /var/run/docker.sock:/var/run/docker.sock:ro
    user: telegraf:${DOCKERGID}
    environment:
      - POSTGRES_HOST=grafana-db
      - POSTGRES_USER=user
      - POSTGRES_PASSWORD=password
      - POSTGRES_DB=grafana
    depends_on:
      - grafana-db
      - zkevm-json-rpc

  grafana-db:
    container_name: grafana-db
    image: postgres:15
    expose:
      - 5432
    environment:
      - POSTGRES_USER=user
      - POSTGRES_PASSWORD=password
      - POSTGRES_DB=grafana

  zkevm-sequencer:
    container_name: zkevm-sequencer
    image: zkevm-node
    ports:
      - 9092:9091 # needed if metrics enabled
      - 6060:6060
      - 6900:6900 # Data stream server
    environment:
      - ZKEVM_NODE_STATE_DB_HOST=zkevm-state-db
      - ZKEVM_NODE_POOL_DB_HOST=zkevm-pool-db
      - ZKEVM_NODE_MTCLIENT_URI=${ZKEVM_NODE_MTCLIENT_URI}
      - ZKEVM_NODE_EXECUTOR_URI=${ZKEVM_NODE_EXECUTOR_URI}
    volumes:
      - ./config/test.node.config.toml:/app/config.toml
      - ./config/test.genesis.config.json:/app/genesis.json
      - ./:/datastreamer
    command:
      - "/bin/sh"
      - "-c"
      - "/app/zkevm-node run --network custom --custom-network-file /app/genesis.json --cfg /app/config.toml --components sequencer"

  zkevm-sequence-sender:
    container_name: zkevm-sequence-sender
    image: zkevm-node
    environment:
      - ZKEVM_NODE_STATE_DB_HOST=zkevm-state-db
      - ZKEVM_NODE_POOL_DB_HOST=zkevm-pool-db
      - ZKEVM_NODE_SEQUENCER_SENDER_ADDRESS=0xf39fd6e51aad88f6f4ce6ab8827279cfffb92266
      - ZKEVM_NODE_MTCLIENT_URI=${ZKEVM_NODE_MTCLIENT_URI}
      - ZKEVM_NODE_EXECUTOR_URI=${ZKEVM_NODE_EXECUTOR_URI}
    volumes:
      - ./sequencer.keystore:/pk/sequencer.keystore
      - ./config/test.node.config.toml:/app/config.toml
      - ./config/test.genesis.config.json:/app/genesis.json
    command:
      - "/bin/sh"
      - "-c"
      - "/app/zkevm-node run --network custom --custom-network-file /app/genesis.json --cfg /app/config.toml --components sequence-sender"

  zkevm-json-rpc:
    container_name: zkevm-json-rpc
    image: zkevm-node
    ports:
      - 8123:8123
      - 8133:8133 # needed if WebSockets enabled
      - 9091:9091 # needed if metrics enabled
    environment:
      - ZKEVM_NODE_STATE_DB_HOST=zkevm-state-db
      - ZKEVM_NODE_POOL_DB_HOST=zkevm-pool-db
      - ZKEVM_NODE_MTCLIENT_URI=${ZKEVM_NODE_MTCLIENT_URI}
      - ZKEVM_NODE_EXECUTOR_URI=${ZKEVM_NODE_EXECUTOR_URI}
    volumes:
      - ./config/test.node.config.toml:/app/config.toml
      - ./config/test.genesis.config.json:/app/genesis.json
    command:
      - "/bin/sh"
      - "-c"
      - "/app/zkevm-node run --network custom --custom-network-file /app/genesis.json --cfg /app/config.toml --components rpc"

  zkevm-aggregator:
    container_name: zkevm-aggregator
    image: zkevm-node
    ports:
      - 50081:50081
      - 9093:9091 # needed if metrics enabled
    environment:
      - ZKEVM_NODE_STATE_DB_HOST=zkevm-state-db
      - ZKEVM_NODE_AGGREGATOR_SENDER_ADDRESS=0xf39fd6e51aad88f6f4ce6ab8827279cfffb92266
    volumes:
      - ./config/test.node.config.toml:/app/config.toml
      - ./config/test.genesis.config.json:/app/genesis.json
    command:
      - "/bin/sh"
      - "-c"
      - "/app/zkevm-node run --network custom --custom-network-file /app/genesis.json --cfg /app/config.toml --components aggregator"

  zkevm-sync:
    container_name: zkevm-sync
    image: zkevm-node
    ports:
      - 9095:9091 # needed if metrics enabled
    environment:
      - ZKEVM_NODE_STATE_DB_HOST=zkevm-state-db
      - ZKEVM_NODE_MTCLIENT_URI=${ZKEVM_NODE_MTCLIENT_URI}
      - ZKEVM_NODE_EXECUTOR_URI=${ZKEVM_NODE_EXECUTOR_URI}
    volumes:
      - ./config/test.node.config.toml:/app/config.toml
      - ./config/test.genesis.config.json:/app/genesis.json
    command:
      - "/bin/sh"
      - "-c"
      - "/app/zkevm-node run --network custom --custom-network-file /app/genesis.json --cfg /app/config.toml --components synchronizer"

  zkevm-eth-tx-manager:
    container_name: zkevm-eth-tx-manager
    image: zkevm-node
    ports:
      - 9094:9091 # needed if metrics enabled
    environment:
      - ZKEVM_NODE_STATE_DB_HOST=zkevm-state-db
    volumes:
      - ./sequencer.keystore:/pk/sequencer.keystore
      - ./aggregator.keystore:/pk/aggregator.keystore
      - ./config/test.node.config.toml:/app/config.toml
      - ./config/test.genesis.config.json:/app/genesis.json
    command:
      - "/bin/sh"
      - "-c"
      - "/app/zkevm-node run --network custom --custom-network-file /app/genesis.json --cfg /app/config.toml --components eth-tx-manager"

  zkevm-l2gaspricer:
    container_name: zkevm-l2gaspricer
    image: zkevm-node
    environment:
      - ZKEVM_NODE_POOL_DB_HOST=zkevm-pool-db
    volumes:
      - ./test.keystore:/pk/keystore
      - ./config/test.node.config.toml:/app/config.toml
      - ./config/test.genesis.config.json:/app/genesis.json
    command:
      - "/bin/sh"
      - "-c"
      - "/app/zkevm-node run --network custom --custom-network-file /app/genesis.json --cfg /app/config.toml --components l2gaspricer"

  zkevm-state-db:
    container_name: zkevm-state-db
    image: postgres:15
    deploy:
      resources:
        limits:
          memory: 2G
        reservations:
          memory: 1G
    ports:
      - 5432:5432
    volumes:
      - ../db/scripts/init_prover_db.sql:/docker-entrypoint-initdb.d/init.sql
    environment:
      - POSTGRES_USER=state_user
      - POSTGRES_PASSWORD=state_password
      - POSTGRES_DB=state_db
    command:
      - "postgres"
      - "-N"
      - "500"

  zkevm-pool-db:
    container_name: zkevm-pool-db
    image: postgres:15
    deploy:
      resources:
        limits:
          memory: 2G
        reservations:
          memory: 1G
    ports:
      - 5433:5432
    environment:
      - POSTGRES_USER=pool_user
      - POSTGRES_PASSWORD=pool_password
      - POSTGRES_DB=pool_db
    command:
      - "postgres"
      - "-N"
      - "500"

  zkevm-event-db:
    container_name: zkevm-event-db
    image: postgres:15
    deploy:
      resources:
        limits:
          memory: 2G
        reservations:
          memory: 1G
    ports:
      - 5435:5432
    volumes:
      - ../db/scripts/init_event_db.sql:/docker-entrypoint-initdb.d/init.sql
    environment:
      - POSTGRES_USER=event_user
      - POSTGRES_PASSWORD=event_password
      - POSTGRES_DB=event_db
    command:
      - "postgres"
      - "-N"
      - "500"

  zkevm-explorer-l1:
    container_name: zkevm-explorer-l1
    image: hermeznetwork/zkevm-explorer:latest
    ports:
      - 4000:4000
    environment:
      - NETWORK=ETH
      - SUBNETWORK=Local Ethereum
      - COIN=ETH
      - ETHEREUM_JSONRPC_VARIANT=geth
      - ETHEREUM_JSONRPC_HTTP_URL=http://zkevm-mock-l1-network:8545
      - DATABASE_URL=postgres://l1_explorer_user:l1_explorer_password@zkevm-explorer-l1-db:5432/l1_explorer_db
      - ECTO_USE_SSL=false
      - MIX_ENV=prod
    command:
      - "/bin/sh"
      - "-c"
      - "mix do ecto.create, ecto.migrate; mix phx.server"

  zkevm-explorer-l1-db:
    container_name: zkevm-explorer-l1-db
    image: postgres:15
    ports:
      - 5436:5432
    environment:
      - POSTGRES_USER=l1_explorer_user
      - POSTGRES_PASSWORD=l1_explorer_password
      - POSTGRES_DB=l1_explorer_db
    command:
      - "postgres"
      - "-N"
      - "500"

  zkevm-explorer-l2:
    container_name: zkevm-explorer-l2
    image: hermeznetwork/zkevm-explorer:latest
    ports:
      - 4001:4000
    environment:
      - NETWORK=POE
      - SUBNETWORK=Polygon Hermez
      - COIN=ETH
      - ETHEREUM_JSONRPC_VARIANT=geth
      - ETHEREUM_JSONRPC_HTTP_URL=http://zkevm-explorer-json-rpc:8124
      - DATABASE_URL=postgres://l2_explorer_user:l2_explorer_password@zkevm-explorer-l2-db:5432/l2_explorer_db
      - ECTO_USE_SSL=false
      - MIX_ENV=prod
      - LOGO=/images/blockscout_logo.svg
      - LOGO_FOOTER=/images/blockscout_logo.svg
    command:
      - "/bin/sh"
      - "-c"
      - "mix do ecto.create, ecto.migrate; mix phx.server"

  zkevm-explorer-json-rpc:
    container_name: zkevm-explorer-json-rpc
    image: zkevm-node
    ports:
      - 8124:8124
      - 8134:8134 # needed if WebSockets enabled
    environment:
      - ZKEVM_NODE_STATE_DB_HOST=zkevm-state-db
      - ZKEVM_NODE_POOL_DB_HOST=zkevm-pool-db
      - ZKEVM_NODE_RPC_PORT=8124
      - ZKEVM_NODE_RPC_WEBSOCKETS_PORT=8134
    volumes:
      - ./config/test.node.config.toml:/app/config.toml
      - ./config/test.genesis.config.json:/app/genesis.json
    command:
      - "/bin/sh"
      - "-c"
      - "/app/zkevm-node run --network custom --custom-network-file /app/genesis.json --cfg /app/config.toml --components rpc --http.api eth,net,debug,zkevm,txpool,web3"

  zkevm-explorer-l2-db:
    container_name: zkevm-explorer-l2-db
    image: postgres:15
    ports:
      - 5437:5432
    environment:
      - POSTGRES_USER=l2_explorer_user
      - POSTGRES_PASSWORD=l2_explorer_password
      - POSTGRES_DB=l2_explorer_db
    command: [ "postgres", "-N", "500" ]

  zkevm-mock-l1-network:
    container_name: zkevm-mock-l1-network
<<<<<<< HEAD
    image: hermeznetwork/geth-zkevm-contracts:v2.1.0-fork.5-geth1.12.0
=======
    image: hermeznetwork/geth-zkevm-contracts:v2.0.0-fork.6-geth1.12.0
>>>>>>> f8111b35
    ports:
      - 8545:8545
      - 8546:8546
    command:
      - "--http"
      - "--http.api"
      - "admin,eth,debug,miner,net,txpool,personal,web3"
      - "--http.addr"
      - "0.0.0.0"
      - "--http.corsdomain"
      - "*"
      - "--http.vhosts"
      - "*"
      - "--ws"
      - "--ws.origins"
      - "*"
      - "--ws.addr"
      - "0.0.0.0"
      - "--dev"
      - "--datadir"
      - "/geth_data"
      - "--syncmode"
      - "full"
      - "--rpc.allow-unprotected-txs"

  zkevm-prover:
    container_name: zkevm-prover
    image: hermeznetwork/zkevm-prover:v3.0.0-RC2
    ports:
      - 50061:50061 # MT
      - 50071:50071 # Executor
    volumes:
      - ./config/test.prover.config.json:/usr/src/app/config.json
    command: >
      zkProver -c /usr/src/app/config.json

  zkevm-approve:
    container_name: zkevm-approve
    image: zkevm-node
    environment:
      - ZKEVM_NODE_STATE_DB_HOST=zkevm-state-db
    volumes:
      - ./sequencer.keystore:/pk/keystore
      - ./config/test.node.config.toml:/app/config.toml
      - ./config/test.genesis.config.json:/app/genesis.json
    command:
      - "/bin/sh"
      - "-c"
      - "/app/zkevm-node approve --network custom --custom-network-file /app/genesis.json --key-store-path /pk/keystore --pw testonly --am 115792089237316195423570985008687907853269984665640564039457584007913129639935 -y --cfg /app/config.toml"

  zkevm-permissionless-db:
    container_name: zkevm-permissionless-db
    image: postgres:15
    deploy:
      resources:
        limits:
          memory: 2G
        reservations:
          memory: 1G
    ports:
      - 5434:5432
    volumes:
      - ../db/scripts/single_db_server.sql:/docker-entrypoint-initdb.d/init.sql
    environment:
      - POSTGRES_USER=test_user
      - POSTGRES_PASSWORD=test_password
      - POSTGRES_DB=test_db
    command:
      - "postgres"
      - "-N"
      - "500"

  zkevm-permissionless-node:
    container_name: zkevm-permissionless-node
    image: zkevm-node
    ports:
      - 8125:8125
    environment:
      - ZKEVM_NODE_ISTRUSTEDSEQUENCER=false
      - ZKEVM_NODE_STATE_DB_USER=test_user
      - ZKEVM_NODE_STATE_DB_PASSWORD=test_password
      - ZKEVM_NODE_STATE_DB_NAME=state_db
      - ZKEVM_NODE_STATE_DB_HOST=zkevm-permissionless-db
      - ZKEVM_NODE_POOL_DB_USER=test_user
      - ZKEVM_NODE_POOL_DB_PASSWORD=test_password
      - ZKEVM_NODE_POOL_DB_NAME=pool_db
      - ZKEVM_NODE_POOL_DB_HOST=zkevm-permissionless-db
      - ZKEVM_NODE_RPC_PORT=8125
      - ZKEVM_NODE_RPC_SEQUENCERNODEURI=http://zkevm-json-rpc:8123
      - ZKEVM_NODE_MTCLIENT_URI=zkevm-permissionless-prover:50061
      - ZKEVM_NODE_EXECUTOR_URI=zkevm-permissionless-prover:50071
    volumes:
      - ./config/test.node.config.toml:/app/config.toml
      - ./config/test.genesis.config.json:/app/genesis.json
    command:
      - "/bin/sh"
      - "-c"
      - "/app/zkevm-node run --network custom --custom-network-file /app/genesis.json --cfg /app/config.toml --components \"rpc,synchronizer\""

  zkevm-permissionless-prover:
    container_name: zkevm-permissionless-prover
    image: hermeznetwork/zkevm-prover:v3.0.0-RC2
    ports:
      # - 50058:50058 # Prover
      - 50059:50052 # Mock prover
      - 50068:50061 # MT
      - 50078:50071 # Executor
    volumes:
      - ./config/test.permissionless.prover.config.json:/usr/src/app/config.json
    command: >
      zkProver -c /usr/src/app/config.json

  zkevm-metrics:
    image: prom/prometheus:v2.39.1
    container_name: zkevm-metrics
    restart: unless-stopped
    ports:
      - 9090:9090
    command:
      - --config.file=/etc/prometheus/prometheus.yml
      - --web.enable-lifecycle
    volumes:
      - ../config/metrics/prometheus:/etc/prometheus

  zkevm-sh:
    container_name: zkevm-sh
    image: zkevm-node
    stdin_open: true 
    tty: true
    environment:
      - ZKEVM_NODE_STATE_DB_HOST=zkevm-state-db
      - ZKEVM_NODE_POOL_DB_HOST=zkevm-pool-db
    volumes:
      - ./config/test.node.config.toml:/app/config.toml
      - ./config/test.genesis.config.json:/app/genesis.json
    command:
      - "/bin/sh"<|MERGE_RESOLUTION|>--- conflicted
+++ resolved
@@ -320,11 +320,7 @@
 
   zkevm-mock-l1-network:
     container_name: zkevm-mock-l1-network
-<<<<<<< HEAD
     image: hermeznetwork/geth-zkevm-contracts:v2.1.0-fork.5-geth1.12.0
-=======
-    image: hermeznetwork/geth-zkevm-contracts:v2.0.0-fork.6-geth1.12.0
->>>>>>> f8111b35
     ports:
       - 8545:8545
       - 8546:8546
