version: "3.5"
networks:
  default:
    name: cdk-validium
    
services:
  grafana:
    container_name: grafana
    image: grafana/grafana-oss
    volumes:
      - ./config/grafana/datasources.yml:/etc/grafana/provisioning/datasources/default.yml:ro
      - ./config/grafana/dashboards.yml:/etc/grafana/provisioning/dashboards/default.yml:ro
      - ./config/grafana/dashboard-dockers.json:/etc/grafana/provisioning/dashboards/dashboard-dockers.json:ro
      - ./config/grafana/dashboard-node.json:/etc/grafana/provisioning/dashboards/dashboard-node.json:ro
    environment:
      - GF_SECURITY_ADMIN_USER=cdk-validium
      - GF_SECURITY_ADMIN_PASSWORD=cdk-validium
    ports:
      - 3000:3000
    depends_on:
      - telegraf

  telegraf:
    container_name: telegraf
    image: telegraf
    volumes:
      - ./config/telegraf.conf:/etc/telegraf/telegraf.conf:ro
      - /var/run/docker.sock:/var/run/docker.sock:ro
    user: telegraf:${DOCKERGID}
    environment:
      - POSTGRES_HOST=grafana-db
      - POSTGRES_USER=user
      - POSTGRES_PASSWORD=password
      - POSTGRES_DB=grafana
    depends_on:
      - grafana-db
      - cdk-validium-json-rpc

  grafana-db:
    container_name: grafana-db
    image: postgres:15
    expose:
      - 5432
    environment:
      - POSTGRES_USER=user
      - POSTGRES_PASSWORD=password
      - POSTGRES_DB=grafana

  cdk-validium-sequencer:
    container_name: cdk-validium-sequencer
    image: cdk-validium-node
    ports:
      - 9092:9091 # needed if metrics enabled
      - 6060:6060
    environment:
      - CDK_VALIDIUM_NODE_STATEDB_HOST=cdk-validium-state-db
      - CDK_VALIDIUM_NODE_POOL_DB_HOST=cdk-validium-pool-db
    volumes:
      - ./config/test.node.config.toml:/app/config.toml
      - ./config/test.genesis.config.json:/app/genesis.json
    command:
      - "/bin/sh"
      - "-c"
      - "/app/cdk-validium-node run --network custom --custom-network-file /app/genesis.json --cfg /app/config.toml --components sequencer"

  cdk-validium-sequence-sender:
    container_name: cdk-validium-sequence-sender
    image: cdk-validium-node
    environment:
      - CDK_VALIDIUM_NODE_STATEDB_HOST=cdk-validium-state-db
      - CDK_VALIDIUM_NODE_POOL_DB_HOST=cdk-validium-pool-db
      - CDK_VALIDIUM_NODE_SEQUENCER_SENDER_ADDRESS=0xf39fd6e51aad88f6f4ce6ab8827279cfffb92266
    volumes:
      - ./sequencer.keystore:/pk/sequencer.keystore
      - ./config/test.node.config.toml:/app/config.toml
      - ./config/test.genesis.config.json:/app/genesis.json
    command:
      - "/bin/sh"
      - "-c"
      - "/app/cdk-validium-node run --network custom --custom-network-file /app/genesis.json --cfg /app/config.toml --components sequence-sender"

  cdk-validium-json-rpc:
    container_name: cdk-validium-json-rpc
    image: cdk-validium-node
    ports:
      - 8123:8123
      - 8133:8133 # needed if WebSockets enabled
      - 9091:9091 # needed if metrics enabled
    environment:
      - CDK_VALIDIUM_NODE_STATEDB_HOST=cdk-validium-state-db
      - CDK_VALIDIUM_NODE_POOL_DB_HOST=cdk-validium-pool-db
    volumes:
      - ./config/test.node.config.toml:/app/config.toml
      - ./config/test.genesis.config.json:/app/genesis.json
    command:
      - "/bin/sh"
      - "-c"
      - "/app/cdk-validium-node run --network custom --custom-network-file /app/genesis.json --cfg /app/config.toml --components rpc"

  cdk-validium-aggregator:
    container_name: cdk-validium-aggregator
    image: cdk-validium-node
    ports:
      - 50081:50081
      - 9093:9091 # needed if metrics enabled
    environment:
      - CDK_VALIDIUM_NODE_STATEDB_HOST=cdk-validium-state-db
      - CDK_VALIDIUM_NODE_AGGREGATOR_SENDER_ADDRESS=0xf39fd6e51aad88f6f4ce6ab8827279cfffb92266
    volumes:
      - ./config/test.node.config.toml:/app/config.toml
      - ./config/test.genesis.config.json:/app/genesis.json
    command:
      - "/bin/sh"
      - "-c"
      - "/app/cdk-validium-node run --network custom --custom-network-file /app/genesis.json --cfg /app/config.toml --components aggregator"

  cdk-validium-sync:
    container_name: cdk-validium-sync
    image: cdk-validium-node
    environment:
      - CDK_VALIDIUM_NODE_STATEDB_HOST=cdk-validium-state-db
    volumes:
      - ./config/test.node.config.toml:/app/config.toml
      - ./config/test.genesis.config.json:/app/genesis.json
    command:
      - "/bin/sh"
      - "-c"
      - "/app/cdk-validium-node run --network custom --custom-network-file /app/genesis.json --cfg /app/config.toml --components synchronizer"

  cdk-validium-eth-tx-manager:
    container_name: cdk-validium-eth-tx-manager
    image: cdk-validium-node
    ports:
      - 9094:9091 # needed if metrics enabled
    environment:
      - CDK_VALIDIUM_NODE_STATEDB_HOST=cdk-validium-state-db
    volumes:
      - ./sequencer.keystore:/pk/sequencer.keystore
      - ./aggregator.keystore:/pk/aggregator.keystore
      - ./config/test.node.config.toml:/app/config.toml
      - ./config/test.genesis.config.json:/app/genesis.json
    command:
      - "/bin/sh"
      - "-c"
      - "/app/cdk-validium-node run --network custom --custom-network-file /app/genesis.json --cfg /app/config.toml --components eth-tx-manager"

  cdk-validium-l2gaspricer:
    container_name: cdk-validium-l2gaspricer
    image: cdk-validium-node
    environment:
      - CDK_VALIDIUM_NODE_POOL_DB_HOST=cdk-validium-pool-db
    volumes:
      - ./test.keystore:/pk/keystore
      - ./config/test.node.config.toml:/app/config.toml
      - ./config/test.genesis.config.json:/app/genesis.json
    command:
      - "/bin/sh"
      - "-c"
      - "/app/cdk-validium-node run --network custom --custom-network-file /app/genesis.json --cfg /app/config.toml --components l2gaspricer"

<<<<<<< HEAD
  cdk-validium-state-db:
    container_name: cdk-validium-state-db
    image: postgres
=======
  zkevm-state-db:
    container_name: zkevm-state-db
    image: postgres:15
>>>>>>> 375bffaf
    deploy:
      resources:
        limits:
          memory: 2G
        reservations:
          memory: 1G
    ports:
      - 5432:5432
    volumes:
      - ../db/scripts/init_prover_db.sql:/docker-entrypoint-initdb.d/init.sql
    environment:
      - POSTGRES_USER=state_user
      - POSTGRES_PASSWORD=state_password
      - POSTGRES_DB=state_db
    command:
      - "postgres"
      - "-N"
      - "500"

<<<<<<< HEAD
  cdk-validium-pool-db:
    container_name: cdk-validium-pool-db
    image: postgres
=======
  zkevm-pool-db:
    container_name: zkevm-pool-db
    image: postgres:15
>>>>>>> 375bffaf
    deploy:
      resources:
        limits:
          memory: 2G
        reservations:
          memory: 1G
    ports:
      - 5433:5432
    environment:
      - POSTGRES_USER=pool_user
      - POSTGRES_PASSWORD=pool_password
      - POSTGRES_DB=pool_db
    command:
      - "postgres"
      - "-N"
      - "500"

<<<<<<< HEAD
  cdk-validium-event-db:
    container_name: cdk-validium-event-db
    image: postgres
=======
  zkevm-event-db:
    container_name: zkevm-event-db
    image: postgres:15
>>>>>>> 375bffaf
    deploy:
      resources:
        limits:
          memory: 2G
        reservations:
          memory: 1G
    ports:
      - 5435:5432
    volumes:
      - ../db/scripts/init_event_db.sql:/docker-entrypoint-initdb.d/init.sql
    environment:
      - POSTGRES_USER=event_user
      - POSTGRES_PASSWORD=event_password
      - POSTGRES_DB=event_db
    command:
      - "postgres"
      - "-N"
      - "500"

  cdk-validium-explorer-l1:
    container_name: cdk-validium-explorer-l1
    image: hermeznetwork/hermez-node-blockscout:latest
    ports:
      - 4000:4000
    environment:
      - NETWORK=ETH
      - SUBNETWORK=Local Ethereum
      - COIN=ETH
      - ETHEREUM_JSONRPC_VARIANT=geth
      - ETHEREUM_JSONRPC_HTTP_URL=http://cdk-validium-mock-l1-network:8545
      - DATABASE_URL=postgres://l1_explorer_user:l1_explorer_password@cdk-validium-explorer-l1-db:5432/l1_explorer_db
      - ECTO_USE_SSL=false
      - MIX_ENV=prod
    command:
      - "/bin/sh"
      - "-c"
      - "mix do ecto.create, ecto.migrate; mix phx.server"

<<<<<<< HEAD
  cdk-validium-explorer-l1-db:
    container_name: cdk-validium-explorer-l1-db
    image: postgres
=======
  zkevm-explorer-l1-db:
    container_name: zkevm-explorer-l1-db
    image: postgres:15
>>>>>>> 375bffaf
    ports:
      - 5436:5432
    environment:
      - POSTGRES_USER=l1_explorer_user
      - POSTGRES_PASSWORD=l1_explorer_password
      - POSTGRES_DB=l1_explorer_db
    command:
      - "postgres"
      - "-N"
      - "500"

  cdk-validium-explorer-l2:
    container_name: cdk-validium-explorer-l2
    image: hermeznetwork/hermez-node-blockscout:latest
    ports:
      - 4001:4000
    environment:
      - NETWORK=POE
      - SUBNETWORK=Polygon Hermez
      - COIN=ETH
      - ETHEREUM_JSONRPC_VARIANT=geth
      - ETHEREUM_JSONRPC_HTTP_URL=http://cdk-validium-explorer-json-rpc:8124
      - DATABASE_URL=postgres://l2_explorer_user:l2_explorer_password@cdk-validium-explorer-l2-db:5432/l2_explorer_db
      - ECTO_USE_SSL=false
      - MIX_ENV=prod
      - LOGO=/images/blockscout_logo.svg
      - LOGO_FOOTER=/images/blockscout_logo.svg
    command:
      - "/bin/sh"
      - "-c"
      - "mix do ecto.create, ecto.migrate; mix phx.server"

  cdk-validium-explorer-json-rpc:
    container_name: cdk-validium-explorer-json-rpc
    image: cdk-validium-node
    ports:
      - 8124:8124
      - 8134:8134 # needed if WebSockets enabled
    environment:
      - CDK_VALIDIUM_NODE_STATEDB_HOST=cdk-validium-state-db
      - CDK_VALIDIUM_NODE_POOL_DB_HOST=cdk-validium-pool-db
      - CDK_VALIDIUM_NODE_RPC_PORT=8124
      - CDK_VALIDIUM_NODE_RPC_WEBSOCKETS_PORT=8134
    volumes:
      - ./config/test.node.config.toml:/app/config.toml
      - ./config/test.genesis.config.json:/app/genesis.json
    command:
      - "/bin/sh"
      - "-c"
      - "/app/cdk-validium-node run --network custom --custom-network-file /app/genesis.json --cfg /app/config.toml --components rpc --http.api eth,net,debug,zkevm,txpool,web3"

<<<<<<< HEAD
  cdk-validium-explorer-l2-db:
    container_name: cdk-validium-explorer-l2-db
    image: postgres
=======
  zkevm-explorer-l2-db:
    container_name: zkevm-explorer-l2-db
    image: postgres:15
>>>>>>> 375bffaf
    ports:
      - 5437:5432
    environment:
      - POSTGRES_USER=l2_explorer_user
      - POSTGRES_PASSWORD=l2_explorer_password
      - POSTGRES_DB=l2_explorer_db
    command: [ "postgres", "-N", "500" ]

  cdk-validium-mock-l1-network:
    container_name: cdk-validium-mock-l1-network
    image: hermeznetwork/geth-cdk-validium-contracts:v0.0.1
    ports:
      - 8545:8545
      - 8546:8546
    command:
      - "--http"
      - "--http.api"
      - "admin,eth,debug,miner,net,txpool,personal,web3"
      - "--http.addr"
      - "0.0.0.0"
      - "--http.corsdomain"
      - "*"
      - "--http.vhosts"
      - "*"
      - "--ws"
      - "--ws.origins"
      - "*"
      - "--ws.addr"
      - "0.0.0.0"
      - "--dev"
      - "--dev.period"
      - "1"
      - "--datadir"
      - "/geth_data"
      - "--syncmode"
      - "full"
      - "--rpc.allow-unprotected-txs"

<<<<<<< HEAD
  cdk-validium-prover:
    container_name: cdk-validium-prover
    image: hermeznetwork/zkevm-prover:v2.2.0-RC4
=======
  zkevm-prover:
    container_name: zkevm-prover
    image: hermeznetwork/zkevm-prover:v2.2.0
>>>>>>> 375bffaf
    ports:
      # - 50051:50051 # Prover
      - 50052:50052 # Mock prover
      - 50061:50061 # MT
      - 50071:50071 # Executor
    volumes:
      - ./config/test.prover.config.json:/usr/src/app/config.json
    command: >
      zkProver -c /usr/src/app/config.json

  zkprover-mock:
    container_name: zkprover-mock
    image: hermeznetwork/zkprover-mock:latest
    ports:
      - 43061:43061 # MT
      - 43071:43071 # Executor
    volumes:
      - ./vectors/src:/app/testvectors
    command: >
      /app/zkprover-mock server --statedb-port 43061 --executor-port 43071 --test-vector-path /app/testvectors

  cdk-validium-approve:
    container_name: cdk-validium-approve
    image: cdk-validium-node
    environment:
      - CDK_VALIDIUM_NODE_STATEDB_HOST=cdk-validium-state-db
    volumes:
      - ./sequencer.keystore:/pk/keystore
      - ./config/test.node.config.toml:/app/config.toml
      - ./config/test.genesis.config.json:/app/genesis.json
    command:
      - "/bin/sh"
      - "-c"
      - "/app/cdk-validium-node approve --network custom --custom-network-file /app/genesis.json --key-store-path /pk/keystore --pw testonly --am 115792089237316195423570985008687907853269984665640564039457584007913129639935 -y --cfg /app/config.toml"

<<<<<<< HEAD
  cdk-validium-permissionless-db:
    container_name: cdk-validium-permissionless-db
    image: postgres
=======
  zkevm-permissionless-db:
    container_name: zkevm-permissionless-db
    image: postgres:15
>>>>>>> 375bffaf
    deploy:
      resources:
        limits:
          memory: 2G
        reservations:
          memory: 1G
    ports:
      - 5434:5432
    volumes:
      - ../db/scripts/single_db_server.sql:/docker-entrypoint-initdb.d/init.sql
    environment:
      - POSTGRES_USER=test_user
      - POSTGRES_PASSWORD=test_password
      - POSTGRES_DB=test_db
    command:
      - "postgres"
      - "-N"
      - "500"

  cdk-validium-permissionless-node-forced-DAC:
    container_name: cdk-validium-permissionless-node-forced-DAC
    image: cdk-validium-node
    ports:
      - 8125:8125
    environment:
      - CDK_VALIDIUM_NODE_ISTRUSTEDSEQUENCER=false
      - CDK_VALIDIUM_NODE_STATEDB_USER=test_user
      - CDK_VALIDIUM_NODE_STATEDB_PASSWORD=test_password
      - CDK_VALIDIUM_NODE_STATEDB_NAME=state_db
      - CDK_VALIDIUM_NODE_STATEDB_HOST=cdk-validium-permissionless-db
      - CDK_VALIDIUM_NODE_POOL_DB_USER=test_user
      - CDK_VALIDIUM_NODE_POOL_DB_PASSWORD=test_password
      - CDK_VALIDIUM_NODE_POOL_DB_NAME=pool_db
      - CDK_VALIDIUM_NODE_POOL_DB_HOST=cdk-validium-permissionless-db
      - CDK_VALIDIUM_NODE_RPC_PORT=8125
      - CDK_VALIDIUM_NODE_RPC_SEQUENCERNODEURI=http://cdk-validium-json-rpc:8123
      - CDK_VALIDIUM_NODE_SYNCHRONIZER_TRUSTEDSEQUENCERURL=http://you-cant-touch-this:8123
      - CDK_VALIDIUM_NODE_MTCLIENT_URI=cdk-validium-permissionless-prover:50061
      - CDK_VALIDIUM_NODE_EXECUTOR_URI=cdk-validium-permissionless-prover:50071
    volumes:
      - ./config/test.node.config.toml:/app/config.toml
      - ./config/test.genesis.config.json:/app/genesis.json
    command:
      - "/bin/sh"
      - "-c"
      - "/app/cdk-validium-node run --network custom --custom-network-file /app/genesis.json --cfg /app/config.toml --components \"rpc,synchronizer\""

  cdk-validium-permissionless-node:
    container_name: cdk-validium-permissionless-node
    image: cdk-validium-node
    ports:
      - 8125:8125
    environment:
      - CDK_VALIDIUM_NODE_ISTRUSTEDSEQUENCER=false
      - CDK_VALIDIUM_NODE_STATEDB_USER=test_user
      - CDK_VALIDIUM_NODE_STATEDB_PASSWORD=test_password
      - CDK_VALIDIUM_NODE_STATEDB_NAME=state_db
      - CDK_VALIDIUM_NODE_STATEDB_HOST=cdk-validium-permissionless-db
      - CDK_VALIDIUM_NODE_POOL_DB_USER=test_user
      - CDK_VALIDIUM_NODE_POOL_DB_PASSWORD=test_password
      - CDK_VALIDIUM_NODE_POOL_DB_NAME=pool_db
      - CDK_VALIDIUM_NODE_POOL_DB_HOST=cdk-validium-permissionless-db
      - CDK_VALIDIUM_NODE_RPC_PORT=8125
      - CDK_VALIDIUM_NODE_RPC_SEQUENCERNODEURI=http://cdk-validium-json-rpc:8123
      - CDK_VALIDIUM_NODE_MTCLIENT_URI=cdk-validium-permissionless-prover:50061
      - CDK_VALIDIUM_NODE_EXECUTOR_URI=cdk-validium-permissionless-prover:50071
    volumes:
      - ./config/test.node.config.toml:/app/config.toml
      - ./config/test.genesis.config.json:/app/genesis.json
    command:
      - "/bin/sh"
      - "-c"
      - "/app/cdk-validium-node run --network custom --custom-network-file /app/genesis.json --cfg /app/config.toml --components \"rpc,synchronizer\""

  cdk-validium-data-node-db:
    container_name: cdk-validium-data-node-db
    restart: unless-stopped
    image: postgres
    healthcheck:
      test: ["CMD-SHELL", "pg_isready -d $${POSTGRES_DB} -U $${POSTGRES_USER}"]
      interval: 10s
      timeout: 5s
      retries: 5
    ports:
      - 5444:5432
    environment:
      - POSTGRES_USER=committee_user
      - POSTGRES_PASSWORD=committee_password
      - POSTGRES_DB=committee_db
    command:
      - "postgres"
      - "-N"
      - "500"

<<<<<<< HEAD
  cdk-validium-permissionless-prover:
    container_name: cdk-validium-permissionless-prover
    image: hermeznetwork/zkevm-prover:v2.2.0-RC4
=======
  zkevm-permissionless-prover:
    container_name: zkevm-permissionless-prover
    image: hermeznetwork/zkevm-prover:v2.2.0
>>>>>>> 375bffaf
    ports:
      # - 50058:50058 # Prover
      - 50059:50052 # Mock prover
      - 50068:50061 # MT
      - 50078:50071 # Executor
    volumes:
      - ./config/test.permissionless.prover.config.json:/usr/src/app/config.json
    command: >
      zkProver -c /usr/src/app/config.json

  cdk-validium-metrics:
    image: prom/prometheus:v2.39.1
    container_name: cdk-validium-metrics
    restart: unless-stopped
    ports:
      - 9090:9090
    command:
      - --config.file=/etc/prometheus/prometheus.yml
      - --web.enable-lifecycle
    volumes:
      - ../config/metrics/prometheus:/etc/prometheus

  cdk-validium-sh:
    container_name: zkevm-sh
    image: cdk-validium-node
    stdin_open: true 
    tty: true
    environment:
      - CDK_VALIDIUM_NODE_STATEDB_HOST=supernets-state-db
      - CDK_VALIDIUM_NODE_POOL_DB_HOST=supernets-pool-db
    volumes:
      - ./config/test.node.config.toml:/app/config.toml
      - ./config/test.genesis.config.json:/app/genesis.json
    command:
      - "/bin/sh"<|MERGE_RESOLUTION|>--- conflicted
+++ resolved
@@ -158,15 +158,9 @@
       - "-c"
       - "/app/cdk-validium-node run --network custom --custom-network-file /app/genesis.json --cfg /app/config.toml --components l2gaspricer"
 
-<<<<<<< HEAD
   cdk-validium-state-db:
     container_name: cdk-validium-state-db
-    image: postgres
-=======
-  zkevm-state-db:
-    container_name: zkevm-state-db
-    image: postgres:15
->>>>>>> 375bffaf
+    image: postgres:15
     deploy:
       resources:
         limits:
@@ -186,15 +180,9 @@
       - "-N"
       - "500"
 
-<<<<<<< HEAD
   cdk-validium-pool-db:
     container_name: cdk-validium-pool-db
-    image: postgres
-=======
-  zkevm-pool-db:
-    container_name: zkevm-pool-db
-    image: postgres:15
->>>>>>> 375bffaf
+    image: postgres:15
     deploy:
       resources:
         limits:
@@ -212,15 +200,9 @@
       - "-N"
       - "500"
 
-<<<<<<< HEAD
   cdk-validium-event-db:
     container_name: cdk-validium-event-db
-    image: postgres
-=======
-  zkevm-event-db:
-    container_name: zkevm-event-db
-    image: postgres:15
->>>>>>> 375bffaf
+    image: postgres:15
     deploy:
       resources:
         limits:
@@ -259,15 +241,9 @@
       - "-c"
       - "mix do ecto.create, ecto.migrate; mix phx.server"
 
-<<<<<<< HEAD
   cdk-validium-explorer-l1-db:
     container_name: cdk-validium-explorer-l1-db
-    image: postgres
-=======
-  zkevm-explorer-l1-db:
-    container_name: zkevm-explorer-l1-db
-    image: postgres:15
->>>>>>> 375bffaf
+    image: postgres:15
     ports:
       - 5436:5432
     environment:
@@ -319,15 +295,9 @@
       - "-c"
       - "/app/cdk-validium-node run --network custom --custom-network-file /app/genesis.json --cfg /app/config.toml --components rpc --http.api eth,net,debug,zkevm,txpool,web3"
 
-<<<<<<< HEAD
   cdk-validium-explorer-l2-db:
     container_name: cdk-validium-explorer-l2-db
-    image: postgres
-=======
-  zkevm-explorer-l2-db:
-    container_name: zkevm-explorer-l2-db
-    image: postgres:15
->>>>>>> 375bffaf
+    image: postgres:15
     ports:
       - 5437:5432
     environment:
@@ -366,15 +336,9 @@
       - "full"
       - "--rpc.allow-unprotected-txs"
 
-<<<<<<< HEAD
   cdk-validium-prover:
     container_name: cdk-validium-prover
-    image: hermeznetwork/zkevm-prover:v2.2.0-RC4
-=======
-  zkevm-prover:
-    container_name: zkevm-prover
     image: hermeznetwork/zkevm-prover:v2.2.0
->>>>>>> 375bffaf
     ports:
       # - 50051:50051 # Prover
       - 50052:50052 # Mock prover
@@ -410,15 +374,9 @@
       - "-c"
       - "/app/cdk-validium-node approve --network custom --custom-network-file /app/genesis.json --key-store-path /pk/keystore --pw testonly --am 115792089237316195423570985008687907853269984665640564039457584007913129639935 -y --cfg /app/config.toml"
 
-<<<<<<< HEAD
   cdk-validium-permissionless-db:
     container_name: cdk-validium-permissionless-db
-    image: postgres
-=======
-  zkevm-permissionless-db:
-    container_name: zkevm-permissionless-db
-    image: postgres:15
->>>>>>> 375bffaf
+    image: postgres:15
     deploy:
       resources:
         limits:
@@ -513,15 +471,9 @@
       - "-N"
       - "500"
 
-<<<<<<< HEAD
   cdk-validium-permissionless-prover:
     container_name: cdk-validium-permissionless-prover
-    image: hermeznetwork/zkevm-prover:v2.2.0-RC4
-=======
-  zkevm-permissionless-prover:
-    container_name: zkevm-permissionless-prover
     image: hermeznetwork/zkevm-prover:v2.2.0
->>>>>>> 375bffaf
     ports:
       # - 50058:50058 # Prover
       - 50059:50052 # Mock prover
