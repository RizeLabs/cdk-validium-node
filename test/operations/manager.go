--- conflicted
+++ resolved
@@ -37,22 +37,6 @@
 
 // Public shared
 const (
-<<<<<<< HEAD
-	DefaultSequencerAddress               = "0xf39Fd6e51aad88F6F4ce6aB8827279cffFb92266"
-	DefaultSequencerPrivateKey            = "0xac0974bec39a17e36ba4a6b4d238ff944bacb478cbed5efcae784d7bf4f2ff80"
-	DefaultSequencerBalance               = 400000
-	DefaultMaxCumulativeGasUsed           = 800000
-	DefaultL1ZkEVMSmartContract           = "0x0DCd1Bf9A1b36cE34237eEaFef220932846BCD82"
-	DefaultL1DataCommitteeContract        = "0x2279B7A0a67DB372996a5FaB50D91eAA73d2eBe6"
-	DefaultL1NetworkURL                   = "http://localhost:8545"
-	DefaultL1NetworkWebSocketURL          = "ws://localhost:8546"
-	DefaultL1ChainID               uint64 = 1337
-
-	DefaultL2NetworkURL                 = "http://localhost:8123"
-	PermissionlessL2NetworkURL          = "http://localhost:8125"
-	DefaultL2NetworkWebSocketURL        = "ws://localhost:8133"
-	DefaultL2ChainID             uint64 = 1001
-=======
 	DefaultSequencerAddress                    = "0xf39Fd6e51aad88F6F4ce6aB8827279cffFb92266"
 	DefaultSequencerPrivateKey                 = "0xac0974bec39a17e36ba4a6b4d238ff944bacb478cbed5efcae784d7bf4f2ff80"
 	DefaultForcedBatchesAddress                = "0x3C44CdDdB6a900fa2b585dd299e03d12FA4293BC"
@@ -62,6 +46,7 @@
 	DefaultL1ZkEVMSmartContract                = "0x8dAF17A20c9DBA35f005b6324F493785D239719d"
 	DefaultL1RollupManagerSmartContract        = "0xB7f8BC63BbcaD18155201308C8f3540b07f84F5e"
 	DefaultL1PolSmartContract                  = "0x5FbDB2315678afecb367f032d93F642f64180aa3"
+	DefaultL1DataCommitteeContract             = "0x2279B7A0a67DB372996a5FaB50D91eAA73d2eBe6"
 	DefaultL1NetworkURL                        = "http://localhost:8545"
 	DefaultL1NetworkWebSocketURL               = "ws://localhost:8546"
 	DefaultL1ChainID                    uint64 = 1337
@@ -71,7 +56,6 @@
 	DefaultL2NetworkWebSocketURL               = "ws://localhost:8133"
 	PermissionlessL2NetworkWebSocketURL        = "ws://localhost:8135"
 	DefaultL2ChainID                    uint64 = 1001
->>>>>>> 5ee8bdad
 
 	DefaultTimeoutTxToBeMined = 1 * time.Minute
 
@@ -297,13 +281,6 @@
 
 		// get L2 block number
 		l2BlockNumbers = append(l2BlockNumbers, receipt.BlockNumber)
-<<<<<<< HEAD
-		expectedNonce := initialNonce + uint64(i)
-		if tx.Nonce() != expectedNonce {
-			return nil, fmt.Errorf("mismatching nonce for tx %v: want %d, got %d\n", tx.Hash(), expectedNonce, tx.Nonce())
-		}
-=======
->>>>>>> 5ee8bdad
 		if confirmationLevel == TrustedConfirmationLevel {
 			continue
 		}
