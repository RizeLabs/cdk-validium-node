package operations

import (
	"context"
	"fmt"
	"math"
	"math/big"
	"os"
	"os/exec"
	"path/filepath"
	"strings"
	"time"

<<<<<<< HEAD
	"github.com/0xPolygon/cdk-validium-node/db"
	"github.com/0xPolygon/cdk-validium-node/event"
	"github.com/0xPolygon/cdk-validium-node/event/nileventstorage"
	"github.com/0xPolygon/cdk-validium-node/log"
	"github.com/0xPolygon/cdk-validium-node/merkletree"
	"github.com/0xPolygon/cdk-validium-node/state"
	"github.com/0xPolygon/cdk-validium-node/state/runtime/executor"
	"github.com/0xPolygon/cdk-validium-node/test/constants"
	"github.com/0xPolygon/cdk-validium-node/test/dbutils"
	"github.com/0xPolygon/cdk-validium-node/test/testutils"
=======
	"github.com/0xPolygonHermez/zkevm-node/db"
	"github.com/0xPolygonHermez/zkevm-node/event"
	"github.com/0xPolygonHermez/zkevm-node/event/nileventstorage"
	"github.com/0xPolygonHermez/zkevm-node/log"
	"github.com/0xPolygonHermez/zkevm-node/merkletree"
	"github.com/0xPolygonHermez/zkevm-node/state"
	"github.com/0xPolygonHermez/zkevm-node/state/metrics"
	"github.com/0xPolygonHermez/zkevm-node/state/runtime/executor"
	stateMetrics "github.com/0xPolygonHermez/zkevm-node/state/metrics"
	"github.com/0xPolygonHermez/zkevm-node/test/constants"
	"github.com/0xPolygonHermez/zkevm-node/test/dbutils"
	"github.com/ethereum/go-ethereum/common"
	"github.com/0xPolygonHermez/zkevm-node/test/testutils"
>>>>>>> abb5418c
	"github.com/ethereum/go-ethereum/accounts/abi/bind"
	"github.com/ethereum/go-ethereum/core/types"
	"github.com/ethereum/go-ethereum/crypto"
	"github.com/ethereum/go-ethereum/ethclient"
	"github.com/jackc/pgx/v4"
)

const (
	cmdFolder = "test"
)

// Public shared
const (
<<<<<<< HEAD
	DefaultSequencerAddress                  = "0xf39Fd6e51aad88F6F4ce6aB8827279cffFb92266"
	DefaultSequencerPrivateKey               = "0xac0974bec39a17e36ba4a6b4d238ff944bacb478cbed5efcae784d7bf4f2ff80"
	DefaultSequencerBalance                  = 400000
	DefaultMaxCumulativeGasUsed              = 800000
	DefaultL1CDKValidiumSmartContract        = "0x0DCd1Bf9A1b36cE34237eEaFef220932846BCD82"
	DefaultL1DataCommitteeContract           = "0x2279B7A0a67DB372996a5FaB50D91eAA73d2eBe6"
	DefaultL1NetworkURL                      = "http://localhost:8545"
	DefaultL1NetworkWebSocketURL             = "ws://localhost:8546"
	DefaultL1ChainID                  uint64 = 1337
=======
	DefaultSequencerAddress             = "0xf39Fd6e51aad88F6F4ce6aB8827279cffFb92266"
	DefaultSequencerPrivateKey          = "0xac0974bec39a17e36ba4a6b4d238ff944bacb478cbed5efcae784d7bf4f2ff80"
	DefaultForcedBatchesAddress         = "0x3C44CdDdB6a900fa2b585dd299e03d12FA4293BC"
	DefaultForcedBatchesPrivateKey      = "0x5de4111afa1a4b94908f83103eb1f1706367c2e68ca870fc3fb9a804cdab365a"
	DefaultSequencerBalance             = 400000
	DefaultMaxCumulativeGasUsed         = 800000
	DefaultL1ZkEVMSmartContract         = "0x8dAF17A20c9DBA35f005b6324F493785D239719d"
	DefaultL1RollupManagerSmartContract = "0xB7f8BC63BbcaD18155201308C8f3540b07f84F5e"
	DefaultL1PolSmartContract           = "0x5FbDB2315678afecb367f032d93F642f64180aa3"
	DefaultL1NetworkURL                 = "http://localhost:8545"
	DefaultL1NetworkWebSocketURL        = "ws://localhost:8546"
	DefaultL1ChainID             uint64 = 1337
>>>>>>> abb5418c

	DefaultL2NetworkURL                 = "http://localhost:8123"
	PermissionlessL2NetworkURL          = "http://localhost:8125"
	DefaultL2NetworkWebSocketURL        = "ws://localhost:8133"
	DefaultL2ChainID             uint64 = 1001

	DefaultTimeoutTxToBeMined = 1 * time.Minute

	DefaultWaitPeriodSendSequence                          = "15s"
	DefaultLastBatchVirtualizationTimeMaxWaitPeriod        = "10s"
	MaxBatchesForL1                                 uint64 = 1
)

var (
	stateDBCfg = dbutils.NewStateConfigFromEnv()
	poolDBCfg  = dbutils.NewPoolConfigFromEnv()

	executorURI      = testutils.GetEnv(constants.ENV_ZKPROVER_URI, "127.0.0.1:50071")
	merkleTreeURI    = testutils.GetEnv(constants.ENV_MERKLETREE_URI, "127.0.0.1:50061")
	executorConfig   = executor.Config{URI: executorURI, MaxGRPCMessageSize: 100000000}
	merkleTreeConfig = merkletree.Config{URI: merkleTreeURI}
)

// SequenceSenderConfig is the configuration for the sequence sender operations
type SequenceSenderConfig struct {
	WaitPeriodSendSequence                   string
	LastBatchVirtualizationTimeMaxWaitPeriod string
	MaxBatchesForL1                          uint64
	SenderAddress                            string
	PrivateKey                               string
}

// Config is the main Manager configuration.
type Config struct {
	State          *state.Config
	SequenceSender *SequenceSenderConfig
	Genesis        state.Genesis
}

// Manager controls operations and has knowledge about how to set up and tear
// down a functional environment.
type Manager struct {
	cfg *Config
	ctx context.Context

	st   *state.State
	wait *Wait
}

// NewManager returns a manager ready to be used and a potential error caused
// during its creation (which can come from the setup of the db connection).
func NewManager(ctx context.Context, cfg *Config,) (*Manager, error) {
	// Init database instance
	initOrResetDB()

	st, err := initState(*cfg.State)
	if err != nil {
		return nil, err
	}

	opsman := &Manager{
		cfg:  cfg,
		ctx:  ctx,
		wait: NewWait(),
		st:   st,
	}

	return opsman, nil
}

// State is a getter for the st field.
func (m *Manager) State() *state.State {
	return m.st
}

// CheckVirtualRoot verifies if the given root is the current root of the
// merkletree for virtual state.
func (m *Manager) CheckVirtualRoot(expectedRoot string) error {
	panic("not implemented yet")
	// root, err := m.st.Getroot(m.ctx, true, "")
	// if err != nil {
	// 	return err
	// }
	// return m.checkRoot(root, expectedRoot)
}

// CheckConsolidatedRoot verifies if the given root is the current root of the
// merkletree for consolidated state.
func (m *Manager) CheckConsolidatedRoot(expectedRoot string) error {
	panic("not implemented yet")
	// root, err := m.st.GetStateRoot(m.ctx, false, "")
	// if err != nil {
	// 	return err
	// }
	// return m.checkRoot(root, expectedRoot)
}

// SetGenesisAccountsBalance creates the genesis block in the state.
func (m *Manager) SetGenesisAccountsBalance(genesisBlockNumber uint64, genesisAccounts map[string]big.Int) error {
	var genesisActions []*state.GenesisAction
	for address, balanceValue := range genesisAccounts {
		action := &state.GenesisAction{
			Address: address,
			Type:    int(merkletree.LeafTypeBalance),
			Value:   balanceValue.String(),
		}
		genesisActions = append(genesisActions, action)
	}

	return m.SetGenesis(genesisBlockNumber, genesisActions)
}

func (m *Manager) SetGenesis(genesisBlockNumber uint64, genesisActions []*state.GenesisAction) error {
	genesisBlock := state.Block{
<<<<<<< HEAD
		BlockNumber: 102,
=======
		BlockNumber: genesisBlockNumber,
>>>>>>> abb5418c
		BlockHash:   state.ZeroHash,
		ParentHash:  state.ZeroHash,
		ReceivedAt:  time.Now(),
	}
	genesis := state.Genesis{
		GenesisActions: genesisActions,
	}

	dbTx, err := m.st.BeginStateTransaction(m.ctx)
	if err != nil {
		return err
	}

	_, err = m.st.SetGenesis(m.ctx, genesisBlock, genesis, metrics.SynchronizerCallerLabel, dbTx)

	errCommit := dbTx.Commit(m.ctx)
	if errCommit != nil {
		return errCommit
	}

<<<<<<< HEAD
	errCommit := dbTx.Commit(m.ctx)
	if errCommit != nil {
		return errCommit
	}

=======
>>>>>>> abb5418c
	return err
}

// SetForkID sets the initial forkID in db for testing purposes
<<<<<<< HEAD
func (m *Manager) SetForkID(forkID uint64) error {
=======
func (m *Manager) SetForkID(blockNum uint64, forkID uint64) error {
>>>>>>> abb5418c
	dbTx, err := m.st.BeginStateTransaction(m.ctx)
	if err != nil {
		return err
	}

	// Add initial forkID
<<<<<<< HEAD
	fID := state.ForkIDInterval {
		FromBatchNumber: 1, 
		ToBatchNumber:   math.MaxUint64,
		ForkId:          forkID,
		Version:         "forkID",
		BlockNumber:     102,
=======
	fID := state.ForkIDInterval{
		FromBatchNumber: 1,
		ToBatchNumber:   math.MaxUint64,
		ForkId:          forkID,
		Version:         "forkID",
		BlockNumber:     blockNum,
>>>>>>> abb5418c
	}
	err = m.st.AddForkIDInterval(m.ctx, fID, dbTx)

	errCommit := dbTx.Commit(m.ctx)
	if errCommit != nil {
		return errCommit
	}

	return err
}

// ApplyL1Txs sends the given L1 txs, waits for them to be consolidated and
// checks the final state.
func ApplyL1Txs(ctx context.Context, txs []*types.Transaction, auth *bind.TransactOpts, client *ethclient.Client) error {
	_, err := applyTxs(ctx, txs, auth, client, true)
	return err
}

// ConfirmationLevel type used to describe the confirmation level of a transaction
type ConfirmationLevel int

// PoolConfirmationLevel indicates that transaction is added into the pool
const PoolConfirmationLevel ConfirmationLevel = 0

// TrustedConfirmationLevel indicates that transaction is  added into the trusted state
const TrustedConfirmationLevel ConfirmationLevel = 1

// VirtualConfirmationLevel indicates that transaction is  added into the virtual state
const VirtualConfirmationLevel ConfirmationLevel = 2

// VerifiedConfirmationLevel indicates that transaction is  added into the verified state
const VerifiedConfirmationLevel ConfirmationLevel = 3

// ApplyL2Txs sends the given L2 txs, waits for them to be consolidated and
// checks the final state.
func ApplyL2Txs(ctx context.Context, txs []*types.Transaction, auth *bind.TransactOpts, client *ethclient.Client, confirmationLevel ConfirmationLevel) ([]*big.Int, error) {
	var err error
	if auth == nil {
		auth, err = GetAuth(DefaultSequencerPrivateKey, DefaultL2ChainID)
		if err != nil {
			return nil, err
		}
	}

	if client == nil {
		client, err = ethclient.Dial(DefaultL2NetworkURL)
		if err != nil {
			return nil, err
		}
	}
	waitToBeMined := confirmationLevel != PoolConfirmationLevel
	var initialNonce uint64
	if waitToBeMined {
		initialNonce, err = client.NonceAt(ctx, auth.From, nil)
		if err != nil {
			return nil, err
		}
	}
	sentTxs, err := applyTxs(ctx, txs, auth, client, waitToBeMined)
	if err != nil {
		return nil, err
	}
	if confirmationLevel == PoolConfirmationLevel {
		return nil, nil
	}

	l2BlockNumbers := make([]*big.Int, 0, len(sentTxs))
	for i, tx := range sentTxs {
		// check transaction nonce against transaction reported L2 block number
		receipt, err := client.TransactionReceipt(ctx, tx.Hash())
		if err != nil {
			return nil, err
		}

		// get L2 block number
		l2BlockNumbers = append(l2BlockNumbers, receipt.BlockNumber)
<<<<<<< HEAD
		expectedNonce := initialNonce + uint64(i)
=======
		expectedNonce := receipt.BlockNumber.Uint64() - 1 + 7 //nolint:gomnd
>>>>>>> abb5418c
		if tx.Nonce() != expectedNonce {
			return nil, fmt.Errorf("mismatching nonce for tx %v: want %d, got %d\n", tx.Hash(), expectedNonce, tx.Nonce())
		}
		if confirmationLevel == TrustedConfirmationLevel {
			continue
		}

		// wait for l2 block to be virtualized
		log.Infof("waiting for the block number %v to be virtualized", receipt.BlockNumber.String())
		err = WaitL2BlockToBeVirtualized(receipt.BlockNumber, 4*time.Minute) //nolint:gomnd
		if err != nil {
			return nil, err
		}
		if confirmationLevel == VirtualConfirmationLevel {
			continue
		}

		// wait for l2 block number to be consolidated
		log.Infof("waiting for the block number %v to be consolidated", receipt.BlockNumber.String())
		err = WaitL2BlockToBeConsolidated(receipt.BlockNumber, 4*time.Minute) //nolint:gomnd
		if err != nil {
			return nil, err
		}
	}

	return l2BlockNumbers, nil
}

func applyTxs(ctx context.Context, txs []*types.Transaction, auth *bind.TransactOpts, client *ethclient.Client, waitToBeMined bool) ([]*types.Transaction, error) {
	var sentTxs []*types.Transaction

	for i := 0; i < len(txs); i++ {
		signedTx, err := auth.Signer(auth.From, txs[i])
		if err != nil {
			return nil, err
		}
		log.Infof("Sending Tx %v Nonce %v", signedTx.Hash(), signedTx.Nonce())
		err = client.SendTransaction(context.Background(), signedTx)
		if err != nil {
			return nil, err
		}

		sentTxs = append(sentTxs, signedTx)
	}
	if !waitToBeMined {
		return nil, nil
	}

	// wait for TX to be mined
	timeout := 180 * time.Second //nolint:gomnd
	for _, tx := range sentTxs {
		log.Infof("Waiting Tx %s to be mined", tx.Hash())
		err := WaitTxToBeMined(ctx, client, tx, timeout)
		if err != nil {
			return nil, err
		}
		log.Infof("Tx %s mined successfully", tx.Hash())
	}
	nTxs := len(txs)
	if nTxs > 1 {
		log.Infof("%d transactions added into the trusted state successfully.", nTxs)
	} else {
		log.Info("transaction added into the trusted state successfully.")
	}

	return sentTxs, nil
}

// GetAuth configures and returns an auth object.
func GetAuth(privateKeyStr string, chainID uint64) (*bind.TransactOpts, error) {
	privateKey, err := crypto.HexToECDSA(strings.TrimPrefix(privateKeyStr, "0x"))
	if err != nil {
		return nil, err
	}

	return bind.NewKeyedTransactorWithChainID(privateKey, big.NewInt(0).SetUint64(chainID))
}

// MustGetAuth GetAuth but panics if err
func MustGetAuth(privateKeyStr string, chainID uint64) *bind.TransactOpts {
	auth, err := GetAuth(privateKeyStr, chainID)
	if err != nil {
		panic(err)
	}
	return auth
}

// Setup creates all the required components and initializes them according to
// the manager config.
func (m *Manager) Setup() error {
	// Run network container
	err := m.StartNetwork()
	if err != nil {
		return err
	}

	// Approve pol
	err = ApprovePol()
	if err != nil {
		return err
	}

	// Run node container
	err = m.StartNode()
	if err != nil {
		return err
	}

	return nil
}

// SetupWithPermissionless creates all the required components for both trusted and permissionless nodes
// and initializes them according to the manager config.
func (m *Manager) SetupWithPermissionless() error {
	// Run network container
	err := m.StartNetwork()
	if err != nil {
		return err
	}

	// Approve Pol
	err = ApprovePol()
	if err != nil {
		return err
	}

	err = m.StartTrustedAndPermissionlessNode()
	if err != nil {
		return err
	}

	// Run node container
	return nil
}

// StartEthTxSender stops the eth tx sender service
func (m *Manager) StartEthTxSender() error {
	return StartComponent("eth-tx-manager")
}

// StopEthTxSender stops the eth tx sender service
func (m *Manager) StopEthTxSender() error {
	return StopComponent("eth-tx-manager")
}

// StartSequencer starts the sequencer
func (m *Manager) StartSequencer() error {
	return StartComponent("seq")
}

// StopSequencer stops the sequencer
func (m *Manager) StopSequencer() error {
	return StopComponent("seq")
}

// StartSequenceSender starts the sequence sender
func (m *Manager) StartSequenceSender() error {
	return StartComponent("seqsender")
}

// StopSequenceSender stops the sequence sender
func (m *Manager) StopSequenceSender() error {
	return StopComponent("seqsender")
}

// Teardown stops all the components.
func Teardown() error {
	err := stopNode()
	if err != nil {
		return err
	}

	err = stopNetwork()
	if err != nil {
		return err
	}

	return nil
}

// TeardownPermissionless stops all the components.
func TeardownPermissionless() error {
	err := stopPermissionlessNode()
	if err != nil {
		return err
	}

	err = stopNetwork()
	if err != nil {
		return err
	}

	return nil
}

func initState(cfg state.Config) (*state.State, error) {
	sqlDB, err := db.NewSQLDB(stateDBCfg)
	if err != nil {
		return nil, err
	}

	stateCfg := state.Config{
		MaxCumulativeGasUsed: cfg.MaxCumulativeGasUsed,
		ChainID: cfg.ChainID,
	}

	ctx := context.Background()
	stateDb := state.NewPostgresStorage(stateCfg, sqlDB)
	executorClient, _, _ := executor.NewExecutorClient(ctx, executorConfig)
	stateDBClient, _, _ := merkletree.NewMTDBServiceClient(ctx, merkleTreeConfig)
	stateTree := merkletree.NewStateTree(stateDBClient)

	eventStorage, err := nileventstorage.NewNilEventStorage()
	if err != nil {
		return nil, err
	}
	eventLog := event.NewEventLog(event.Config{}, eventStorage)

	st := state.NewState(stateCfg, stateDb, executorClient, stateTree, eventLog)
	return st, nil
}

func (m *Manager) BeginStateTransaction() (pgx.Tx, error) {
	return m.st.BeginStateTransaction(m.ctx)
}

func (m *Manager) SetInitialBatch(genesis state.Genesis, dbTx pgx.Tx) error {
	log.Debug("Setting initial transaction batch 1")
	// Process FirstTransaction included in batch 1
	batchL2Data := common.Hex2Bytes(genesis.FirstBatchData.Transactions[2:])
	processCtx := state.ProcessingContext{
		BatchNumber:    1,
		Coinbase:       genesis.FirstBatchData.Sequencer,
		Timestamp:      time.Unix(int64(genesis.FirstBatchData.Timestamp), 0),
		GlobalExitRoot: genesis.FirstBatchData.GlobalExitRoot,
		BatchL2Data:    &batchL2Data,
	}
	_, _, _, err := m.st.ProcessAndStoreClosedBatch(m.ctx, processCtx, batchL2Data, dbTx, stateMetrics.SynchronizerCallerLabel)
	if err != nil {
		log.Error("error storing batch 1. Error: ", err)
		return err
	}

	// Virtualize Batch and add sequence
	virtualBatch1 := state.VirtualBatch{
		BatchNumber:   1,
		TxHash:        state.ZeroHash,
		Coinbase:      genesis.FirstBatchData.Sequencer,
		BlockNumber:   genesis.GenesisBlockNum,
		SequencerAddr: genesis.FirstBatchData.Sequencer,
	}
	err = m.st.AddVirtualBatch(m.ctx, &virtualBatch1, dbTx)
	if err != nil {
		log.Errorf("error storing virtualBatch. BatchNumber: %d, BlockNumber: %d, error: %v", virtualBatch1.BatchNumber, genesis.GenesisBlockNum, err)
		return err
	}
	// Insert the sequence to allow the aggregator verify the sequence batches
	seq := state.Sequence{
		FromBatchNumber: 1,
		ToBatchNumber:   1,
	}
	err = m.st.AddSequence(m.ctx, seq, dbTx)
	if err != nil {
		log.Errorf("error adding sequence. Sequence: %+v", seq)
		return err
	}
	return nil
}

// StartNetwork starts the L1 network container
func (m *Manager) StartNetwork() error {
	return StartComponent("network", networkUpCondition)
}

// InitNetwork Initializes the L2 network registering the sequencer and adding funds via the bridge
func (m *Manager) InitNetwork() error {
	if err := RunMakeTarget("init-network"); err != nil {
		return err
	}

	// Wait network to be ready
	return Poll(DefaultInterval, DefaultDeadline, networkUpCondition)
}

// DeployUniswap deploys a uniswap environment and perform swaps
func (m *Manager) DeployUniswap() error {
	if err := RunMakeTarget("deploy-uniswap"); err != nil {
		return err
	}
	// Wait network to be ready
	return Poll(DefaultInterval, DefaultDeadline, networkUpCondition)
}

func stopNetwork() error {
	return StopComponent("network")
}

// StartNode starts the node container
func (m *Manager) StartNode() error {
	return StartComponent("node", nodeUpCondition)
}

// StartTrustedAndPermissionlessNode starts the node container
func (m *Manager) StartTrustedAndPermissionlessNode() error {
	return StartComponent("permissionless", nodeUpCondition)
}

<<<<<<< HEAD
// StartDACDB starts the data availability node DB
func (m *Manager) StartDACDB() error {
	return StartComponent("dac-db", func() (bool, error) { return true, nil })
}

// StopDACDB stops the data availability node DB
func (m *Manager) StopDACDB() error {
	return StopComponent("dac-db")
}

// StartPermissionlessNodeForcedToSYncThroughDAC starts a permissionless node that is froced to sync through the DAC
func (m *Manager) StartPermissionlessNodeForcedToSYncThroughDAC() error {
	return StartComponent("permissionless-dac", func() (bool, error) { return true, nil })
}

// StopPermissionlessNodeForcedToSYncThroughDAC stops the permissionless node that is froced to sync through the DAC
func (m *Manager) StopPermissionlessNodeForcedToSYncThroughDAC() error {
	return StopComponent("permissionless-dac")
}

// ApproveMatic runs the approving matic command
func ApproveMatic() error {
	return StartComponent("approve-matic")
=======
// ApprovePol runs the approving Pol command
func ApprovePol() error {
	return StartComponent("approve-pol")
>>>>>>> abb5418c
}

func stopNode() error {
	return StopComponent("node")
}

func stopPermissionlessNode() error {
	return StopComponent("permissionless")
}

func runCmd(c *exec.Cmd) error {
	dir, err := os.Getwd()
	if err != nil {
		log.Fatalf("failed to get current work directory: %v", err)
	}

	if strings.Contains(dir, cmdFolder) {
		// Making the change dir to work in any nesting directory level inside cmd folder
		base := filepath.Base(dir)
		for base != cmdFolder {
			dir = filepath.Dir(dir)
			base = filepath.Base(dir)
		}
	} else {
		dir = fmt.Sprintf("../../%s", cmdFolder)
	}
	c.Dir = dir

	c.Stdout = os.Stdout
	c.Stderr = os.Stderr
	return c.Run()
}

// StartComponent starts a docker-compose component.
func StartComponent(component string, conditions ...ConditionFunc) error {
	cmdDown := fmt.Sprintf("stop-%s", component)
	if err := RunMakeTarget(cmdDown); err != nil {
		return err
	}
	cmdUp := fmt.Sprintf("run-%s", component)
	if err := RunMakeTarget(cmdUp); err != nil {
		return err
	}

	// Wait component to be ready
	for _, condition := range conditions {
		if err := Poll(DefaultInterval, DefaultDeadline, condition); err != nil {
			return err
		}
	}
	return nil
}

// StopComponent stops a docker-compose component.
func StopComponent(component string) error {
	cmdDown := fmt.Sprintf("stop-%s", component)
	return RunMakeTarget(cmdDown)
}

// RunMakeTarget runs a Makefile target.
func RunMakeTarget(target string) error {
	cmd := exec.Command("make", target)
	return runCmd(cmd)
}

// GetDefaultOperationsConfig provides a default configuration to run the environment
func GetDefaultOperationsConfig() *Config {
	return &Config{
		State: &state.Config{MaxCumulativeGasUsed: DefaultMaxCumulativeGasUsed, ChainID: 1001},
		SequenceSender: &SequenceSenderConfig{
			WaitPeriodSendSequence:                   DefaultWaitPeriodSendSequence,
			LastBatchVirtualizationTimeMaxWaitPeriod: DefaultWaitPeriodSendSequence,
			MaxBatchesForL1:                          MaxBatchesForL1,
			SenderAddress:                            DefaultSequencerAddress,
			PrivateKey:                               DefaultSequencerPrivateKey},
	}
}

// GetClient returns an ethereum client to the provided URL
func GetClient(URL string) (*ethclient.Client, error) {
	client, err := ethclient.Dial(URL)
	if err != nil {
		return nil, err
	}
	return client, nil
}

// MustGetClient GetClient but panic if err
func MustGetClient(URL string) *ethclient.Client {
	client, err := GetClient(URL)
	if err != nil {
		panic(err)
	}
	return client
}

func initOrResetDB() {
	if err := dbutils.InitOrResetState(stateDBCfg); err != nil {
		panic(err)
	}
	if err := dbutils.InitOrResetPool(poolDBCfg); err != nil {
		panic(err)
	}
}<|MERGE_RESOLUTION|>--- conflicted
+++ resolved
@@ -11,7 +11,6 @@
 	"strings"
 	"time"
 
-<<<<<<< HEAD
 	"github.com/0xPolygon/cdk-validium-node/db"
 	"github.com/0xPolygon/cdk-validium-node/event"
 	"github.com/0xPolygon/cdk-validium-node/event/nileventstorage"
@@ -22,21 +21,6 @@
 	"github.com/0xPolygon/cdk-validium-node/test/constants"
 	"github.com/0xPolygon/cdk-validium-node/test/dbutils"
 	"github.com/0xPolygon/cdk-validium-node/test/testutils"
-=======
-	"github.com/0xPolygonHermez/zkevm-node/db"
-	"github.com/0xPolygonHermez/zkevm-node/event"
-	"github.com/0xPolygonHermez/zkevm-node/event/nileventstorage"
-	"github.com/0xPolygonHermez/zkevm-node/log"
-	"github.com/0xPolygonHermez/zkevm-node/merkletree"
-	"github.com/0xPolygonHermez/zkevm-node/state"
-	"github.com/0xPolygonHermez/zkevm-node/state/metrics"
-	"github.com/0xPolygonHermez/zkevm-node/state/runtime/executor"
-	stateMetrics "github.com/0xPolygonHermez/zkevm-node/state/metrics"
-	"github.com/0xPolygonHermez/zkevm-node/test/constants"
-	"github.com/0xPolygonHermez/zkevm-node/test/dbutils"
-	"github.com/ethereum/go-ethereum/common"
-	"github.com/0xPolygonHermez/zkevm-node/test/testutils"
->>>>>>> abb5418c
 	"github.com/ethereum/go-ethereum/accounts/abi/bind"
 	"github.com/ethereum/go-ethereum/core/types"
 	"github.com/ethereum/go-ethereum/crypto"
@@ -50,30 +34,17 @@
 
 // Public shared
 const (
-<<<<<<< HEAD
 	DefaultSequencerAddress                  = "0xf39Fd6e51aad88F6F4ce6aB8827279cffFb92266"
 	DefaultSequencerPrivateKey               = "0xac0974bec39a17e36ba4a6b4d238ff944bacb478cbed5efcae784d7bf4f2ff80"
 	DefaultSequencerBalance                  = 400000
 	DefaultMaxCumulativeGasUsed              = 800000
 	DefaultL1CDKValidiumSmartContract        = "0x0DCd1Bf9A1b36cE34237eEaFef220932846BCD82"
 	DefaultL1DataCommitteeContract           = "0x2279B7A0a67DB372996a5FaB50D91eAA73d2eBe6"
+	DefaultL1RollupManagerSmartContract = "0xB7f8BC63BbcaD18155201308C8f3540b07f84F5e"
+	DefaultL1PolSmartContract           = "0x5FbDB2315678afecb367f032d93F642f64180aa3"
 	DefaultL1NetworkURL                      = "http://localhost:8545"
 	DefaultL1NetworkWebSocketURL             = "ws://localhost:8546"
 	DefaultL1ChainID                  uint64 = 1337
-=======
-	DefaultSequencerAddress             = "0xf39Fd6e51aad88F6F4ce6aB8827279cffFb92266"
-	DefaultSequencerPrivateKey          = "0xac0974bec39a17e36ba4a6b4d238ff944bacb478cbed5efcae784d7bf4f2ff80"
-	DefaultForcedBatchesAddress         = "0x3C44CdDdB6a900fa2b585dd299e03d12FA4293BC"
-	DefaultForcedBatchesPrivateKey      = "0x5de4111afa1a4b94908f83103eb1f1706367c2e68ca870fc3fb9a804cdab365a"
-	DefaultSequencerBalance             = 400000
-	DefaultMaxCumulativeGasUsed         = 800000
-	DefaultL1ZkEVMSmartContract         = "0x8dAF17A20c9DBA35f005b6324F493785D239719d"
-	DefaultL1RollupManagerSmartContract = "0xB7f8BC63BbcaD18155201308C8f3540b07f84F5e"
-	DefaultL1PolSmartContract           = "0x5FbDB2315678afecb367f032d93F642f64180aa3"
-	DefaultL1NetworkURL                 = "http://localhost:8545"
-	DefaultL1NetworkWebSocketURL        = "ws://localhost:8546"
-	DefaultL1ChainID             uint64 = 1337
->>>>>>> abb5418c
 
 	DefaultL2NetworkURL                 = "http://localhost:8123"
 	PermissionlessL2NetworkURL          = "http://localhost:8125"
@@ -188,11 +159,7 @@
 
 func (m *Manager) SetGenesis(genesisBlockNumber uint64, genesisActions []*state.GenesisAction) error {
 	genesisBlock := state.Block{
-<<<<<<< HEAD
-		BlockNumber: 102,
-=======
 		BlockNumber: genesisBlockNumber,
->>>>>>> abb5418c
 		BlockHash:   state.ZeroHash,
 		ParentHash:  state.ZeroHash,
 		ReceivedAt:  time.Now(),
@@ -213,44 +180,23 @@
 		return errCommit
 	}
 
-<<<<<<< HEAD
-	errCommit := dbTx.Commit(m.ctx)
-	if errCommit != nil {
-		return errCommit
-	}
-
-=======
->>>>>>> abb5418c
 	return err
 }
 
 // SetForkID sets the initial forkID in db for testing purposes
-<<<<<<< HEAD
-func (m *Manager) SetForkID(forkID uint64) error {
-=======
 func (m *Manager) SetForkID(blockNum uint64, forkID uint64) error {
->>>>>>> abb5418c
 	dbTx, err := m.st.BeginStateTransaction(m.ctx)
 	if err != nil {
 		return err
 	}
 
 	// Add initial forkID
-<<<<<<< HEAD
-	fID := state.ForkIDInterval {
-		FromBatchNumber: 1, 
-		ToBatchNumber:   math.MaxUint64,
-		ForkId:          forkID,
-		Version:         "forkID",
-		BlockNumber:     102,
-=======
 	fID := state.ForkIDInterval{
 		FromBatchNumber: 1,
 		ToBatchNumber:   math.MaxUint64,
 		ForkId:          forkID,
 		Version:         "forkID",
 		BlockNumber:     blockNum,
->>>>>>> abb5418c
 	}
 	err = m.st.AddForkIDInterval(m.ctx, fID, dbTx)
 
@@ -327,11 +273,7 @@
 
 		// get L2 block number
 		l2BlockNumbers = append(l2BlockNumbers, receipt.BlockNumber)
-<<<<<<< HEAD
 		expectedNonce := initialNonce + uint64(i)
-=======
-		expectedNonce := receipt.BlockNumber.Uint64() - 1 + 7 //nolint:gomnd
->>>>>>> abb5418c
 		if tx.Nonce() != expectedNonce {
 			return nil, fmt.Errorf("mismatching nonce for tx %v: want %d, got %d\n", tx.Hash(), expectedNonce, tx.Nonce())
 		}
@@ -639,7 +581,6 @@
 	return StartComponent("permissionless", nodeUpCondition)
 }
 
-<<<<<<< HEAD
 // StartDACDB starts the data availability node DB
 func (m *Manager) StartDACDB() error {
 	return StartComponent("dac-db", func() (bool, error) { return true, nil })
@@ -660,14 +601,9 @@
 	return StopComponent("permissionless-dac")
 }
 
-// ApproveMatic runs the approving matic command
-func ApproveMatic() error {
-	return StartComponent("approve-matic")
-=======
 // ApprovePol runs the approving Pol command
 func ApprovePol() error {
 	return StartComponent("approve-pol")
->>>>>>> abb5418c
 }
 
 func stopNode() error {
