--- conflicted
+++ resolved
@@ -58,7 +58,6 @@
 		metrics.Init()
 	}
 	components := cliCtx.StringSlice(config.FlagComponents)
-<<<<<<< HEAD
 
 	// Only runs migration if the component is the synchronizer and if the flag is deactivated
 	if !cliCtx.Bool(config.FlagMigrations) {
@@ -73,22 +72,6 @@
 	// Decide if this node instance needs an executor and/or a state tree
 	var needsExecutor, needsStateTree bool
 
-=======
-
-	// Only runs migration if the component is the synchronizer and if the flag is deactivated
-	if !cliCtx.Bool(config.FlagMigrations) {
-		for _, comp := range components {
-			if comp == SYNCHRONIZER {
-				runStateMigrations(c.StateDB)
-			}
-		}
-	}
-	checkStateMigrations(c.StateDB)
-
-	// Decide if this node instance needs an executor and/or a state tree
-	var needsExecutor, needsStateTree bool
-
->>>>>>> ff98d6af
 	for _, component := range components {
 		switch component {
 		case SEQUENCER, RPC, SYNCHRONIZER:
@@ -118,7 +101,6 @@
 	stateSqlDB, err := db.NewSQLDB(c.StateDB)
 	if err != nil {
 		log.Fatal(err)
-<<<<<<< HEAD
 	}
 
 	var (
@@ -131,20 +113,6 @@
 		log.Fatal(err)
 	}
 
-=======
-	}
-
-	var (
-		cancelFuncs []context.CancelFunc
-		etherman    *etherman.Client
-	)
-
-	etherman, err = newEtherman(*c)
-	if err != nil {
-		log.Fatal(err)
-	}
-
->>>>>>> ff98d6af
 	// READ CHAIN ID FROM POE SC
 	l2ChainID, err := etherman.GetL2ChainID()
 	if err != nil {
@@ -171,7 +139,6 @@
 	if err != nil {
 		log.Fatal(err)
 	}
-<<<<<<< HEAD
 
 	etm := ethtxmanager.New(c.EthTxManager, etherman, ethTxManagerStorage, st)
 
@@ -184,20 +151,6 @@
 
 	var poolInstance *pool.Pool
 
-=======
-
-	etm := ethtxmanager.New(c.EthTxManager, etherman, ethTxManagerStorage, st)
-
-	ev := &event.Event{
-		ReceivedAt: time.Now(),
-		Source:     event.Source_Node,
-		Level:      event.Level_Info,
-		EventID:    event.EventID_NodeComponentStarted,
-	}
-
-	var poolInstance *pool.Pool
-
->>>>>>> ff98d6af
 	for _, component := range components {
 		switch component {
 		case AGGREGATOR:
@@ -364,56 +317,8 @@
 func runJSONRPCServer(c config.Config, chainID uint64, pool *pool.Pool, st *state.State, apis map[string]bool) {
 	storage := jsonrpc.NewStorage()
 	c.RPC.MaxCumulativeGasUsed = c.Sequencer.MaxCumulativeGasUsed
-<<<<<<< HEAD
-
-	services := []jsonrpc.Service{}
-	if _, ok := apis[jsonrpc.APIEth]; ok {
-		services = append(services, jsonrpc.Service{
-			Name:    jsonrpc.APIEth,
-			Service: jsonrpc.NewEthEndpoints(c.RPC, chainID, pool, st, storage),
-		})
-	}
-
-	if _, ok := apis[jsonrpc.APINet]; ok {
-		services = append(services, jsonrpc.Service{
-			Name:    jsonrpc.APINet,
-			Service: jsonrpc.NewNetEndpoints(chainID),
-		})
-	}
-
-	if _, ok := apis[jsonrpc.APIZKEVM]; ok {
-		services = append(services, jsonrpc.Service{
-			Name:    jsonrpc.APIZKEVM,
-			Service: jsonrpc.NewZKEVMEndpoints(st),
-		})
-	}
-
-	if _, ok := apis[jsonrpc.APITxPool]; ok {
-		services = append(services, jsonrpc.Service{
-			Name:    jsonrpc.APITxPool,
-			Service: &jsonrpc.TxPoolEndpoints{},
-		})
-	}
-
-	if _, ok := apis[jsonrpc.APIDebug]; ok {
-		services = append(services, jsonrpc.Service{
-			Name:    jsonrpc.APIDebug,
-			Service: jsonrpc.NewDebugEndpoints(st),
-		})
-	}
-
-	if _, ok := apis[jsonrpc.APIWeb3]; ok {
-		services = append(services, jsonrpc.Service{
-			Name:    jsonrpc.APIWeb3,
-			Service: &jsonrpc.Web3Endpoints{},
-		})
-	}
-
-	if err := jsonrpc.NewServer(c.RPC, chainID, pool, st, storage, services).Start(); err != nil {
-=======
 
 	if err := jsonrpc.NewServer(c.RPC, chainID, pool, st, storage, apis).Start(); err != nil {
->>>>>>> ff98d6af
 		log.Fatal(err)
 	}
 }
@@ -460,7 +365,6 @@
 	agg, err := aggregator.New(c, st, ethTxManager, etherman)
 	if err != nil {
 		log.Fatal(err)
-<<<<<<< HEAD
 	}
 	err = agg.Start(ctx)
 	if err != nil {
@@ -474,21 +378,6 @@
 	gasprice.NewL2GasPriceSuggester(ctx, cfg, pool, etherman, state)
 }
 
-=======
-	}
-	err = agg.Start(ctx)
-	if err != nil {
-		log.Fatal(err)
-	}
-}
-
-// runL2GasPriceSuggester init gas price gasPriceEstimator based on type in config.
-func runL2GasPriceSuggester(cfg gasprice.Config, state *state.State, pool *pool.Pool, etherman *etherman.Client) {
-	ctx := context.Background()
-	gasprice.NewL2GasPriceSuggester(ctx, cfg, pool, etherman, state)
-}
-
->>>>>>> ff98d6af
 func waitSignal(cancelFuncs []context.CancelFunc) {
 	signals := make(chan os.Signal, 1)
 	signal.Notify(signals, os.Interrupt)
