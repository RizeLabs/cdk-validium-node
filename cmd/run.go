--- conflicted
+++ resolved
@@ -307,10 +307,7 @@
 	sy, err := synchronizer.NewSynchronizer(
 		cfg.IsTrustedSequencer, etherman, st, pool, ethTxManager,
 		zkEVMClient, eventLog, cfg.NetworkConfig.Genesis, cfg.Synchronizer,
-<<<<<<< HEAD
 		&dataCommitteeClient.ClientFactory{},
-=======
->>>>>>> f041a1b8
 	)
 	if err != nil {
 		log.Fatal(err)
@@ -404,22 +401,6 @@
 		log.Fatal(err)
 	}
 
-<<<<<<< HEAD
-	var seqPrivKey *ecdsa.PrivateKey
-	for _, privateKey := range cfg.SequenceSender.PrivateKeys {
-		_, pk, err := etherman.LoadAuthFromKeyStore(privateKey.Path, privateKey.Password)
-		if err != nil {
-			log.Fatal(err)
-		}
-		log.Infof("from pk %s, from sender %s", crypto.PubkeyToAddress(pk.PublicKey), common.HexToAddress(cfg.SequenceSender.SenderAddress))
-		if crypto.PubkeyToAddress(pk.PublicKey) == common.HexToAddress(cfg.SequenceSender.SenderAddress) {
-			seqPrivKey = pk
-		}
-	}
-	if seqPrivKey == nil {
-		log.Fatal("Sequencer private key not found")
-	}
-=======
 	auth, err := etherman.LoadAuthFromKeyStore(cfg.SequenceSender.PrivateKey.Path, cfg.SequenceSender.PrivateKey.Password)
 	if err != nil {
 		log.Fatal(err)
@@ -427,7 +408,6 @@
 	cfg.SequenceSender.SenderAddress = auth.From
 
 	cfg.SequenceSender.ForkUpgradeBatchNumber = cfg.ForkUpgradeBatchNumber
->>>>>>> f041a1b8
 
 	ethTxManager := ethtxmanager.New(cfg.EthTxManager, etherman, etmStorage, st)
 
