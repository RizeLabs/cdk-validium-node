package main

import (
	"context"
	"errors"
	"fmt"
	"net"
	"net/http"
	"net/http/pprof"
	"os"
	"os/signal"
	"runtime"
	"time"

	dataCommitteeClient "github.com/0xPolygon/cdk-data-availability/client"
	datastreamerlog "github.com/0xPolygonHermez/zkevm-data-streamer/log"
	"github.com/0xPolygonHermez/zkevm-node"
	"github.com/0xPolygonHermez/zkevm-node/aggregator"
	"github.com/0xPolygonHermez/zkevm-node/config"
	"github.com/0xPolygonHermez/zkevm-node/db"
	"github.com/0xPolygonHermez/zkevm-node/etherman"
	"github.com/0xPolygonHermez/zkevm-node/ethtxmanager"
	"github.com/0xPolygonHermez/zkevm-node/event"
	"github.com/0xPolygonHermez/zkevm-node/event/nileventstorage"
	"github.com/0xPolygonHermez/zkevm-node/event/pgeventstorage"
	"github.com/0xPolygonHermez/zkevm-node/gasprice"
	"github.com/0xPolygonHermez/zkevm-node/jsonrpc"
	"github.com/0xPolygonHermez/zkevm-node/jsonrpc/client"
	"github.com/0xPolygonHermez/zkevm-node/l1infotree"
	"github.com/0xPolygonHermez/zkevm-node/log"
	"github.com/0xPolygonHermez/zkevm-node/merkletree"
	"github.com/0xPolygonHermez/zkevm-node/metrics"
	"github.com/0xPolygonHermez/zkevm-node/pool"
	"github.com/0xPolygonHermez/zkevm-node/pool/pgpoolstorage"
	"github.com/0xPolygonHermez/zkevm-node/sequencer"
	"github.com/0xPolygonHermez/zkevm-node/sequencesender"
	"github.com/0xPolygonHermez/zkevm-node/state"
	"github.com/0xPolygonHermez/zkevm-node/state/pgstatestorage"
	"github.com/0xPolygonHermez/zkevm-node/state/runtime/executor"
	"github.com/0xPolygonHermez/zkevm-node/synchronizer"
	"github.com/jackc/pgx/v4/pgxpool"
	"github.com/prometheus/client_golang/prometheus/promhttp"
	"github.com/urfave/cli/v2"
)

func start(cliCtx *cli.Context) error {
	c, err := config.Load(cliCtx, true)
	if err != nil {
		return err
	}
	setupLog(c.Log)

	if c.Log.Environment == log.EnvironmentDevelopment {
		zkevm.PrintVersion(os.Stdout)
		log.Info("Starting application")
	} else if c.Log.Environment == log.EnvironmentProduction {
		logVersion()
	}

	if c.Metrics.Enabled {
		metrics.Init()
	}
	components := cliCtx.StringSlice(config.FlagComponents)

	// Only runs migration if the component is the synchronizer and if the flag is deactivated
	if !cliCtx.Bool(config.FlagMigrations) {
		for _, comp := range components {
			if comp == SYNCHRONIZER {
				runStateMigrations(c.State.DB)
			}
		}
	}
	checkStateMigrations(c.State.DB)

	var (
		eventLog                      *event.EventLog
		eventStorage                  event.Storage
		cancelFuncs                   []context.CancelFunc
		needsExecutor, needsStateTree bool
	)

	// Decide if this node instance needs an executor and/or a state tree
	for _, component := range components {
		switch component {
		case SEQUENCER, RPC, SYNCHRONIZER:
			needsExecutor = true
			needsStateTree = true
		}
	}

	if c.EventLog.DB.Name != "" {
		eventStorage, err = pgeventstorage.NewPostgresEventStorage(c.EventLog.DB)
		if err != nil {
			log.Fatal(err)
		}
	} else {
		eventStorage, err = nileventstorage.NewNilEventStorage()
		if err != nil {
			log.Fatal(err)
		}
	}
	eventLog = event.NewEventLog(c.EventLog, eventStorage)

	// Core State DB
	stateSqlDB, err := db.NewSQLDB(c.State.DB)
	if err != nil {
		log.Fatal(err)
	}

	etherman, err := newEtherman(*c)
	if err != nil {
		log.Fatal(err)
	}

	// READ CHAIN ID FROM POE SC
	l2ChainID, err := etherman.GetL2ChainID()
	if err != nil {
		log.Fatal(err)
	}

	st := newState(cliCtx.Context, c, l2ChainID, []state.ForkIDInterval{}, stateSqlDB, eventLog, needsExecutor, needsStateTree)
	forkIDIntervals, err := forkIDIntervals(cliCtx.Context, st, etherman, c.NetworkConfig.Genesis.BlockNumber)
	if err != nil {
		log.Fatal("error getting forkIDs. Error: ", err)
	}
	st.UpdateForkIDIntervalsInMemory(forkIDIntervals)

	currentForkID := forkIDIntervals[len(forkIDIntervals)-1].ForkId
	log.Infof("Fork ID read from POE SC = %v", forkIDIntervals[len(forkIDIntervals)-1].ForkId)
	c.Aggregator.ChainID = l2ChainID
	log.Infof("Chain ID read from POE SC = %v", l2ChainID)
	// If the aggregator is restarted before the end of the sync process, this currentForkID could be wrong
	c.Aggregator.ForkId = currentForkID
	c.Pool.ForkID = currentForkID

	ethTxManagerStorage, err := ethtxmanager.NewPostgresStorage(c.State.DB)
	if err != nil {
		log.Fatal(err)
	}

	etm := ethtxmanager.New(c.EthTxManager, etherman, ethTxManagerStorage, st)

	ev := &event.Event{
		ReceivedAt: time.Now(),
		Source:     event.Source_Node,
		Level:      event.Level_Info,
		EventID:    event.EventID_NodeComponentStarted,
	}

	var poolInstance *pool.Pool

	if c.Metrics.ProfilingEnabled {
		go startProfilingHttpServer(c.Metrics)
	}
	for _, component := range components {
		switch component {
		case AGGREGATOR:
			ev.Component = event.Component_Aggregator
			ev.Description = "Running aggregator"
			err := eventLog.LogEvent(cliCtx.Context, ev)
			if err != nil {
				log.Fatal(err)
			}
			go runAggregator(cliCtx.Context, c.Aggregator, etherman, etm, st)
		case SEQUENCER:
			c.Sequencer.StreamServer.Log = datastreamerlog.Config{
				Environment: datastreamerlog.LogEnvironment(c.Log.Environment),
				Level:       c.Log.Level,
				Outputs:     c.Log.Outputs,
			}
			ev.Component = event.Component_Sequencer
			ev.Description = "Running sequencer"
			err := eventLog.LogEvent(cliCtx.Context, ev)
			if err != nil {
				log.Fatal(err)
			}
			if poolInstance == nil {
				poolInstance = createPool(c.Pool, c.State.Batch.Constraints, l2ChainID, st, eventLog)
			}
			seq := createSequencer(*c, poolInstance, st, etherman, eventLog)
			go seq.Start(cliCtx.Context)
		case SEQUENCE_SENDER:
			ev.Component = event.Component_Sequence_Sender
			ev.Description = "Running sequence sender"
			err := eventLog.LogEvent(cliCtx.Context, ev)
			if err != nil {
				log.Fatal(err)
			}
			if poolInstance == nil {
				poolInstance = createPool(c.Pool, c.State.Batch.Constraints, l2ChainID, st, eventLog)
			}
			seqSender := createSequenceSender(*c, poolInstance, ethTxManagerStorage, st, eventLog)
			go seqSender.Start(cliCtx.Context)
		case RPC:
			ev.Component = event.Component_RPC
			ev.Description = "Running JSON-RPC server"
			err := eventLog.LogEvent(cliCtx.Context, ev)
			if err != nil {
				log.Fatal(err)
			}
			if poolInstance == nil {
				poolInstance = createPool(c.Pool, c.State.Batch.Constraints, l2ChainID, st, eventLog)
			}
			if c.RPC.EnableL2SuggestedGasPricePolling {
				// Needed for rejecting transactions with too low gas price
				poolInstance.StartPollingMinSuggestedGasPrice(cliCtx.Context)
			}
			poolInstance.StartRefreshingBlockedAddressesPeriodically()
			apis := map[string]bool{}
			for _, a := range cliCtx.StringSlice(config.FlagHTTPAPI) {
				apis[a] = true
			}
			go runJSONRPCServer(*c, etherman, l2ChainID, poolInstance, st, apis)
		case SYNCHRONIZER:
			ev.Component = event.Component_Synchronizer
			ev.Description = "Running synchronizer"
			err := eventLog.LogEvent(cliCtx.Context, ev)
			if err != nil {
				log.Fatal(err)
			}
			if poolInstance == nil {
				poolInstance = createPool(c.Pool, c.State.Batch.Constraints, l2ChainID, st, eventLog)
			}
			go runSynchronizer(*c, etherman, ethTxManagerStorage, st, poolInstance, eventLog)
		case ETHTXMANAGER:
			ev.Component = event.Component_EthTxManager
			ev.Description = "Running eth tx manager service"
			err := eventLog.LogEvent(cliCtx.Context, ev)
			if err != nil {
				log.Fatal(err)
			}
			etm := createEthTxManager(*c, ethTxManagerStorage, st)
			go etm.Start()
		case L2GASPRICER:
			ev.Component = event.Component_GasPricer
			ev.Description = "Running L2 gasPricer"
			err := eventLog.LogEvent(cliCtx.Context, ev)
			if err != nil {
				log.Fatal(err)
			}
			if poolInstance == nil {
				poolInstance = createPool(c.Pool, c.State.Batch.Constraints, l2ChainID, st, eventLog)
			}
			go runL2GasPriceSuggester(c.L2GasPriceSuggester, st, poolInstance, etherman)
		}
	}

	if c.Metrics.Enabled {
		go startMetricsHttpServer(c.Metrics)
	}

	waitSignal(cancelFuncs)

	return nil
}

func setupLog(c log.Config) {
	log.Init(c)
}

func runStateMigrations(c db.Config) {
	runMigrations(c, db.StateMigrationName)
}

func checkStateMigrations(c db.Config) {
	err := db.CheckMigrations(c, db.StateMigrationName)
	if err != nil {
		log.Fatal(err)
	}
}

func runPoolMigrations(c db.Config) {
	runMigrations(c, db.PoolMigrationName)
}

func runMigrations(c db.Config, name string) {
	log.Infof("running migrations for %v", name)
	err := db.RunMigrationsUp(c, name)
	if err != nil {
		log.Fatal(err)
	}
}

func newEtherman(c config.Config) (*etherman.Client, error) {
	return etherman.NewClient(c.Etherman, c.NetworkConfig.L1Config)
}

func runSynchronizer(cfg config.Config, etherman *etherman.Client, ethTxManagerStorage *ethtxmanager.PostgresStorage, st *state.State, pool *pool.Pool, eventLog *event.EventLog) {
	var trustedSequencerURL string
	var err error
	if !cfg.IsTrustedSequencer {
		if cfg.Synchronizer.TrustedSequencerURL != "" {
			trustedSequencerURL = cfg.Synchronizer.TrustedSequencerURL
		} else {
			log.Debug("getting trusted sequencer URL from smc")
			trustedSequencerURL, err = etherman.GetTrustedSequencerURL()
			if err != nil {
				log.Fatal("error getting trusted sequencer URI. Error: %v", err)
			}
		}
		log.Debug("trustedSequencerURL ", trustedSequencerURL)
	}
	zkEVMClient := client.NewClient(trustedSequencerURL)

	etherManForL1 := []synchronizer.EthermanInterface{}
	// If synchronizer are using sequential mode, we only need one etherman client
	if cfg.Synchronizer.L1SynchronizationMode == synchronizer.ParallelMode {
		for i := 0; i < int(cfg.Synchronizer.L1ParallelSynchronization.MaxClients+1); i++ {
			eth, err := newEtherman(cfg)
			if err != nil {
				log.Fatal(err)
			}
			etherManForL1 = append(etherManForL1, eth)
		}
	}
	etm := ethtxmanager.New(cfg.EthTxManager, etherman, ethTxManagerStorage, st)
	sy, err := synchronizer.NewSynchronizer(
		cfg.IsTrustedSequencer, etherman, etherManForL1, st, pool, etm,
		zkEVMClient, eventLog, cfg.NetworkConfig.Genesis, cfg.Synchronizer, cfg.Log.Environment == "development",
		&dataCommitteeClient.ClientFactory{},
	)
	if err != nil {
		log.Fatal(err)
	}
	if err := sy.Sync(); err != nil {
		log.Fatal(err)
	}
}

func runJSONRPCServer(c config.Config, etherman *etherman.Client, chainID uint64, pool *pool.Pool, st *state.State, apis map[string]bool) {
	var err error
	storage := jsonrpc.NewStorage()
	c.RPC.MaxCumulativeGasUsed = c.State.Batch.Constraints.MaxCumulativeGasUsed
	c.RPC.L2Coinbase = c.SequenceSender.L2Coinbase
	if !c.IsTrustedSequencer {
		if c.RPC.SequencerNodeURI == "" {
			log.Debug("getting trusted sequencer URL from smc")
			c.RPC.SequencerNodeURI, err = etherman.GetTrustedSequencerURL()
			if err != nil {
				log.Fatal("error getting trusted sequencer URI. Error: %v", err)
			}
		}
		log.Debug("SequencerNodeURI ", c.RPC.SequencerNodeURI)
	}

	services := []jsonrpc.Service{}
	if _, ok := apis[jsonrpc.APIEth]; ok {
		services = append(services, jsonrpc.Service{
			Name:    jsonrpc.APIEth,
			Service: jsonrpc.NewEthEndpoints(c.RPC, chainID, pool, st, etherman, storage),
		})
	}

	if _, ok := apis[jsonrpc.APINet]; ok {
		services = append(services, jsonrpc.Service{
			Name:    jsonrpc.APINet,
			Service: jsonrpc.NewNetEndpoints(c.RPC, chainID),
		})
	}

	if _, ok := apis[jsonrpc.APIZKEVM]; ok {
		services = append(services, jsonrpc.Service{
			Name:    jsonrpc.APIZKEVM,
			Service: jsonrpc.NewZKEVMEndpoints(c.RPC, pool, st, etherman),
		})
	}

	if _, ok := apis[jsonrpc.APITxPool]; ok {
		services = append(services, jsonrpc.Service{
			Name:    jsonrpc.APITxPool,
			Service: &jsonrpc.TxPoolEndpoints{},
		})
	}

	if _, ok := apis[jsonrpc.APIDebug]; ok {
		services = append(services, jsonrpc.Service{
			Name:    jsonrpc.APIDebug,
			Service: jsonrpc.NewDebugEndpoints(c.RPC, st, etherman),
		})
	}

	if _, ok := apis[jsonrpc.APIWeb3]; ok {
		services = append(services, jsonrpc.Service{
			Name:    jsonrpc.APIWeb3,
			Service: &jsonrpc.Web3Endpoints{},
		})
	}

	if err := jsonrpc.NewServer(c.RPC, chainID, pool, st, storage, services).Start(); err != nil {
		log.Fatal(err)
	}
}

<<<<<<< HEAD
func createSequencer(cfg config.Config, pool *pool.Pool, st *state.State, eventLog *event.EventLog) *sequencer.Sequencer {
	etherman, err := newEtherman(cfg)
	if err != nil {
		log.Fatal(err)
	}

=======
func createSequencer(cfg config.Config, pool *pool.Pool, st *state.State, etherman *etherman.Client, eventLog *event.EventLog) *sequencer.Sequencer {
>>>>>>> 5ee8bdad
	seq, err := sequencer.New(cfg.Sequencer, cfg.State.Batch, cfg.Pool, pool, st, etherman, eventLog)
	if err != nil {
		log.Fatal(err)
	}
	return seq
}

func createSequenceSender(cfg config.Config, pool *pool.Pool, etmStorage *ethtxmanager.PostgresStorage, st *state.State, eventLog *event.EventLog) *sequencesender.SequenceSender {
	etherman, err := newEtherman(cfg)
	if err != nil {
		log.Fatal(err)
	}

	auth, pk, err := etherman.LoadAuthFromKeyStore(cfg.SequenceSender.PrivateKey.Path, cfg.SequenceSender.PrivateKey.Password)
	if err != nil {
		log.Fatal(err)
	}
	cfg.SequenceSender.SenderAddress = auth.From

	cfg.SequenceSender.ForkUpgradeBatchNumber = cfg.ForkUpgradeBatchNumber

	ethTxManager := ethtxmanager.New(cfg.EthTxManager, etherman, etmStorage, st)

	seqSender, err := sequencesender.New(cfg.SequenceSender, st, etherman, ethTxManager, eventLog, pk)
	if err != nil {
		log.Fatal(err)
	}

	return seqSender
}

func runAggregator(ctx context.Context, c aggregator.Config, etherman *etherman.Client, ethTxManager *ethtxmanager.Client, st *state.State) {
	agg, err := aggregator.New(c, st, ethTxManager, etherman)
	if err != nil {
		log.Fatal(err)
	}
	err = agg.Start(ctx)
	if err != nil {
		log.Fatal(err)
	}
}

// runL2GasPriceSuggester init gas price gasPriceEstimator based on type in config.
func runL2GasPriceSuggester(cfg gasprice.Config, state *state.State, pool *pool.Pool, etherman *etherman.Client) {
	ctx := context.Background()
	gasprice.NewL2GasPriceSuggester(ctx, cfg, pool, etherman, state)
}

func waitSignal(cancelFuncs []context.CancelFunc) {
	signals := make(chan os.Signal, 1)
	signal.Notify(signals, os.Interrupt)

	for sig := range signals {
		switch sig {
		case os.Interrupt, os.Kill:
			log.Info("terminating application gracefully...")

			exitStatus := 0
			for _, cancel := range cancelFuncs {
				cancel()
			}
			os.Exit(exitStatus)
		}
	}
}

func newState(ctx context.Context, c *config.Config, l2ChainID uint64, forkIDIntervals []state.ForkIDInterval, sqlDB *pgxpool.Pool, eventLog *event.EventLog, needsExecutor, needsStateTree bool) *state.State {
	stateDb := pgstatestorage.NewPostgresStorage(c.State, sqlDB)

	// Executor
	var executorClient executor.ExecutorServiceClient
	if needsExecutor {
		executorClient, _, _ = executor.NewExecutorClient(ctx, c.Executor)
	}

	// State Tree
	var stateTree *merkletree.StateTree
	if needsStateTree {
		stateDBClient, _, _ := merkletree.NewMTDBServiceClient(ctx, c.MTClient)
		stateTree = merkletree.NewStateTree(stateDBClient)
	}

	stateCfg := state.Config{
		MaxCumulativeGasUsed:         c.State.Batch.Constraints.MaxCumulativeGasUsed,
		ChainID:                      l2ChainID,
		ForkIDIntervals:              forkIDIntervals,
		MaxResourceExhaustedAttempts: c.Executor.MaxResourceExhaustedAttempts,
		WaitOnResourceExhaustion:     c.Executor.WaitOnResourceExhaustion,
		ForkUpgradeBatchNumber:       c.ForkUpgradeBatchNumber,
		ForkUpgradeNewForkId:         c.ForkUpgradeNewForkId,
		MaxLogsCount:                 c.RPC.MaxLogsCount,
		MaxLogsBlockRange:            c.RPC.MaxLogsBlockRange,
		MaxNativeBlockHashBlockRange: c.RPC.MaxNativeBlockHashBlockRange,
	}
	allLeaves, err := stateDb.GetAllL1InfoRootEntries(ctx, nil)
	if err != nil {
		log.Fatal("error getting all leaves. Error: ", err)
	}
	var leaves [][32]byte
	for _, leaf := range allLeaves {
		leaves = append(leaves, leaf.Hash())
	}
	mt, err := l1infotree.NewL1InfoTree(uint8(32), leaves) //nolint:gomnd
	if err != nil {
		log.Fatal("error creating L1InfoTree. Error: ", err)
	}

	st := state.NewState(stateCfg, stateDb, executorClient, stateTree, eventLog, mt)
	return st
}

func createPool(cfgPool pool.Config, constraintsCfg state.BatchConstraintsCfg, l2ChainID uint64, st *state.State, eventLog *event.EventLog) *pool.Pool {
	runPoolMigrations(cfgPool.DB)
	poolStorage, err := pgpoolstorage.NewPostgresPoolStorage(cfgPool.DB)
	if err != nil {
		log.Fatal(err)
	}
	poolInstance := pool.NewPool(cfgPool, constraintsCfg, poolStorage, st, l2ChainID, eventLog)
	return poolInstance
}

func createEthTxManager(cfg config.Config, etmStorage *ethtxmanager.PostgresStorage, st *state.State) *ethtxmanager.Client {
	etherman, err := newEtherman(cfg)
	if err != nil {
		log.Fatal(err)
	}

	for _, privateKey := range cfg.EthTxManager.PrivateKeys {
		_, _, err := etherman.LoadAuthFromKeyStore(privateKey.Path, privateKey.Password)
		if err != nil {
			log.Fatal(err)
		}
	}
	etm := ethtxmanager.New(cfg.EthTxManager, etherman, etmStorage, st)
	return etm
}

func startProfilingHttpServer(c metrics.Config) {
	const two = 2
	mux := http.NewServeMux()
	address := fmt.Sprintf("%s:%d", c.ProfilingHost, c.ProfilingPort)
	lis, err := net.Listen("tcp", address)
	if err != nil {
		log.Errorf("failed to create tcp listener for profiling: %v", err)
		return
	}
	mux.HandleFunc(metrics.ProfilingIndexEndpoint, pprof.Index)
	mux.HandleFunc(metrics.ProfileEndpoint, pprof.Profile)
	mux.HandleFunc(metrics.ProfilingCmdEndpoint, pprof.Cmdline)
	mux.HandleFunc(metrics.ProfilingSymbolEndpoint, pprof.Symbol)
	mux.HandleFunc(metrics.ProfilingTraceEndpoint, pprof.Trace)
	profilingServer := &http.Server{
		Handler:           mux,
		ReadHeaderTimeout: two * time.Minute,
		ReadTimeout:       two * time.Minute,
	}
	log.Infof("profiling server listening on port %d", c.ProfilingPort)
	if err := profilingServer.Serve(lis); err != nil {
		if err == http.ErrServerClosed {
			log.Warnf("http server for profiling stopped")
			return
		}
		log.Errorf("closed http connection for profiling server: %v", err)
		return
	}
}

func startMetricsHttpServer(c metrics.Config) {
	const ten = 10
	mux := http.NewServeMux()
	address := fmt.Sprintf("%s:%d", c.Host, c.Port)
	lis, err := net.Listen("tcp", address)
	if err != nil {
		log.Errorf("failed to create tcp listener for metrics: %v", err)
		return
	}
	mux.Handle(metrics.Endpoint, promhttp.Handler())

	metricsServer := &http.Server{
		Handler:           mux,
		ReadHeaderTimeout: ten * time.Second,
		ReadTimeout:       ten * time.Second,
	}
	log.Infof("metrics server listening on port %d", c.Port)
	if err := metricsServer.Serve(lis); err != nil {
		if err == http.ErrServerClosed {
			log.Warnf("http server for metrics stopped")
			return
		}
		log.Errorf("closed http connection for metrics server: %v", err)
		return
	}
}

func logVersion() {
	log.Infow("Starting application",
		// node version is already logged by default
		"gitRevision", zkevm.GitRev,
		"gitBranch", zkevm.GitBranch,
		"goVersion", runtime.Version(),
		"built", zkevm.BuildDate,
		"os/arch", fmt.Sprintf("%s/%s", runtime.GOOS, runtime.GOARCH),
	)
}

func forkIDIntervals(ctx context.Context, st *state.State, etherman *etherman.Client, genesisBlockNumber uint64) ([]state.ForkIDInterval, error) {
	log.Debug("getting forkIDs from db")
	forkIDIntervals, err := st.GetForkIDs(ctx, nil)
	if err != nil && !errors.Is(err, state.ErrStateNotSynchronized) {
		return []state.ForkIDInterval{}, fmt.Errorf("error getting forkIDs from db. Error: %v", err)
	}
	numberForkIDs := len(forkIDIntervals)
	log.Debug("numberForkIDs: ", numberForkIDs)
	// var forkIDIntervals []state.ForkIDInterval
	if numberForkIDs == 0 {
		// Get last L1block Synced
		lastBlock, err := st.GetLastBlock(ctx, nil)
		if err != nil && !errors.Is(err, state.ErrStateNotSynchronized) {
			return []state.ForkIDInterval{}, fmt.Errorf("error checking lastL1BlockSynced. Error: %v", err)
		}
		if lastBlock != nil {
			log.Info("Getting forkIDs intervals. Please wait...")
			// Read Fork ID FROM POE SC
			forkIntervals, err := etherman.GetForks(ctx, genesisBlockNumber, lastBlock.BlockNumber)
			if err != nil {
				return []state.ForkIDInterval{}, fmt.Errorf("error getting forks. Please check the configuration. Error: %v", err)
			} else if len(forkIntervals) == 0 {
				return []state.ForkIDInterval{}, fmt.Errorf("error: no forkID received. It should receive at least one, please check the configuration...")
			}

			dbTx, err := st.BeginStateTransaction(ctx)
			if err != nil {
				return []state.ForkIDInterval{}, fmt.Errorf("error creating dbTx. Error: %v", err)
			}
			log.Info("Storing forkID intervals into db")
			// Store forkIDs
			for _, f := range forkIntervals {
				err := st.AddForkID(ctx, f, dbTx)
				if err != nil {
					log.Errorf("error adding forkID to db. Error: %v", err)
					rollbackErr := dbTx.Rollback(ctx)
					if rollbackErr != nil {
						log.Errorf("error rolling back dbTx. RollbackErr: %s. Error : %v", rollbackErr.Error(), err)
						return []state.ForkIDInterval{}, rollbackErr
					}
					return []state.ForkIDInterval{}, fmt.Errorf("error adding forkID to db. Error: %v", err)
				}
			}
			err = dbTx.Commit(ctx)
			if err != nil {
				log.Errorf("error committing dbTx. Error: %v", err)
				rollbackErr := dbTx.Rollback(ctx)
				if rollbackErr != nil {
					log.Errorf("error rolling back dbTx. RollbackErr: %s. Error : %v", rollbackErr.Error(), err)
					return []state.ForkIDInterval{}, rollbackErr
				}
				return []state.ForkIDInterval{}, fmt.Errorf("error committing dbTx. Error: %v", err)
			}
			forkIDIntervals = forkIntervals
		} else {
			log.Debug("Getting initial forkID")
			forkIntervals, err := etherman.GetForks(ctx, genesisBlockNumber, genesisBlockNumber)
			if err != nil {
				return []state.ForkIDInterval{}, fmt.Errorf("error getting forks. Please check the configuration. Error: %v", err)
			} else if len(forkIntervals) == 0 {
				return []state.ForkIDInterval{}, fmt.Errorf("error: no forkID received. It should receive at least one, please check the configuration...")
			}
			forkIDIntervals = forkIntervals
		}
	}
	return forkIDIntervals, nil
}<|MERGE_RESOLUTION|>--- conflicted
+++ resolved
@@ -391,16 +391,7 @@
 	}
 }
 
-<<<<<<< HEAD
-func createSequencer(cfg config.Config, pool *pool.Pool, st *state.State, eventLog *event.EventLog) *sequencer.Sequencer {
-	etherman, err := newEtherman(cfg)
-	if err != nil {
-		log.Fatal(err)
-	}
-
-=======
 func createSequencer(cfg config.Config, pool *pool.Pool, st *state.State, etherman *etherman.Client, eventLog *event.EventLog) *sequencer.Sequencer {
->>>>>>> 5ee8bdad
 	seq, err := sequencer.New(cfg.Sequencer, cfg.State.Batch, cfg.Pool, pool, st, etherman, eventLog)
 	if err != nil {
 		log.Fatal(err)
