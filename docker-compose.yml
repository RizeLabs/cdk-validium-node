version: "3.5"
networks:
  default:
    name: zkevm
services:
  zkevm-rpc:
    container_name: zkevm-rpc
    restart: unless-stopped
    depends_on:
      zkevm-pool-db:
        condition: service_healthy
      zkevm-state-db:
        condition: service_healthy
      zkevm-sync:
        condition: service_started
    image: zkevm-node
    deploy:
      resources:
        limits:
          memory: 1G
        reservations:
          memory: 512M
    ports:
      - 8545:8545
      - 9091:9091 # needed if metrics enabled
    environment:
      - ZKEVM_NODE_ETHERMAN_URL=${ZKEVM_NODE_ETHERMAN_URL}
    volumes:
      - ${ZKEVM_ADVANCED_CONFIG_DIR:-./config/environments/public}/public.node.config.toml:/app/config.toml
    command:
      - "/bin/sh"
      - "-c"
      - "/app/zkevm-node run --network ${ZKEVM_NETWORK} --cfg /app/config.toml --components rpc"

  zkevm-sync:
    container_name: zkevm-sync
    restart: unless-stopped
    depends_on:
      zkevm-state-db:
        condition: service_healthy
    image: zkevm-node
    deploy:
      resources:
        limits:
          memory: 1G
        reservations:
          memory: 512M
    environment:
      - ZKEVM_NODE_ETHERMAN_URL=${ZKEVM_NODE_ETHERMAN_URL}
    volumes:
      - ${ZKEVM_ADVANCED_CONFIG_DIR:-./config/environments/public}/public.node.config.toml:/app/config.toml
    command:
      - "/bin/sh"
      - "-c"
      - "/app/zkevm-node run --network ${ZKEVM_NETWORK} --cfg /app/config.toml --components synchronizer"

  zkevm-state-db:
    container_name: zkevm-state-db
    restart: unless-stopped
    image: postgres
    healthcheck:
      test: ["CMD-SHELL", "pg_isready -d $${POSTGRES_DB} -U $${POSTGRES_USER}"]
      interval: 10s
      timeout: 5s
      retries: 5
    ports:
      - 5432:5432
    volumes:
      - ./db/scripts/init_prover_db.sql:/docker-entrypoint-initdb.d/init.sql
      - ${ZKEVM_NODE_STATEDB_DATA_DIR}:/var/lib/postgresql/data
      - ${ZKEVM_ADVANCED_CONFIG_DIR:-./config/environments/public}/postgresql.conf:/etc/postgresql.conf
    environment:
      - POSTGRES_USER=state_user
      - POSTGRES_PASSWORD=state_password
      - POSTGRES_DB=state_db
    command:
      - "postgres"
      - "-N"
      - "500"
      - "-c"
      - "config_file=/etc/postgresql.conf"

  zkevm-pool-db:
    container_name: zkevm-pool-db
    restart: unless-stopped
    image: postgres
    healthcheck:
      test: ["CMD-SHELL", "pg_isready -d $${POSTGRES_DB} -U $${POSTGRES_USER}"]
      interval: 10s
      timeout: 5s
      retries: 5
    ports:
      - 5433:5432
    volumes:
      - ${ZKEVM_NODE_POOLDB_DATA_DIR}:/var/lib/postgresql/data
    environment:
      - POSTGRES_USER=pool_user
      - POSTGRES_PASSWORD=pool_password
      - POSTGRES_DB=pool_db
    command:
      - "postgres"
      - "-N"
      - "500"

  zkevm-prover:
    container_name: zkevm-prover
    restart: unless-stopped
<<<<<<< HEAD
    image: hermeznetwork/zkevm-prover:581648c
=======
    image: hermeznetwork/zkevm-prover:v1.1.4-fork.4
>>>>>>> a2cd18b4
    depends_on:
      zkevm-state-db:
        condition: service_healthy
    ports:
      - 50061:50061 # MT
      - 50071:50071 # Executor
    volumes:
      - ${ZKEVM_ADVANCED_CONFIG_DIR:-./config/environments/public}/public.prover.config.json:/usr/src/app/config.json
    command: >
      zkProver -c /usr/src/app/config.json<|MERGE_RESOLUTION|>--- conflicted
+++ resolved
@@ -105,11 +105,7 @@
   zkevm-prover:
     container_name: zkevm-prover
     restart: unless-stopped
-<<<<<<< HEAD
-    image: hermeznetwork/zkevm-prover:581648c
-=======
-    image: hermeznetwork/zkevm-prover:v1.1.4-fork.4
->>>>>>> a2cd18b4
+    image: hermeznetwork/zkevm-prover:8f0ad0a
     depends_on:
       zkevm-state-db:
         condition: service_healthy
