package runtime

import (
	"encoding/json"
	"errors"

	"github.com/0xPolygon/cdk-validium-node/state/runtime/instrumentation"
	"github.com/ethereum/go-ethereum/common"
)

var (

	// ROM ERRORS
	// ==========

	// ErrOutOfGas indicates there is not enough balance to continue the execution
	ErrOutOfGas = errors.New("out of gas")
	// ErrStackOverflow indicates a stack overflow has happened
	ErrStackOverflow = errors.New("stack overflow")
	// ErrStackUnderflow indicates a stack overflow has happened
	ErrStackUnderflow = errors.New("stack underflow")
	// ErrMaxCodeSizeExceeded indicates the code size is beyond the maximum
	ErrMaxCodeSizeExceeded = errors.New("evm: max code size exceeded")
	// ErrContractAddressCollision there is a collision regarding contract addresses
	ErrContractAddressCollision = errors.New("contract address collision")
	// ErrExecutionReverted indicates the execution has been reverted
	ErrExecutionReverted = errors.New("execution reverted")
	// ErrOutOfCountersStep indicates there are not enough step counters to continue the execution
	ErrOutOfCountersStep = errors.New("not enough step counters to continue the execution")
	// ErrOutOfCountersKeccak indicates there are not enough keccak counters to continue the execution
	ErrOutOfCountersKeccak = errors.New("not enough keccak counters to continue the execution")
	// ErrOutOfCountersBinary indicates there are not enough binary counters to continue the execution
	ErrOutOfCountersBinary = errors.New("not enough binary counters to continue the execution")
	// ErrOutOfCountersMemory indicates there are not enough memory align counters to continue the execution
	ErrOutOfCountersMemory = errors.New("not enough memory align counters counters to continue the execution")
	// ErrOutOfCountersArith indicates there are not enough arith counters to continue the execution
	ErrOutOfCountersArith = errors.New("not enough arith counters counters to continue the execution")
	// ErrOutOfCountersPadding indicates there are not enough padding counters to continue the execution
	ErrOutOfCountersPadding = errors.New("not enough padding counters counters to continue the execution")
	// ErrOutOfCountersPoseidon indicates there are not enough poseidon counters to continue the execution
	ErrOutOfCountersPoseidon = errors.New("not enough poseidon counters counters to continue the execution")
	// ErrIntrinsicInvalidSignature indicates the transaction is failing at the signature intrinsic check
	ErrIntrinsicInvalidSignature = errors.New("signature intrinsic error")
	// ErrIntrinsicInvalidChainID indicates the transaction is failing at the chain id intrinsic check
	ErrIntrinsicInvalidChainID = errors.New("chain id intrinsic error")
	// ErrIntrinsicInvalidNonce indicates the transaction is failing at the nonce intrinsic check
	ErrIntrinsicInvalidNonce = errors.New("nonce intrinsic error")
	// ErrIntrinsicInvalidGasLimit indicates the transaction is failing at the gas limit intrinsic check
	ErrIntrinsicInvalidGasLimit = errors.New("gas limit intrinsic error")
	// ErrIntrinsicInvalidBalance indicates the transaction is failing at balance intrinsic check
	ErrIntrinsicInvalidBalance = errors.New("balance intrinsic error")
	// ErrIntrinsicInvalidBatchGasLimit indicates the batch is exceeding the batch gas limit
	ErrIntrinsicInvalidBatchGasLimit = errors.New("batch gas limit intrinsic error")
	// ErrIntrinsicInvalidSenderCode indicates the sender code is invalid
	ErrIntrinsicInvalidSenderCode = errors.New("invalid sender code intrinsic error")
	// ErrBatchDataTooBig indicates the batch_l2_data is too big to be processed
	ErrBatchDataTooBig = errors.New("batch data too big")
	// ErrInvalidJump indicates there is an invalid jump opcode
	ErrInvalidJump = errors.New("invalid jump opcode")
	// ErrInvalidOpCode indicates there is an invalid opcode
	ErrInvalidOpCode = errors.New("invalid opcode")
	// ErrInvalidStatic indicates there is an invalid static call
	ErrInvalidStatic = errors.New("invalid static call")
	// ErrInvalidByteCodeStartsEF indicates there is a byte code starting with 0xEF
	ErrInvalidByteCodeStartsEF = errors.New("byte code starting with 0xEF")
	// ErrIntrinsicInvalidTxGasOverflow indicates the transaction gasLimit*gasPrice > MAX_UINT_256 - 1
	ErrIntrinsicInvalidTxGasOverflow = errors.New("gas overflow")
	// ErrUnsupportedForkId indicates that the fork id is not supported
	ErrUnsupportedForkId = errors.New("unsupported fork id")
	// ErrInvalidRLP indicates that there has been an error while parsing the RLP
	ErrInvalidRLP = errors.New("invalid RLP")

	// EXECUTOR ERRORS
	// ===============

	// ErrExecutorDBError indicates that there is an error connecting to the database
	ErrExecutorDBError = errors.New("database error")
	// ErrExecutorSMMainCountersOverflowSteps indicates that the main execution exceeded the maximum number of steps
	ErrExecutorSMMainCountersOverflowSteps = errors.New("main execution exceeded the maximum number of steps")
	// ErrExecutorSMMainCountersOverflowKeccak indicates that the keccak counter exceeded the maximum
	ErrExecutorSMMainCountersOverflowKeccak = errors.New("keccak counter exceeded the maximum")
	// ErrExecutorSMMainCountersOverflowBinary indicates that the binary counter exceeded the maximum
	ErrExecutorSMMainCountersOverflowBinary = errors.New("binary counter exceeded the maximum")
	// ErrExecutorSMMainCountersOverflowMem indicates that the memory align counter exceeded the maximum
	ErrExecutorSMMainCountersOverflowMem = errors.New("memory align counter exceeded the maximum")
	// ErrExecutorSMMainCountersOverflowArith indicates that the arith counter exceeded the maximum
	ErrExecutorSMMainCountersOverflowArith = errors.New("arith counter exceeded the maximum")
	// ErrExecutorSMMainCountersOverflowPadding indicates that the padding counter exceeded the maximum
	ErrExecutorSMMainCountersOverflowPadding = errors.New("padding counter exceeded the maximum")
	// ErrExecutorSMMainCountersOverflowPoseidon indicates that the poseidon counter exceeded the maximum
	ErrExecutorSMMainCountersOverflowPoseidon = errors.New("poseidon counter exceeded the maximum")
	// ErrExecutorUnsupportedForkId indicates that the fork id is not supported
	ErrExecutorUnsupportedForkId = errors.New("unsupported fork id")
	// ErrExecutorBalanceMismatch indicates that there is a balance mismatch error in the ROM
	ErrExecutorBalanceMismatch = errors.New("balance mismatch")
	// ErrExecutorFEA2Scalar indicates that there is a fea2scalar error in the execution
	ErrExecutorFEA2Scalar = errors.New("fea2scalar error")
	// ErrExecutorTOS32 indicates that there is a TOS32 error in the execution
	ErrExecutorTOS32 = errors.New("TOS32 error")
	// ErrExecutorSMMainInvalidUnsignedTx indicates that there is an unsigned TX in a non-process batch (i.e. in a prover request)
	ErrExecutorSMMainInvalidUnsignedTx = errors.New("unsigned TX in a non-process batch")
	// ErrExecutorSMMainInvalidNoCounters indicates that there is a no-counters request in a non-process batch (i.e. in a prover request)
	ErrExecutorSMMainInvalidNoCounters = errors.New("no-counters request in a non-process batch")
	// ErrExecutorSMMainArithECRecoverDivideByZero indicates that there is a divide-by-zero situation during an ECRecover
	ErrExecutorSMMainArithECRecoverDivideByZero = errors.New("divide-by-zero situation during an ECRecover")
	// ErrExecutorSMMainAddressOutOfRange indicates that an address is out of valid memory space range
	ErrExecutorSMMainAddressOutOfRange = errors.New("address is out of valid memory space range")
	// ErrExecutorSMMainAddressNegative indicates that an address is negative
	ErrExecutorSMMainAddressNegative = errors.New("address is negative")
	// ErrExecutorSMMainStorageInvalidKey indicates that a register value is out of range while building storage key
	ErrExecutorSMMainStorageInvalidKey = errors.New("register value is out of range while building storage key")
	// ErrExecutorSMMainHashK indicates that a register value is out of range while calculating a Keccak hash
	ErrExecutorSMMainHashK = errors.New("register value is out of range while calculating a Keccak hash")
	// ErrExecutorSMMainHashKSizeOutOfRange indicates that a size register value is out of range while calculating a Keccak hash
	ErrExecutorSMMainHashKSizeOutOfRange = errors.New("size register value is out of range while calculating a Keccak hash")
	// ErrExecutorSMMainHashKPositionNegative indicates that a position register value is negative while calculating a Keccak hash
	ErrExecutorSMMainHashKPositionNegative = errors.New("position register value is negative while calculating a Keccak hash")
	// ErrExecutorSMMainHashKPositionPlusSizeOutOfRange indicates that a position register value plus a size register value is out of range while calculating a Keccak hash
	ErrExecutorSMMainHashKPositionPlusSizeOutOfRange = errors.New("position register value plus a size register value is out of range while calculating a Keccak hash")
	// ErrExecutorSMMainHashKDigestAddressNotFound indicates that an address has not been found while calculating a Keccak hash digest
	ErrExecutorSMMainHashKDigestAddressNotFound = errors.New("address has not been found while calculating a Keccak hash digest")
	// ErrExecutorSMMainHashKDigestNotCompleted indicates that the hash has not been completed while calling a Keccak hash digest
	ErrExecutorSMMainHashKDigestNotCompleted = errors.New("hash has not been completed while calling a Keccak hash digest")
	// ErrExecutorSMMainHashP indicates that a register value is out of range while calculating a Poseidon hash
	ErrExecutorSMMainHashP = errors.New("register value is out of range while calculating a Poseidon hash")
	// ErrExecutorSMMainHashPSizeOutOfRange indicates that a size register value is out of range while calculating a Poseidon hash
	ErrExecutorSMMainHashPSizeOutOfRange = errors.New("size register value is out of range while calculating a Poseidon hash")
	// ErrExecutorSMMainHashPPositionNegative indicates that a position register value is negative while calculating a Poseidon hash
	ErrExecutorSMMainHashPPositionNegative = errors.New("position register value is negative while calculating a Poseidon hash")
	// ErrExecutorSMMainHashPPositionPlusSizeOutOfRange indicates that a position register value plus a size register value is out of range while calculating a Poseidon hash
	ErrExecutorSMMainHashPPositionPlusSizeOutOfRange = errors.New("position register value plus a size register value is out of range while calculating a Poseidon hash")
	// ErrExecutorSMMainHashPDigestAddressNotFound indicates that an address has not been found while calculating a Poseidon hash digest
	ErrExecutorSMMainHashPDigestAddressNotFound = errors.New("address has not been found while calculating a Poseidon hash digest")
	// ErrExecutorSMMainHashPDigestNotCompleted indicates that the hash has not been completed while calling a Poseidon hash digest
	ErrExecutorSMMainHashPDigestNotCompleted = errors.New("hash has not been completed while calling a Poseidon hash digest")
	// ErrExecutorSMMainMemAlignOffsetOutOfRange indicates that the an offset register value is out of range while doing a mem align operation
	ErrExecutorSMMainMemAlignOffsetOutOfRange = errors.New("offset register value is out of range while doing a mem align operation")
	// ErrExecutorSMMainMultipleFreeIn indicates that we got more than one free inputs in one ROM instruction
	ErrExecutorSMMainMultipleFreeIn = errors.New("more than one free inputs in one ROM instruction")
	// ErrExecutorSMMainAssert indicates that the ROM assert instruction failed
	ErrExecutorSMMainAssert = errors.New("ROM assert instruction failed")
	// ErrExecutorSMMainMemory indicates that the memory instruction check failed
	ErrExecutorSMMainMemory = errors.New("memory instruction check failed")
	// ErrExecutorSMMainStorageReadMismatch indicates that the storage read instruction check failed
	ErrExecutorSMMainStorageReadMismatch = errors.New("storage read instruction check failed")
	// ErrExecutorSMMainStorageWriteMismatch indicates that the storage read instruction check failed
	ErrExecutorSMMainStorageWriteMismatch = errors.New("storage write instruction check failed")
	// ErrExecutorSMMainHashKValueMismatch indicates that the Keccak hash instruction value check failed
	ErrExecutorSMMainHashKValueMismatch = errors.New("keccak hash instruction value check failed")
	// ErrExecutorSMMainHashKPaddingMismatch indicates that the Keccak hash instruction padding check failed
	ErrExecutorSMMainHashKPaddingMismatch = errors.New("keccak hash instruction padding check failed")
	// ErrExecutorSMMainHashKSizeMismatch indicates that the Keccak hash instruction size check failed
	ErrExecutorSMMainHashKSizeMismatch = errors.New("keccak hash instruction check size failed")
	// ErrExecutorSMMainHashKLenLengthMismatch indicates that the Keccak hash length instruction length check failed
	ErrExecutorSMMainHashKLenLengthMismatch = errors.New("keccak hash length instruction length check failed")
	// ErrExecutorSMMainHashKLenCalledTwice indicates that the Keccak hash length instruction called once check failed
	ErrExecutorSMMainHashKLenCalledTwice = errors.New("keccak hash length instruction called once check failed")
	// ErrExecutorSMMainHashKDigestNotFound indicates that the Keccak hash digest instruction slot not found
	ErrExecutorSMMainHashKDigestNotFound = errors.New("keccak hash digest instruction slot not found")
	// ErrExecutorSMMainHashKDigestDigestMismatch indicates that the Keccak hash digest instruction digest check failed
	ErrExecutorSMMainHashKDigestDigestMismatch = errors.New("keccak hash digest instruction digest check failed")
	// ErrExecutorSMMainHashKDigestCalledTwice indicates that the Keccak hash digest instruction called once check failed
	ErrExecutorSMMainHashKDigestCalledTwice = errors.New("keccak hash digest instruction called once check failed")
	// ErrExecutorSMMainHashPValueMismatch indicates that the Poseidon hash instruction value check failed
	ErrExecutorSMMainHashPValueMismatch = errors.New("poseidon hash instruction value check failed")
	// ErrExecutorSMMainHashPPaddingMismatch indicates that the Poseidon hash instruction padding check failed
	ErrExecutorSMMainHashPPaddingMismatch = errors.New("poseidon hash instruction padding check failed")
	// ErrExecutorSMMainHashPSizeMismatch indicates that the Poseidon hash instruction size check failed
	ErrExecutorSMMainHashPSizeMismatch = errors.New("poseidon hash instruction size check failed")
	// ErrExecutorSMMainHashPLenLengthMismatch indicates that the Poseidon hash length instruction length check failed
	ErrExecutorSMMainHashPLenLengthMismatch = errors.New("poseidon hash length instruction length check failed")
	// ErrExecutorSMMainHashPLenCalledTwice indicates that the Poseidon hash length instruction called once check failed
	ErrExecutorSMMainHashPLenCalledTwice = errors.New("poseidon hash length instruction called once check failed")
	// ErrExecutorSMMainHashPDigestDigestMismatch indicates that the Poseidon hash digest instruction digest check failed
	ErrExecutorSMMainHashPDigestDigestMismatch = errors.New("poseidon hash digest instruction digest check failed")
	// ErrExecutorSMMainHashPDigestCalledTwice indicates that the Poseidon hash digest instruction called once check failed
	ErrExecutorSMMainHashPDigestCalledTwice = errors.New("poseidon hash digest instruction called once check failed")
	// ErrExecutorSMMainArithMismatch indicates that the arith instruction check failed
	ErrExecutorSMMainArithMismatch = errors.New("arith instruction check failed")
	// ErrExecutorSMMainArithECRecoverMismatch indicates that the arith ECRecover instruction check failed
	ErrExecutorSMMainArithECRecoverMismatch = errors.New("arith ECRecover instruction check failed")
	// ErrExecutorSMMainBinaryAddMismatch indicates that the binary add instruction check failed
	ErrExecutorSMMainBinaryAddMismatch = errors.New("binary add instruction check failed")
	// ErrExecutorSMMainBinarySubMismatch indicates that the binary sub instruction check failed
	ErrExecutorSMMainBinarySubMismatch = errors.New("binary sub instruction check failed")
	// ErrExecutorSMMainBinaryLtMismatch indicates that the binary less than instruction check failed
	ErrExecutorSMMainBinaryLtMismatch = errors.New("binary less than instruction check failed")
	// ErrExecutorSMMainBinarySLtMismatch indicates that the binary signed less than instruction check failed
	ErrExecutorSMMainBinarySLtMismatch = errors.New("binary signed less than instruction check failed")
	// ErrExecutorSMMainBinaryEqMismatch indicates that the binary equal instruction check failed
	ErrExecutorSMMainBinaryEqMismatch = errors.New("binary equal instruction check failed")
	// ErrExecutorSMMainBinaryAndMismatch indicates that the binary and instruction check failed
	ErrExecutorSMMainBinaryAndMismatch = errors.New("binary and instruction check failed")
	// ErrExecutorSMMainBinaryOrMismatch indicates that the binary or instruction check failed
	ErrExecutorSMMainBinaryOrMismatch = errors.New("binary or instruction check failed")
	// ErrExecutorSMMainBinaryXorMismatch indicates that the binary xor instruction check failed
	ErrExecutorSMMainBinaryXorMismatch = errors.New("binary xor instruction check failed")
	// ErrExecutorSMMainMemAlignWriteMismatch indicates that the memory align write instruction check failed
	ErrExecutorSMMainMemAlignWriteMismatch = errors.New("memory align write instruction check failed")
	// ErrExecutorSMMainMemAlignWrite8Mismatch indicates that the memory align write 8 instruction check failed
	ErrExecutorSMMainMemAlignWrite8Mismatch = errors.New("memory align write 8 instruction check failed")
	// ErrExecutorSMMainMemAlignReadMismatch indicates that the memory align read instruction check failed
	ErrExecutorSMMainMemAlignReadMismatch = errors.New("memory align read instruction check failed")
	// ErrExecutorSMMainJmpnOutOfRange indicates that the JMPN instruction found a jump position out of range
	ErrExecutorSMMainJmpnOutOfRange = errors.New("JMPN instruction found a jump position out of range")
	// ErrExecutorSMMainHashKReadOutOfRange indicates that the main execution Keccak check found read out of range
	ErrExecutorSMMainHashKReadOutOfRange = errors.New("main execution Keccak check found read out of range")
	// ErrExecutorSMMainHashPReadOutOfRange indicates that the main execution Poseidon check found read out of range
	ErrExecutorSMMainHashPReadOutOfRange = errors.New("main execution Poseidon check found read out of range")
<<<<<<< HEAD
=======
	// ErrExecutorErrorInvalidOldStateRoot indicates that the input parameter old_state_root is invalid
	ErrExecutorErrorInvalidOldStateRoot = errors.New("old_state_root is invalid")
	// ErrExecutorErrorInvalidOldAccInputHash indicates that the input parameter old_acc_input_hash is invalid
	ErrExecutorErrorInvalidOldAccInputHash = errors.New("old_acc_input_hash is invalid")
	// ErrExecutorErrorInvalidChainId indicates that the input parameter chain_id is invalid
	ErrExecutorErrorInvalidChainId = errors.New("chain_id is invalid")
	// ErrExecutorErrorInvalidBatchL2Data indicates that the input parameter batch_l2_data is invalid
	ErrExecutorErrorInvalidBatchL2Data = errors.New("batch_l2_data is invalid")
	// ErrExecutorErrorInvalidGlobalExitRoot indicates that the input parameter global_exit_root is invalid
	ErrExecutorErrorInvalidGlobalExitRoot = errors.New("global_exit_root is invalid")
	// ErrExecutorErrorInvalidCoinbase indicates that the input parameter coinbase (i.e. sequencer address) is invalid
	ErrExecutorErrorInvalidCoinbase = errors.New("coinbase (i.e. sequencer address) is invalid")
	// ErrExecutorErrorInvalidFrom indicates that the input parameter from is invalid
	ErrExecutorErrorInvalidFrom = errors.New("from is invalid")
	// ErrExecutorErrorInvalidDbKey indicates that the input parameter db key is invalid
	ErrExecutorErrorInvalidDbKey = errors.New("db key is invalid")
	// ErrExecutorErrorInvalidDbValue indicates that the input parameter db value is invalid
	ErrExecutorErrorInvalidDbValue = errors.New("db value is invalid")
	// ErrExecutorErrorInvalidContractsBytecodeKey indicates that the input parameter contracts_bytecode key is invalid
	ErrExecutorErrorInvalidContractsBytecodeKey = errors.New("contracts_bytecode key is invalid")
	// ErrExecutorErrorInvalidContractsBytecodeValue indicates that the input parameter contracts_bytecode value is invalid
	ErrExecutorErrorInvalidContractsBytecodeValue = errors.New("contracts_bytecode value is invalid")
>>>>>>> abb5418c

	// GRPC ERRORS
	// ===========

	// ErrGRPCResourceExhaustedAsTimeout indicates a GRPC resource exhausted error
	ErrGRPCResourceExhaustedAsTimeout = errors.New("request timed out")
)

// ExecutionResult includes all output after executing given evm
// message no matter the execution itself is successful or not.
type ExecutionResult struct {
	ReturnValue         []byte // Returned data from the runtime (function result or data supplied with revert opcode)
	GasLeft             uint64 // Total gas left as result of execution
	GasUsed             uint64 // Total gas used as result of execution
	Err                 error  // Any error encountered during the execution, listed below
	CreateAddress       common.Address
	StateRoot           []byte
	StructLogs          []instrumentation.StructLog
	ExecutorTrace       instrumentation.ExecutorTrace
	ExecutorTraceResult json.RawMessage
}

// Succeeded indicates the execution was successful
func (r *ExecutionResult) Succeeded() bool {
	return r.Err == nil
}

// Failed indicates the execution was unsuccessful
func (r *ExecutionResult) Failed() bool {
	return r.Err != nil
}

// Reverted indicates the execution was reverted
func (r *ExecutionResult) Reverted() bool {
	return errors.Is(r.Err, ErrExecutionReverted)
}<|MERGE_RESOLUTION|>--- conflicted
+++ resolved
@@ -207,8 +207,6 @@
 	ErrExecutorSMMainHashKReadOutOfRange = errors.New("main execution Keccak check found read out of range")
 	// ErrExecutorSMMainHashPReadOutOfRange indicates that the main execution Poseidon check found read out of range
 	ErrExecutorSMMainHashPReadOutOfRange = errors.New("main execution Poseidon check found read out of range")
-<<<<<<< HEAD
-=======
 	// ErrExecutorErrorInvalidOldStateRoot indicates that the input parameter old_state_root is invalid
 	ErrExecutorErrorInvalidOldStateRoot = errors.New("old_state_root is invalid")
 	// ErrExecutorErrorInvalidOldAccInputHash indicates that the input parameter old_acc_input_hash is invalid
@@ -231,7 +229,6 @@
 	ErrExecutorErrorInvalidContractsBytecodeKey = errors.New("contracts_bytecode key is invalid")
 	// ErrExecutorErrorInvalidContractsBytecodeValue indicates that the input parameter contracts_bytecode value is invalid
 	ErrExecutorErrorInvalidContractsBytecodeValue = errors.New("contracts_bytecode value is invalid")
->>>>>>> abb5418c
 
 	// GRPC ERRORS
 	// ===========
