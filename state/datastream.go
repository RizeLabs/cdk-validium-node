package state

import (
	"context"
	"encoding/binary"
	"math/big"

	"github.com/0xPolygonHermez/zkevm-data-streamer/datastreamer"
	"github.com/0xPolygonHermez/zkevm-node/log"
	"github.com/ethereum/go-ethereum/common"
	"github.com/iden3/go-iden3-crypto/keccak256"
	"github.com/jackc/pgx/v4"
)

const (
	// StreamTypeSequencer represents a Sequencer stream
	StreamTypeSequencer datastreamer.StreamType = 1
	// EntryTypeBookMark represents a bookmark entry
	EntryTypeBookMark datastreamer.EntryType = datastreamer.EtBookmark
	// EntryTypeL2BlockStart represents a L2 block start
	EntryTypeL2BlockStart datastreamer.EntryType = 1
	// EntryTypeL2Tx represents a L2 transaction
	EntryTypeL2Tx datastreamer.EntryType = 2
	// EntryTypeL2BlockEnd represents a L2 block end
	EntryTypeL2BlockEnd datastreamer.EntryType = 3
	// EntryTypeUpdateGER represents a GER update
	EntryTypeUpdateGER datastreamer.EntryType = 4
	// BookMarkTypeL2Block represents a L2 block bookmark
	BookMarkTypeL2Block byte = 0
	// SystemSC is the system smart contract address
	SystemSC = "0x000000000000000000000000000000005ca1ab1e"
	// posConstant is the constant used to compute the position of the intermediate state root
	posConstant = 1
)

// DSBatch represents a data stream batch
type DSBatch struct {
	Batch
	ForkID uint16
}

// DSFullBatch represents a data stream batch ant its L2 blocks
type DSFullBatch struct {
	DSBatch
	L2Blocks []DSL2FullBlock
}

// DSL2FullBlock represents a data stream L2 full block and its transactions
type DSL2FullBlock struct {
	DSL2Block
	Txs []DSL2Transaction
}

// DSL2Block is a full l2 block
type DSL2Block struct {
	BatchNumber   uint64         // 8 bytes
	L2BlockNumber uint64         // 8 bytes
	Timestamp     int64          // 8 bytes
	GERorInfoRoot common.Hash    // 32 bytes
	Coinbase      common.Address // 20 bytes
	ForkID        uint16         // 2 bytes
	BlockHash     common.Hash    // 32 bytes
	StateRoot     common.Hash    // 32 bytes
}

// DSL2BlockStart represents a data stream L2 block start
type DSL2BlockStart struct {
	BatchNumber   uint64         // 8 bytes
	L2BlockNumber uint64         // 8 bytes
	Timestamp     int64          // 8 bytes
	GERorInfoRoot common.Hash    // 32 bytes
	Coinbase      common.Address // 20 bytes
	ForkID        uint16         // 2 bytes
}

// Encode returns the encoded DSL2BlockStart as a byte slice
func (b DSL2BlockStart) Encode() []byte {
	bytes := make([]byte, 0)
	bytes = binary.LittleEndian.AppendUint64(bytes, b.BatchNumber)
	bytes = binary.LittleEndian.AppendUint64(bytes, b.L2BlockNumber)
	bytes = binary.LittleEndian.AppendUint64(bytes, uint64(b.Timestamp))
	bytes = append(bytes, b.GERorInfoRoot.Bytes()...)
	bytes = append(bytes, b.Coinbase.Bytes()...)
	bytes = binary.LittleEndian.AppendUint16(bytes, b.ForkID)
	return bytes
}

// Decode decodes the DSL2BlockStart from a byte slice
func (b DSL2BlockStart) Decode(data []byte) DSL2BlockStart {
	b.BatchNumber = binary.LittleEndian.Uint64(data[0:8])
	b.L2BlockNumber = binary.LittleEndian.Uint64(data[8:16])
	b.Timestamp = int64(binary.LittleEndian.Uint64(data[16:24]))
	b.GERorInfoRoot = common.BytesToHash(data[24:56])
	b.Coinbase = common.BytesToAddress(data[56:76])
	b.ForkID = binary.LittleEndian.Uint16(data[76:78])
	return b
}

// DSL2Transaction represents a data stream L2 transaction
type DSL2Transaction struct {
<<<<<<< HEAD
	L2BlockNumber               uint64 // Not included in the encoded data
	EffectiveGasPricePercentage uint8  // 1 byte
	IsValid                     uint8  // 1 byte
	EncodedLength               uint32 // 4 bytes
=======
	L2BlockNumber               uint64      // Not included in the encoded data
	EffectiveGasPricePercentage uint8       // 1 byte
	IsValid                     uint8       // 1 byte
	StateRoot                   common.Hash // 32 bytes
	EncodedLength               uint32      // 4 bytes
>>>>>>> 5ee8bdad
	Encoded                     []byte
}

// Encode returns the encoded DSL2Transaction as a byte slice
func (l DSL2Transaction) Encode() []byte {
	bytes := make([]byte, 0)
	bytes = append(bytes, l.EffectiveGasPricePercentage)
	bytes = append(bytes, l.IsValid)
	bytes = append(bytes, l.StateRoot[:]...)
	bytes = binary.LittleEndian.AppendUint32(bytes, l.EncodedLength)
	bytes = append(bytes, l.Encoded...)
	return bytes
}

// Decode decodes the DSL2Transaction from a byte slice
func (l DSL2Transaction) Decode(data []byte) DSL2Transaction {
	l.EffectiveGasPricePercentage = data[0]
	l.IsValid = data[1]
	l.StateRoot = common.BytesToHash(data[2:34])
	l.EncodedLength = binary.LittleEndian.Uint32(data[34:38])
	l.Encoded = data[38:]
	return l
}

// DSL2BlockEnd represents a L2 block end
type DSL2BlockEnd struct {
	L2BlockNumber uint64      // 8 bytes
	BlockHash     common.Hash // 32 bytes
	StateRoot     common.Hash // 32 bytes
}

// Encode returns the encoded DSL2BlockEnd as a byte slice
func (b DSL2BlockEnd) Encode() []byte {
	bytes := make([]byte, 0)
	bytes = binary.LittleEndian.AppendUint64(bytes, b.L2BlockNumber)
	bytes = append(bytes, b.BlockHash[:]...)
	bytes = append(bytes, b.StateRoot[:]...)
	return bytes
}

// Decode decodes the DSL2BlockEnd from a byte slice
func (b DSL2BlockEnd) Decode(data []byte) DSL2BlockEnd {
	b.L2BlockNumber = binary.LittleEndian.Uint64(data[0:8])
	b.BlockHash = common.BytesToHash(data[8:40])
	b.StateRoot = common.BytesToHash(data[40:72])
	return b
}

// DSBookMark represents a data stream bookmark
type DSBookMark struct {
	Type          byte
	L2BlockNumber uint64
}

// Encode returns the encoded DSBookMark as a byte slice
func (b DSBookMark) Encode() []byte {
	bytes := make([]byte, 0)
	bytes = append(bytes, b.Type)
	bytes = binary.LittleEndian.AppendUint64(bytes, b.L2BlockNumber)
	return bytes
}

// Decode decodes the DSBookMark from a byte slice
func (b DSBookMark) Decode(data []byte) DSBookMark {
	b.Type = data[0]
	b.L2BlockNumber = binary.LittleEndian.Uint64(data[1:9])
	return b
}

// DSUpdateGER represents a data stream GER update
type DSUpdateGER struct {
	BatchNumber    uint64         // 8 bytes
	Timestamp      int64          // 8 bytes
	GlobalExitRoot common.Hash    // 32 bytes
	Coinbase       common.Address // 20 bytes
	ForkID         uint16         // 2 bytes
	StateRoot      common.Hash    // 32 bytes
}

// Encode returns the encoded DSUpdateGER as a byte slice
func (g DSUpdateGER) Encode() []byte {
	bytes := make([]byte, 0)
	bytes = binary.LittleEndian.AppendUint64(bytes, g.BatchNumber)
	bytes = binary.LittleEndian.AppendUint64(bytes, uint64(g.Timestamp))
	bytes = append(bytes, g.GlobalExitRoot[:]...)
	bytes = append(bytes, g.Coinbase[:]...)
	bytes = binary.LittleEndian.AppendUint16(bytes, g.ForkID)
	bytes = append(bytes, g.StateRoot[:]...)
	return bytes
}

// Decode decodes the DSUpdateGER from a byte slice
func (g DSUpdateGER) Decode(data []byte) DSUpdateGER {
	g.BatchNumber = binary.LittleEndian.Uint64(data[0:8])
	g.Timestamp = int64(binary.LittleEndian.Uint64(data[8:16]))
	g.GlobalExitRoot = common.BytesToHash(data[16:48])
	g.Coinbase = common.BytesToAddress(data[48:68])
	g.ForkID = binary.LittleEndian.Uint16(data[68:70])
	g.StateRoot = common.BytesToHash(data[70:102])
	return g
}

// DSState gathers the methods required to interact with the data stream state.
type DSState interface {
	GetDSGenesisBlock(ctx context.Context, dbTx pgx.Tx) (*DSL2Block, error)
	GetDSBatches(ctx context.Context, firstBatchNumber, lastBatchNumber uint64, readWIPBatch bool, dbTx pgx.Tx) ([]*DSBatch, error)
	GetDSL2Blocks(ctx context.Context, firstBatchNumber, lastBatchNumber uint64, dbTx pgx.Tx) ([]*DSL2Block, error)
	GetDSL2Transactions(ctx context.Context, firstL2Block, lastL2Block uint64, dbTx pgx.Tx) ([]*DSL2Transaction, error)
<<<<<<< HEAD
}

// GenerateDataStreamerFile generates or resumes a data stream file
func GenerateDataStreamerFile(ctx context.Context, streamServer *datastreamer.StreamServer, stateDB DSState, readWIPBatch bool) error {
=======
	GetStorageAt(ctx context.Context, address common.Address, position *big.Int, root common.Hash) (*big.Int, error)
	GetLastL2BlockHeader(ctx context.Context, dbTx pgx.Tx) (*L2Header, error)
}

// GenerateDataStreamerFile generates or resumes a data stream file
func GenerateDataStreamerFile(ctx context.Context, streamServer *datastreamer.StreamServer, stateDB DSState, readWIPBatch bool, imStateRoots *map[uint64][]byte) error {
>>>>>>> 5ee8bdad
	header := streamServer.GetHeader()

	var currentBatchNumber uint64 = 0
	var currentL2Block uint64 = 0
	var lastAddedL2Block uint64 = 0

	if header.TotalEntries == 0 {
		// Get Genesis block
		genesisL2Block, err := stateDB.GetDSGenesisBlock(ctx, nil)
		if err != nil {
			return err
		}

		err = streamServer.StartAtomicOp()
		if err != nil {
			return err
		}

		bookMark := DSBookMark{
			Type:          BookMarkTypeL2Block,
			L2BlockNumber: genesisL2Block.L2BlockNumber,
		}

		_, err = streamServer.AddStreamBookmark(bookMark.Encode())
		if err != nil {
			return err
		}

		genesisBlock := DSL2BlockStart{
			BatchNumber:   genesisL2Block.BatchNumber,
			L2BlockNumber: genesisL2Block.L2BlockNumber,
			Timestamp:     genesisL2Block.Timestamp,
			GERorInfoRoot: genesisL2Block.GERorInfoRoot,
			Coinbase:      genesisL2Block.Coinbase,
			ForkID:        genesisL2Block.ForkID,
		}

		log.Infof("Genesis block: %+v", genesisBlock)

		_, err = streamServer.AddStreamEntry(1, genesisBlock.Encode())
		if err != nil {
			return err
		}

		genesisBlockEnd := DSL2BlockEnd{
			L2BlockNumber: genesisL2Block.L2BlockNumber,
			BlockHash:     genesisL2Block.BlockHash,
			StateRoot:     genesisL2Block.StateRoot,
		}

		_, err = streamServer.AddStreamEntry(EntryTypeL2BlockEnd, genesisBlockEnd.Encode())
		if err != nil {
			return err
		}

		err = streamServer.CommitAtomicOp()
		if err != nil {
			return err
		}
	} else {
		latestEntry, err := streamServer.GetEntry(header.TotalEntries - 1)
		if err != nil {
			return err
		}

		log.Infof("Latest entry: %+v", latestEntry)

		switch latestEntry.Type {
		case EntryTypeUpdateGER:
			log.Info("Latest entry type is UpdateGER")
			currentBatchNumber = binary.LittleEndian.Uint64(latestEntry.Data[0:8])
		case EntryTypeL2BlockEnd:
			log.Info("Latest entry type is L2BlockEnd")
			currentL2Block = binary.LittleEndian.Uint64(latestEntry.Data[0:8])

			bookMark := DSBookMark{
				Type:          BookMarkTypeL2Block,
				L2BlockNumber: currentL2Block,
			}

			firstEntry, err := streamServer.GetFirstEventAfterBookmark(bookMark.Encode())
			if err != nil {
				return err
			}
			currentBatchNumber = binary.LittleEndian.Uint64(firstEntry.Data[0:8])
		}
	}

	log.Infof("Current Batch number: %d", currentBatchNumber)
	log.Infof("Current L2 block number: %d", currentL2Block)

	var entry uint64 = header.TotalEntries
	var currentGER = common.Hash{}

	if entry > 0 {
		entry--
	}

	// Start on the current batch number + 1
	currentBatchNumber++
	var err error
	const limit = 10000

	const limit = 10000

	for err == nil {
		log.Debugf("Current entry number: %d", entry)
		log.Debugf("Current batch number: %d", currentBatchNumber)

		// Get Next Batch
		batches, err := stateDB.GetDSBatches(ctx, currentBatchNumber, currentBatchNumber+limit, readWIPBatch, nil)
		if err != nil {
			if err == ErrStateNotSynchronized {
				break
			}
			log.Errorf("Error getting batch %d: %s", currentBatchNumber, err.Error())
			return err
		}

		// Finished?
		if len(batches) == 0 {
			break
		}

		l2Blocks, err := stateDB.GetDSL2Blocks(ctx, batches[0].BatchNumber, batches[len(batches)-1].BatchNumber, nil)
		if err != nil {
			log.Errorf("Error getting L2 blocks for batches starting at %d: %s", batches[0].BatchNumber, err.Error())
			return err
		}

		l2Txs := make([]*DSL2Transaction, 0)
		if len(l2Blocks) > 0 {
			l2Txs, err = stateDB.GetDSL2Transactions(ctx, l2Blocks[0].L2BlockNumber, l2Blocks[len(l2Blocks)-1].L2BlockNumber, nil)
			if err != nil {
				log.Errorf("Error getting L2 transactions for blocks starting at %d: %s", l2Blocks[0].L2BlockNumber, err.Error())
				return err
			}
		}

<<<<<<< HEAD
		// Gererate full batches
		fullBatches := computeFullBatches(batches, l2Blocks, l2Txs)
		log.Debugf("Full batches: %+v", fullBatches)

=======
		// Generate full batches
		fullBatches := computeFullBatches(batches, l2Blocks, l2Txs)
>>>>>>> 5ee8bdad
		currentBatchNumber += limit

		for _, batch := range fullBatches {
			if len(batch.L2Blocks) == 0 {
				// Empty batch
<<<<<<< HEAD
				// Is WIP Batch?
				if batch.StateRoot == (common.Hash{}) {
					continue
				}
=======
>>>>>>> 5ee8bdad
				// Check if there is a GER update
				if batch.GlobalExitRoot != currentGER && batch.GlobalExitRoot != (common.Hash{}) {
					updateGer := DSUpdateGER{
						BatchNumber:    batch.BatchNumber,
						Timestamp:      batch.Timestamp.Unix(),
						GlobalExitRoot: batch.GlobalExitRoot,
						Coinbase:       batch.Coinbase,
						ForkID:         batch.ForkID,
						StateRoot:      batch.StateRoot,
					}

					err = streamServer.StartAtomicOp()
					if err != nil {
						return err
					}

					entry, err = streamServer.AddStreamEntry(EntryTypeUpdateGER, updateGer.Encode())
					if err != nil {
						return err
					}

					err = streamServer.CommitAtomicOp()
					if err != nil {
						return err
					}

					currentGER = batch.GlobalExitRoot
<<<<<<< HEAD
=======
				}
				continue
			}

			err = streamServer.StartAtomicOp()
			if err != nil {
				return err
			}

			for _, l2block := range batch.L2Blocks {
				if l2block.L2BlockNumber <= lastAddedL2Block && lastAddedL2Block != 0 {
					continue
				} else {
					lastAddedL2Block = l2block.L2BlockNumber
				}

				blockStart := DSL2BlockStart{
					BatchNumber:   l2block.BatchNumber,
					L2BlockNumber: l2block.L2BlockNumber,
					Timestamp:     l2block.Timestamp,
					GERorInfoRoot: l2block.GERorInfoRoot,
					Coinbase:      l2block.Coinbase,
					ForkID:        l2block.ForkID,
>>>>>>> 5ee8bdad
				}
				continue
			}

<<<<<<< HEAD
			err = streamServer.StartAtomicOp()
			if err != nil {
				return err
			}

			for _, l2block := range batch.L2Blocks {
				blockStart := DSL2BlockStart{
					BatchNumber:    l2block.BatchNumber,
					L2BlockNumber:  l2block.L2BlockNumber,
					Timestamp:      l2block.Timestamp,
					GlobalExitRoot: l2block.GlobalExitRoot,
					Coinbase:       l2block.Coinbase,
					ForkID:         l2block.ForkID,
				}

=======
>>>>>>> 5ee8bdad
				bookMark := DSBookMark{
					Type:          BookMarkTypeL2Block,
					L2BlockNumber: blockStart.L2BlockNumber,
				}

				_, err = streamServer.AddStreamBookmark(bookMark.Encode())
				if err != nil {
					return err
				}

				_, err = streamServer.AddStreamEntry(EntryTypeL2BlockStart, blockStart.Encode())
				if err != nil {
					return err
				}

				for _, tx := range l2block.Txs {
<<<<<<< HEAD
=======
					// Populate intermediate state root
					if imStateRoots == nil || (*imStateRoots)[blockStart.L2BlockNumber] == nil {
						position := GetSystemSCPosition(l2block.L2BlockNumber)
						imStateRoot, err := stateDB.GetStorageAt(ctx, common.HexToAddress(SystemSC), big.NewInt(0).SetBytes(position), l2block.StateRoot)
						if err != nil {
							return err
						}
						tx.StateRoot = common.BigToHash(imStateRoot)
					} else {
						tx.StateRoot = common.BytesToHash((*imStateRoots)[blockStart.L2BlockNumber])
					}

>>>>>>> 5ee8bdad
					entry, err = streamServer.AddStreamEntry(EntryTypeL2Tx, tx.Encode())
					if err != nil {
						return err
					}
				}

				blockEnd := DSL2BlockEnd{
					L2BlockNumber: l2block.L2BlockNumber,
					BlockHash:     l2block.BlockHash,
					StateRoot:     l2block.StateRoot,
				}

				_, err = streamServer.AddStreamEntry(EntryTypeL2BlockEnd, blockEnd.Encode())
				if err != nil {
					return err
				}
<<<<<<< HEAD
				currentGER = l2block.GlobalExitRoot
=======
				currentGER = l2block.GERorInfoRoot
>>>>>>> 5ee8bdad
			}
			// Commit at the end of each batch group
			err = streamServer.CommitAtomicOp()
			if err != nil {
				return err
			}
		}
	}
<<<<<<< HEAD

	return err
}

// computeFullBatches computes the full batches
func computeFullBatches(batches []*DSBatch, l2Blocks []*DSL2Block, l2Txs []*DSL2Transaction) []*DSFullBatch {
	currentL2Block := 0
	currentL2Tx := 0

	fullBatches := make([]*DSFullBatch, 0)

	for _, batch := range batches {
		fullBatch := &DSFullBatch{
			DSBatch: *batch,
		}

		for i := currentL2Block; i < len(l2Blocks); i++ {
			l2Block := l2Blocks[i]
			if l2Block.BatchNumber == batch.BatchNumber {
				fullBlock := DSL2FullBlock{
					DSL2Block: *l2Block,
				}

				for j := currentL2Tx; j < len(l2Txs); j++ {
					l2Tx := l2Txs[j]
					if l2Tx.L2BlockNumber == l2Block.L2BlockNumber {
						fullBlock.Txs = append(fullBlock.Txs, *l2Tx)
						currentL2Tx++
					}
					if l2Tx.L2BlockNumber > l2Block.L2BlockNumber {
						break
					}
				}

				fullBatch.L2Blocks = append(fullBatch.L2Blocks, fullBlock)
				currentL2Block++
			}

			if l2Block.BatchNumber > batch.BatchNumber {
=======

	return err
}

// GetSystemSCPosition computes the position of the intermediate state root for the system smart contract
func GetSystemSCPosition(blockNumber uint64) []byte {
	v1 := big.NewInt(0).SetUint64(blockNumber).Bytes()
	v2 := big.NewInt(0).SetUint64(uint64(posConstant)).Bytes()

	// Add 0s to make v1 and v2 32 bytes long
	for len(v1) < 32 {
		v1 = append([]byte{0}, v1...)
	}
	for len(v2) < 32 {
		v2 = append([]byte{0}, v2...)
	}

	return keccak256.Hash(v1, v2)
}

// computeFullBatches computes the full batches
func computeFullBatches(batches []*DSBatch, l2Blocks []*DSL2Block, l2Txs []*DSL2Transaction) []*DSFullBatch {
	prevL2BlockNumber := uint64(0)
	currentL2Block := 0
	currentL2Tx := 0

	fullBatches := make([]*DSFullBatch, 0)

	for _, batch := range batches {
		fullBatch := &DSFullBatch{
			DSBatch: *batch,
		}

		for i := currentL2Block; i < len(l2Blocks); i++ {
			l2Block := l2Blocks[i]

			if prevL2BlockNumber != 0 && l2Block.L2BlockNumber <= prevL2BlockNumber {
				continue
			}

			if l2Block.BatchNumber == batch.BatchNumber {
				fullBlock := DSL2FullBlock{
					DSL2Block: *l2Block,
				}

				for j := currentL2Tx; j < len(l2Txs); j++ {
					l2Tx := l2Txs[j]
					if l2Tx.L2BlockNumber == l2Block.L2BlockNumber {
						fullBlock.Txs = append(fullBlock.Txs, *l2Tx)
						currentL2Tx++
					}
					if l2Tx.L2BlockNumber > l2Block.L2BlockNumber {
						break
					}
				}

				fullBatch.L2Blocks = append(fullBatch.L2Blocks, fullBlock)
				prevL2BlockNumber = l2Block.L2BlockNumber
				currentL2Block++
			} else if l2Block.BatchNumber > batch.BatchNumber {
>>>>>>> 5ee8bdad
				break
			}
		}

		fullBatches = append(fullBatches, fullBatch)
	}

	return fullBatches
}<|MERGE_RESOLUTION|>--- conflicted
+++ resolved
@@ -98,18 +98,11 @@
 
 // DSL2Transaction represents a data stream L2 transaction
 type DSL2Transaction struct {
-<<<<<<< HEAD
-	L2BlockNumber               uint64 // Not included in the encoded data
-	EffectiveGasPricePercentage uint8  // 1 byte
-	IsValid                     uint8  // 1 byte
-	EncodedLength               uint32 // 4 bytes
-=======
 	L2BlockNumber               uint64      // Not included in the encoded data
 	EffectiveGasPricePercentage uint8       // 1 byte
 	IsValid                     uint8       // 1 byte
 	StateRoot                   common.Hash // 32 bytes
 	EncodedLength               uint32      // 4 bytes
->>>>>>> 5ee8bdad
 	Encoded                     []byte
 }
 
@@ -218,19 +211,12 @@
 	GetDSBatches(ctx context.Context, firstBatchNumber, lastBatchNumber uint64, readWIPBatch bool, dbTx pgx.Tx) ([]*DSBatch, error)
 	GetDSL2Blocks(ctx context.Context, firstBatchNumber, lastBatchNumber uint64, dbTx pgx.Tx) ([]*DSL2Block, error)
 	GetDSL2Transactions(ctx context.Context, firstL2Block, lastL2Block uint64, dbTx pgx.Tx) ([]*DSL2Transaction, error)
-<<<<<<< HEAD
-}
-
-// GenerateDataStreamerFile generates or resumes a data stream file
-func GenerateDataStreamerFile(ctx context.Context, streamServer *datastreamer.StreamServer, stateDB DSState, readWIPBatch bool) error {
-=======
 	GetStorageAt(ctx context.Context, address common.Address, position *big.Int, root common.Hash) (*big.Int, error)
 	GetLastL2BlockHeader(ctx context.Context, dbTx pgx.Tx) (*L2Header, error)
 }
 
 // GenerateDataStreamerFile generates or resumes a data stream file
 func GenerateDataStreamerFile(ctx context.Context, streamServer *datastreamer.StreamServer, stateDB DSState, readWIPBatch bool, imStateRoots *map[uint64][]byte) error {
->>>>>>> 5ee8bdad
 	header := streamServer.GetHeader()
 
 	var currentBatchNumber uint64 = 0
@@ -370,27 +356,13 @@
 			}
 		}
 
-<<<<<<< HEAD
-		// Gererate full batches
-		fullBatches := computeFullBatches(batches, l2Blocks, l2Txs)
-		log.Debugf("Full batches: %+v", fullBatches)
-
-=======
 		// Generate full batches
 		fullBatches := computeFullBatches(batches, l2Blocks, l2Txs)
->>>>>>> 5ee8bdad
 		currentBatchNumber += limit
 
 		for _, batch := range fullBatches {
 			if len(batch.L2Blocks) == 0 {
 				// Empty batch
-<<<<<<< HEAD
-				// Is WIP Batch?
-				if batch.StateRoot == (common.Hash{}) {
-					continue
-				}
-=======
->>>>>>> 5ee8bdad
 				// Check if there is a GER update
 				if batch.GlobalExitRoot != currentGER && batch.GlobalExitRoot != (common.Hash{}) {
 					updateGer := DSUpdateGER{
@@ -418,8 +390,6 @@
 					}
 
 					currentGER = batch.GlobalExitRoot
-<<<<<<< HEAD
-=======
 				}
 				continue
 			}
@@ -443,29 +413,8 @@
 					GERorInfoRoot: l2block.GERorInfoRoot,
 					Coinbase:      l2block.Coinbase,
 					ForkID:        l2block.ForkID,
->>>>>>> 5ee8bdad
-				}
-				continue
-			}
-
-<<<<<<< HEAD
-			err = streamServer.StartAtomicOp()
-			if err != nil {
-				return err
-			}
-
-			for _, l2block := range batch.L2Blocks {
-				blockStart := DSL2BlockStart{
-					BatchNumber:    l2block.BatchNumber,
-					L2BlockNumber:  l2block.L2BlockNumber,
-					Timestamp:      l2block.Timestamp,
-					GlobalExitRoot: l2block.GlobalExitRoot,
-					Coinbase:       l2block.Coinbase,
-					ForkID:         l2block.ForkID,
-				}
-
-=======
->>>>>>> 5ee8bdad
+				}
+
 				bookMark := DSBookMark{
 					Type:          BookMarkTypeL2Block,
 					L2BlockNumber: blockStart.L2BlockNumber,
@@ -482,8 +431,6 @@
 				}
 
 				for _, tx := range l2block.Txs {
-<<<<<<< HEAD
-=======
 					// Populate intermediate state root
 					if imStateRoots == nil || (*imStateRoots)[blockStart.L2BlockNumber] == nil {
 						position := GetSystemSCPosition(l2block.L2BlockNumber)
@@ -496,7 +443,6 @@
 						tx.StateRoot = common.BytesToHash((*imStateRoots)[blockStart.L2BlockNumber])
 					}
 
->>>>>>> 5ee8bdad
 					entry, err = streamServer.AddStreamEntry(EntryTypeL2Tx, tx.Encode())
 					if err != nil {
 						return err
@@ -513,11 +459,7 @@
 				if err != nil {
 					return err
 				}
-<<<<<<< HEAD
-				currentGER = l2block.GlobalExitRoot
-=======
 				currentGER = l2block.GERorInfoRoot
->>>>>>> 5ee8bdad
 			}
 			// Commit at the end of each batch group
 			err = streamServer.CommitAtomicOp()
@@ -526,47 +468,6 @@
 			}
 		}
 	}
-<<<<<<< HEAD
-
-	return err
-}
-
-// computeFullBatches computes the full batches
-func computeFullBatches(batches []*DSBatch, l2Blocks []*DSL2Block, l2Txs []*DSL2Transaction) []*DSFullBatch {
-	currentL2Block := 0
-	currentL2Tx := 0
-
-	fullBatches := make([]*DSFullBatch, 0)
-
-	for _, batch := range batches {
-		fullBatch := &DSFullBatch{
-			DSBatch: *batch,
-		}
-
-		for i := currentL2Block; i < len(l2Blocks); i++ {
-			l2Block := l2Blocks[i]
-			if l2Block.BatchNumber == batch.BatchNumber {
-				fullBlock := DSL2FullBlock{
-					DSL2Block: *l2Block,
-				}
-
-				for j := currentL2Tx; j < len(l2Txs); j++ {
-					l2Tx := l2Txs[j]
-					if l2Tx.L2BlockNumber == l2Block.L2BlockNumber {
-						fullBlock.Txs = append(fullBlock.Txs, *l2Tx)
-						currentL2Tx++
-					}
-					if l2Tx.L2BlockNumber > l2Block.L2BlockNumber {
-						break
-					}
-				}
-
-				fullBatch.L2Blocks = append(fullBatch.L2Blocks, fullBlock)
-				currentL2Block++
-			}
-
-			if l2Block.BatchNumber > batch.BatchNumber {
-=======
 
 	return err
 }
@@ -627,7 +528,6 @@
 				prevL2BlockNumber = l2Block.L2BlockNumber
 				currentL2Block++
 			} else if l2Block.BatchNumber > batch.BatchNumber {
->>>>>>> 5ee8bdad
 				break
 			}
 		}
