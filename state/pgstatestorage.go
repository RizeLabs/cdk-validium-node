--- conflicted
+++ resolved
@@ -8,12 +8,8 @@
 	"math/big"
 	"time"
 
-<<<<<<< HEAD
 	"github.com/0xPolygon/cdk-validium-node/hex"
-=======
-	"github.com/0xPolygonHermez/zkevm-node/hex"
-	"github.com/0xPolygonHermez/zkevm-node/log"
->>>>>>> abb5418c
+	"github.com/0xPolygon/cdk-validium-node/log"
 	"github.com/ethereum/go-ethereum/common"
 	"github.com/ethereum/go-ethereum/core/types"
 	"github.com/jackc/pgx/v4"
@@ -1956,45 +1952,6 @@
 
 // GetLogs returns the logs that match the filter
 func (p *PostgresStorage) GetLogs(ctx context.Context, fromBlock uint64, toBlock uint64, addresses []common.Address, topics [][]common.Hash, blockHash *common.Hash, since *time.Time, dbTx pgx.Tx) ([]*types.Log, error) {
-<<<<<<< HEAD
-	const getLogsByBlockHashSQL = `
-      SELECT t.l2_block_num, b.block_hash, l.tx_hash, l.log_index, l.address, l.data, l.topic0, l.topic1, l.topic2, l.topic3
-        FROM state.log l
-       INNER JOIN state.transaction t ON t.hash = l.tx_hash
-       INNER JOIN state.l2block b ON b.block_num = t.l2_block_num
-       WHERE b.block_hash = $1
-         AND (l.address = any($2) OR $2 IS NULL)
-         AND (l.topic0 = any($3) OR $3 IS NULL)
-         AND (l.topic1 = any($4) OR $4 IS NULL)
-         AND (l.topic2 = any($5) OR $5 IS NULL)
-         AND (l.topic3 = any($6) OR $6 IS NULL)
-         AND (b.created_at >= $7 OR $7 IS NULL)
-       ORDER BY b.block_num ASC, l.log_index ASC`
-	const getLogsByBlockNumbersSQL = `
-      SELECT t.l2_block_num, b.block_hash, l.tx_hash, l.log_index, l.address, l.data, l.topic0, l.topic1, l.topic2, l.topic3
-        FROM state.log l
-       INNER JOIN state.transaction t ON t.hash = l.tx_hash
-       INNER JOIN state.l2block b ON b.block_num = t.l2_block_num
-       WHERE b.block_num BETWEEN $1 AND $2 
-         AND (l.address = any($3) OR $3 IS NULL)
-         AND (l.topic0 = any($4) OR $4 IS NULL)
-         AND (l.topic1 = any($5) OR $5 IS NULL)
-         AND (l.topic2 = any($6) OR $6 IS NULL)
-         AND (l.topic3 = any($7) OR $7 IS NULL)
-         AND (b.created_at >= $8 OR $8 IS NULL)
-       ORDER BY b.block_num ASC, l.log_index ASC`
-
-	var args []interface{}
-	var query string
-	if blockHash != nil {
-		args = []interface{}{blockHash.String()}
-		query = getLogsByBlockHashSQL
-	} else {
-		args = []interface{}{fromBlock, toBlock}
-		query = getLogsByBlockNumbersSQL
-	}
-
-=======
 	// query parts
 	const queryCount = `SELECT count(*) `
 	const querySelect = `SELECT t.l2_block_num, b.block_hash, l.tx_hash, l.log_index, l.address, l.data, l.topic0, l.topic1, l.topic2, l.topic3 `
@@ -2039,17 +1996,13 @@
 	args := []interface{}{}
 
 	// address filter
->>>>>>> abb5418c
 	if len(addresses) > 0 {
 		args = append(args, p.addressesToHex(addresses))
 	} else {
 		args = append(args, nil)
 	}
 
-<<<<<<< HEAD
-=======
 	// topic filters
->>>>>>> abb5418c
 	for i := 0; i < maxTopics; i++ {
 		if len(topics) > i && len(topics[i]) > 0 {
 			args = append(args, p.hashesToHex(topics[i]))
@@ -2058,12 +2011,6 @@
 		}
 	}
 
-<<<<<<< HEAD
-	args = append(args, since)
-
-	q := p.getExecQuerier(dbTx)
-	rows, err := q.Query(ctx, query, args...)
-=======
 	// since filter
 	args = append(args, since)
 
@@ -2101,7 +2048,6 @@
 			return nil, ErrMaxLogsCountLimitExceeded
 		}
 	}
->>>>>>> abb5418c
 
 	rows, err := q.Query(ctx, queryToSelect, args...)
 	if err != nil {
@@ -2618,11 +2564,7 @@
 
 // AddForkID adds a new forkID to the storage
 func (p *PostgresStorage) AddForkID(ctx context.Context, forkID ForkIDInterval, dbTx pgx.Tx) error {
-<<<<<<< HEAD
-	const addForkIDSQL = "INSERT INTO state.fork_id (from_batch_num, to_batch_num, fork_id, version, block_num) VALUES ($1, $2, $3, $4, $5)"
-=======
 	const addForkIDSQL = "INSERT INTO state.fork_id (from_batch_num, to_batch_num, fork_id, version, block_num) VALUES ($1, $2, $3, $4, $5) ON CONFLICT (fork_id) DO UPDATE SET block_num = $5 WHERE state.fork_id.fork_id = $3;"
->>>>>>> abb5418c
 	e := p.getExecQuerier(dbTx)
 	_, err := e.Exec(ctx, addForkIDSQL, forkID.FromBatchNumber, forkID.ToBatchNumber, forkID.ForkId, forkID.Version, forkID.BlockNumber)
 	return err
@@ -2667,8 +2609,6 @@
 		return err
 	}
 	return nil
-<<<<<<< HEAD
-=======
 }
 
 // GetDSGenesisBlock returns the genesis block
@@ -2832,5 +2772,4 @@
 	l2Transaction.EncodedLength = uint32(len(l2Transaction.Encoded))
 	l2Transaction.IsValid = 1
 	return &l2Transaction, nil
->>>>>>> abb5418c
 }