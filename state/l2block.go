--- conflicted
+++ resolved
@@ -21,17 +21,12 @@
 	Block types.Block
 }
 
-<<<<<<< HEAD
-// PrepareWebSocket allows the RPC to prepare ws
-func (s *State) PrepareWebSocket() {
-=======
 // StartToMonitorNewL2Blocks starts 2 go routines that will
 // monitor new blocks and execute handlers registered to be executed
 // when a new l2 block is detected. This is used by the RPC WebSocket
 // filter subscription but can be used by any other component that
 // needs to react to a new L2 block added to the state.
 func (s *State) StartToMonitorNewL2Blocks() {
->>>>>>> abb5418c
 	lastL2Block, err := s.GetLastL2Block(context.Background(), nil)
 	if errors.Is(err, ErrStateNotSynchronized) {
 		lastL2Block = types.NewBlockWithHeader(&types.Header{Number: big.NewInt(0)})
