package pgstatestorage

import (
	"context"
	"errors"
	"time"

	"github.com/0xPolygonHermez/zkevm-node/state"
	"github.com/ethereum/go-ethereum/common"
	"github.com/ethereum/go-ethereum/core/types"
	"github.com/jackc/pgx/v4"
	"github.com/jackc/pgx/v4/pgxpool"
)

// PostgresStorage implements the Storage interface
type PostgresStorage struct {
	cfg state.Config
	*pgxpool.Pool
}

// NewPostgresStorage creates a new StateDB
func NewPostgresStorage(cfg state.Config, db *pgxpool.Pool) *PostgresStorage {
	return &PostgresStorage{
		cfg,
		db,
	}
}

// getExecQuerier determines which execQuerier to use, dbTx or the main pgxpool
func (p *PostgresStorage) getExecQuerier(dbTx pgx.Tx) ExecQuerier {
	if dbTx != nil {
		return dbTx
	}
	return p
}

// ResetToL1BlockNumber resets the state to a block for the given DB tx
func (p *PostgresStorage) ResetToL1BlockNumber(ctx context.Context, blockNumber uint64, dbTx pgx.Tx) error {
	e := p.getExecQuerier(dbTx)
	const resetSQL = "DELETE FROM state.block WHERE block_num > $1"
	if _, err := e.Exec(ctx, resetSQL, blockNumber); err != nil {
		return err
	}

	return nil
}

// ResetForkID resets the state to reprocess the newer batches with the correct forkID
func (p *PostgresStorage) ResetForkID(ctx context.Context, batchNumber uint64, dbTx pgx.Tx) error {
	e := p.getExecQuerier(dbTx)
	const resetVirtualStateSQL = "delete from state.block where block_num >=(select min(block_num) from state.virtual_batch where batch_num >= $1)"
	if _, err := e.Exec(ctx, resetVirtualStateSQL, batchNumber); err != nil {
		return err
	}
	err := p.ResetTrustedState(ctx, batchNumber-1, dbTx)
	if err != nil {
		return err
	}

	// Delete proofs for higher batches
	const deleteProofsSQL = "delete from state.proof where batch_num >= $1 or (batch_num <= $1 and batch_num_final  >= $1)"
	if _, err := e.Exec(ctx, deleteProofsSQL, batchNumber); err != nil {
		return err
	}

	return nil
}

// ResetTrustedState removes the batches with number greater than the given one
// from the database.
func (p *PostgresStorage) ResetTrustedState(ctx context.Context, batchNumber uint64, dbTx pgx.Tx) error {
	const resetTrustedStateSQL = "DELETE FROM state.batch WHERE batch_num > $1"
	e := p.getExecQuerier(dbTx)
	if _, err := e.Exec(ctx, resetTrustedStateSQL, batchNumber); err != nil {
		return err
	}
	return nil
}

// GetProcessingContext returns the processing context for the given batch.
func (p *PostgresStorage) GetProcessingContext(ctx context.Context, batchNumber uint64, dbTx pgx.Tx) (*state.ProcessingContext, error) {
	const getProcessingContextSQL = "SELECT batch_num, global_exit_root, timestamp, coinbase, forced_batch_num from state.batch WHERE batch_num = $1"

	e := p.getExecQuerier(dbTx)
	row := e.QueryRow(ctx, getProcessingContextSQL, batchNumber)
	processingContext := state.ProcessingContext{}
	var (
		gerStr      string
		coinbaseStr string
	)
	if err := row.Scan(
		&processingContext.BatchNumber,
		&gerStr,
		&processingContext.Timestamp,
		&coinbaseStr,
		&processingContext.ForcedBatchNum,
	); errors.Is(err, pgx.ErrNoRows) {
		return nil, state.ErrStateNotSynchronized
	} else if err != nil {
		return nil, err
	}
	processingContext.GlobalExitRoot = common.HexToHash(gerStr)
	processingContext.Coinbase = common.HexToAddress(coinbaseStr)

	return &processingContext, nil
}

// GetStateRootByBatchNumber get state root by batch number
func (p *PostgresStorage) GetStateRootByBatchNumber(ctx context.Context, batchNum uint64, dbTx pgx.Tx) (common.Hash, error) {
	const query = "SELECT state_root FROM state.batch WHERE batch_num = $1"
	var stateRootStr string
	e := p.getExecQuerier(dbTx)
	err := e.QueryRow(ctx, query, batchNum).Scan(&stateRootStr)
	if errors.Is(err, pgx.ErrNoRows) {
		return common.Hash{}, state.ErrNotFound
	} else if err != nil {
		return common.Hash{}, err
	}
	return common.HexToHash(stateRootStr), nil
}

// GetLogsByBlockNumber get all the logs from a specific block ordered by log index
func (p *PostgresStorage) GetLogsByBlockNumber(ctx context.Context, blockNumber uint64, dbTx pgx.Tx) ([]*types.Log, error) {
	const query = `
      SELECT t.l2_block_num, b.block_hash, l.tx_hash, r.tx_index, l.log_index, l.address, l.data, l.topic0, l.topic1, l.topic2, l.topic3
        FROM state.log l
       INNER JOIN state.transaction t ON t.hash = l.tx_hash
       INNER JOIN state.l2block b ON b.block_num = t.l2_block_num
       INNER JOIN state.receipt r ON r.tx_hash = t.hash
       WHERE b.block_num = $1
       ORDER BY l.log_index ASC`

	q := p.getExecQuerier(dbTx)
	rows, err := q.Query(ctx, query, blockNumber)
	if err != nil {
		return nil, err
	}

	return scanLogs(rows)
}

// GetLogs returns the logs that match the filter
func (p *PostgresStorage) GetLogs(ctx context.Context, fromBlock uint64, toBlock uint64, addresses []common.Address, topics [][]common.Hash, blockHash *common.Hash, since *time.Time, dbTx pgx.Tx) ([]*types.Log, error) {
	// query parts
	const queryCount = `SELECT count(*) `
	const querySelect = `SELECT t.l2_block_num, b.block_hash, l.tx_hash, r.tx_index, l.log_index, l.address, l.data, l.topic0, l.topic1, l.topic2, l.topic3 `

	const queryBody = `FROM state.log l
       INNER JOIN state.transaction t ON t.hash = l.tx_hash
       INNER JOIN state.l2block b ON b.block_num = t.l2_block_num
       INNER JOIN state.receipt r ON r.tx_hash = t.hash
       WHERE (l.address = any($1) OR $1 IS NULL)
         AND (l.topic0 = any($2) OR $2 IS NULL)
         AND (l.topic1 = any($3) OR $3 IS NULL)
         AND (l.topic2 = any($4) OR $4 IS NULL)
         AND (l.topic3 = any($5) OR $5 IS NULL)
         AND (b.created_at >= $6 OR $6 IS NULL) `

	const queryFilterByBlockHash = `AND b.block_hash = $7 `
	const queryFilterByBlockNumbers = `AND b.block_num BETWEEN $7 AND $8 `

	const queryOrder = `ORDER BY b.block_num ASC, l.log_index ASC`

	// count queries
	const queryToCountLogsByBlockHash = "" +
		queryCount +
		queryBody +
		queryFilterByBlockHash
	const queryToCountLogsByBlockNumbers = "" +
		queryCount +
		queryBody +
		queryFilterByBlockNumbers

	// select queries
	const queryToSelectLogsByBlockHash = "" +
		querySelect +
		queryBody +
		queryFilterByBlockHash +
		queryOrder
	const queryToSelectLogsByBlockNumbers = "" +
		querySelect +
		queryBody +
		queryFilterByBlockNumbers +
		queryOrder

	args := []interface{}{}

	// address filter
	if len(addresses) > 0 {
		args = append(args, p.addressesToHex(addresses))
	} else {
		args = append(args, nil)
	}

	// topic filters
	for i := 0; i < maxTopics; i++ {
		if len(topics) > i && len(topics[i]) > 0 {
			args = append(args, p.hashesToHex(topics[i]))
		} else {
			args = append(args, nil)
		}
	}

	// since filter
	args = append(args, since)

	// block filter
	var queryToCount string
	var queryToSelect string
	if blockHash != nil {
		args = append(args, blockHash.String())
		queryToCount = queryToCountLogsByBlockHash
		queryToSelect = queryToSelectLogsByBlockHash
	} else {
		if toBlock < fromBlock {
			return nil, state.ErrInvalidBlockRange
		}

		blockRange := toBlock - fromBlock
		if p.cfg.MaxLogsBlockRange > 0 && blockRange > p.cfg.MaxLogsBlockRange {
			return nil, state.ErrMaxLogsBlockRangeLimitExceeded
		}

		args = append(args, fromBlock, toBlock)
		queryToCount = queryToCountLogsByBlockNumbers
		queryToSelect = queryToSelectLogsByBlockNumbers
	}

	q := p.getExecQuerier(dbTx)
	if p.cfg.MaxLogsCount > 0 {
		var count uint64
		err := q.QueryRow(ctx, queryToCount, args...).Scan(&count)
		if err != nil {
			return nil, err
		}

		if count > p.cfg.MaxLogsCount {
			return nil, state.ErrMaxLogsCountLimitExceeded
		}
	}

	rows, err := q.Query(ctx, queryToSelect, args...)
	if err != nil {
		return nil, err
	}
	return scanLogs(rows)
}

func (p *PostgresStorage) addressesToHex(addresses []common.Address) []string {
	converted := make([]string, 0, len(addresses))

	for _, address := range addresses {
		converted = append(converted, address.String())
	}

	return converted
}

func (p *PostgresStorage) hashesToHex(hashes []common.Hash) []string {
	converted := make([]string, 0, len(hashes))

	for _, hash := range hashes {
		converted = append(converted, hash.String())
	}

	return converted
}

// AddTrustedReorg is used to store trusted reorgs
func (p *PostgresStorage) AddTrustedReorg(ctx context.Context, reorg *state.TrustedReorg, dbTx pgx.Tx) error {
	const insertTrustedReorgSQL = "INSERT INTO state.trusted_reorg (timestamp, batch_num, reason) VALUES (NOW(), $1, $2)"

	e := p.getExecQuerier(dbTx)
	_, err := e.Exec(ctx, insertTrustedReorgSQL, reorg.BatchNumber, reorg.Reason)
	return err
}

// CountReorgs returns the number of reorgs
func (p *PostgresStorage) CountReorgs(ctx context.Context, dbTx pgx.Tx) (uint64, error) {
	const countReorgsSQL = "SELECT COUNT(*) FROM state.trusted_reorg"

	var count uint64
	q := p.getExecQuerier(dbTx)
	err := q.QueryRow(ctx, countReorgsSQL).Scan(&count)
	if err != nil {
		return 0, err
	}
	return count, nil
}

// GetReorgedTransactions returns the transactions that were reorged
func (p *PostgresStorage) GetReorgedTransactions(ctx context.Context, batchNumber uint64, dbTx pgx.Tx) ([]*types.Transaction, error) {
	const getReorgedTransactionsSql = "SELECT encoded FROM state.transaction t INNER JOIN state.l2block b ON t.l2_block_num = b.block_num WHERE b.batch_num >= $1 ORDER BY l2_block_num ASC"
	e := p.getExecQuerier(dbTx)
	rows, err := e.Query(ctx, getReorgedTransactionsSql, batchNumber)
	if !errors.Is(err, pgx.ErrNoRows) && err != nil {
		return nil, err
	}
	defer rows.Close()

	txs := make([]*types.Transaction, 0, len(rows.RawValues()))

	for rows.Next() {
		if rows.Err() != nil {
			return nil, rows.Err()
		}
		var encodedTx string
		err := rows.Scan(&encodedTx)
		if err != nil {
			return nil, err
		}

		tx, err := state.DecodeTx(encodedTx)
		if err != nil {
			return nil, err
		}
		txs = append(txs, tx)
	}
	return txs, nil
}

// GetNativeBlockHashesInRange return the state root for the blocks in range
func (p *PostgresStorage) GetNativeBlockHashesInRange(ctx context.Context, fromBlock, toBlock uint64, dbTx pgx.Tx) ([]common.Hash, error) {
	const l2TxSQL = `
    SELECT l2b.state_root
      FROM state.l2block l2b
     WHERE block_num BETWEEN $1 AND $2
     ORDER BY l2b.block_num ASC`

	if toBlock < fromBlock {
		return nil, state.ErrInvalidBlockRange
	}

	blockRange := toBlock - fromBlock
	if p.cfg.MaxNativeBlockHashBlockRange > 0 && blockRange > p.cfg.MaxNativeBlockHashBlockRange {
		return nil, state.ErrMaxNativeBlockHashBlockRangeLimitExceeded
	}

	e := p.getExecQuerier(dbTx)
	rows, err := e.Query(ctx, l2TxSQL, fromBlock, toBlock)
	if err != nil {
		return nil, err
	}
	defer rows.Close()

	nativeBlockHashes := []common.Hash{}

	for rows.Next() {
		var nativeBlockHash string
		err := rows.Scan(&nativeBlockHash)
		if err != nil {
			return nil, err
		}
		nativeBlockHashes = append(nativeBlockHashes, common.HexToHash(nativeBlockHash))
	}
	return nativeBlockHashes, nil
}

// GetBatchL2DataByNumber returns the batch L2 data of the given batch number.
func (p *PostgresStorage) GetBatchL2DataByNumber(ctx context.Context, batchNumber uint64, dbTx pgx.Tx) ([]byte, error) {
	batchData, err := p.GetBatchL2DataByNumbers(ctx, []uint64{batchNumber}, dbTx)
	if err != nil {
		return nil, err
	}
	data, ok := batchData[batchNumber]
	if !ok {
		return nil, state.ErrNotFound
	}
	return data, nil
}

// GetBatchL2DataByNumbers returns the batch L2 data of the given batch numbers. The data is a union of state.batch and state.forced_batch tables.
func (p *PostgresStorage) GetBatchL2DataByNumbers(ctx context.Context, batchNumbers []uint64, dbTx pgx.Tx) (map[uint64][]byte, error) {
<<<<<<< HEAD
	const sql = "SELECT batch_num, raw_txs_data FROM state.batch WHERE batch_num = ANY($1)"
	return p.getBatchData(ctx, sql, batchNumbers, dbTx)
}

// GetForcedBatchDataByNumbers returns the forced batch data of the given batch numbers
func (p *PostgresStorage) GetForcedBatchDataByNumbers(ctx context.Context, batchNumbers []uint64, dbTx pgx.Tx) (map[uint64][]byte, error) {
	const sql = "SELECT forced_batch_num, convert_from(decode(raw_txs_data, 'hex'), 'UTF8')::bytea FROM state.forced_batch WHERE forced_batch_num = ANY($1)"
	return p.getBatchData(ctx, sql, batchNumbers, dbTx)
}

func (p *PostgresStorage) getBatchData(ctx context.Context, sql string, numbers []uint64, dbTx pgx.Tx) (map[uint64][]byte, error) {
=======
	const getBatchL2DataByBatchNumber = `
	SELECT batch_num, raw_txs_data FROM state.batch WHERE batch_num = ANY($1)
	UNION
	SELECT forced_batch_num, convert_from(decode(raw_txs_data, 'hex'), 'UTF8')::bytea FROM state.forced_batch WHERE forced_batch_num = ANY($2)
`
>>>>>>> d613b2d2
	q := p.getExecQuerier(dbTx)
	rows, err := q.Query(ctx, sql, numbers)
	if errors.Is(err, pgx.ErrNoRows) {
		return p.GetBatchL2DataByNumbersFromBackup(ctx, batchNumbers, dbTx)
	} else if err != nil {
		return nil, err
	}
	defer rows.Close()

	batchL2DataMap, err := readBatchDataResults(rows, batchNumbers)
	if err != nil {
		return nil, err
	}

	if len(batchL2DataMap) == 0 {
		return p.GetBatchL2DataByNumbersFromBackup(ctx, batchNumbers, dbTx)
	}

	return batchL2DataMap, nil
}

// GetBatchL2DataByNumbersFromBackup returns the batch L2 data of the given batch number from the backup table
func (p *PostgresStorage) GetBatchL2DataByNumbersFromBackup(ctx context.Context, batchNumbers []uint64, dbTx pgx.Tx) (map[uint64][]byte, error) {
	getBatchL2DataByBatchNumber := `
		SELECT batch_num, data FROM state.batch_data_backup
		WHERE batch_num = ANY($1) 
		ORDER BY created_at DESC
	`
	q := p.getExecQuerier(dbTx)
	rows, err := q.Query(ctx, getBatchL2DataByBatchNumber, batchNumbers)
	if errors.Is(err, pgx.ErrNoRows) {
		return nil, state.ErrNotFound
	} else if err != nil {
		return nil, err
	}
	defer rows.Close()

	return readBatchDataResults(rows, batchNumbers)
}

// readBatchDataResults retrieves batch data from the provided result set
func readBatchDataResults(results pgx.Rows, batchNumbers []uint64) (map[uint64][]byte, error) {
	batchL2DataMap := make(map[uint64][]byte, len(batchNumbers))
	for results.Next() {
		var (
			batchNum    uint64
			batchL2Data []byte
		)

		if err := results.Scan(&batchNum, &batchL2Data); err != nil {
			return nil, err
		}
		batchL2DataMap[batchNum] = batchL2Data
	}
<<<<<<< HEAD
=======

>>>>>>> d613b2d2
	return batchL2DataMap, nil
}<|MERGE_RESOLUTION|>--- conflicted
+++ resolved
@@ -371,7 +371,6 @@
 
 // GetBatchL2DataByNumbers returns the batch L2 data of the given batch numbers. The data is a union of state.batch and state.forced_batch tables.
 func (p *PostgresStorage) GetBatchL2DataByNumbers(ctx context.Context, batchNumbers []uint64, dbTx pgx.Tx) (map[uint64][]byte, error) {
-<<<<<<< HEAD
 	const sql = "SELECT batch_num, raw_txs_data FROM state.batch WHERE batch_num = ANY($1)"
 	return p.getBatchData(ctx, sql, batchNumbers, dbTx)
 }
@@ -382,16 +381,9 @@
 	return p.getBatchData(ctx, sql, batchNumbers, dbTx)
 }
 
-func (p *PostgresStorage) getBatchData(ctx context.Context, sql string, numbers []uint64, dbTx pgx.Tx) (map[uint64][]byte, error) {
-=======
-	const getBatchL2DataByBatchNumber = `
-	SELECT batch_num, raw_txs_data FROM state.batch WHERE batch_num = ANY($1)
-	UNION
-	SELECT forced_batch_num, convert_from(decode(raw_txs_data, 'hex'), 'UTF8')::bytea FROM state.forced_batch WHERE forced_batch_num = ANY($2)
-`
->>>>>>> d613b2d2
+func (p *PostgresStorage) getBatchData(ctx context.Context, sql string, batchNumbers []uint64, dbTx pgx.Tx) (map[uint64][]byte, error) {
 	q := p.getExecQuerier(dbTx)
-	rows, err := q.Query(ctx, sql, numbers)
+	rows, err := q.Query(ctx, sql, batchNumbers)
 	if errors.Is(err, pgx.ErrNoRows) {
 		return p.GetBatchL2DataByNumbersFromBackup(ctx, batchNumbers, dbTx)
 	} else if err != nil {
@@ -444,9 +436,6 @@
 		}
 		batchL2DataMap[batchNum] = batchL2Data
 	}
-<<<<<<< HEAD
-=======
-
->>>>>>> d613b2d2
+
 	return batchL2DataMap, nil
 }