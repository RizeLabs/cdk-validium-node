--- conflicted
+++ resolved
@@ -1316,8 +1316,6 @@
 	read, err := testState.GetVirtualBatch(ctx, batchNumber, dbTx)
 	require.NoError(t, err)
 	require.Equal(t, (*time.Time)(nil), read.TimestampBatchEtrog)
-<<<<<<< HEAD
-=======
 }
 
 func TestGetForcedBatch(t *testing.T) {
@@ -1420,6 +1418,4 @@
 	ger, err = testState.GetLatestBatchGlobalExitRoot(ctx, dbTx)
 	require.NoError(t, err)
 	require.Equal(t, common.HexToHash("0x2").String(), ger.String())
-
->>>>>>> 76e3118a
 }