package state

import (
	"context"
	"fmt"
	"math/big"
	"time"

	"github.com/0xPolygonHermez/zkevm-node/encoding"
	"github.com/0xPolygonHermez/zkevm-node/event"
	"github.com/0xPolygonHermez/zkevm-node/hex"
	"github.com/0xPolygonHermez/zkevm-node/log"
	"github.com/0xPolygonHermez/zkevm-node/state/runtime/executor"
	"github.com/0xPolygonHermez/zkevm-node/state/runtime/executor/pb"
	"github.com/0xPolygonHermez/zkevm-node/state/runtime/fakevm"
	"github.com/0xPolygonHermez/zkevm-node/state/runtime/instrumentation"
	"github.com/ethereum/go-ethereum/common"
	"github.com/ethereum/go-ethereum/core/types"
)

// ConvertToCounters extracts ZKCounters from a ProcessBatchResponse
func ConvertToCounters(resp *pb.ProcessBatchResponse) ZKCounters {
	return ZKCounters{
		CumulativeGasUsed:    resp.CumulativeGasUsed,
		UsedKeccakHashes:     resp.CntKeccakHashes,
		UsedPoseidonHashes:   resp.CntPoseidonHashes,
		UsedPoseidonPaddings: resp.CntPoseidonPaddings,
		UsedMemAligns:        resp.CntMemAligns,
		UsedArithmetics:      resp.CntArithmetics,
		UsedBinaries:         resp.CntBinaries,
		UsedSteps:            resp.CntSteps,
	}
}

// TestConvertToProcessBatchResponse for test purposes
func (s *State) TestConvertToProcessBatchResponse(txs []types.Transaction, response *pb.ProcessBatchResponse) (*ProcessBatchResponse, error) {
	return s.convertToProcessBatchResponse(txs, response)
}

func (s *State) convertToProcessBatchResponse(txs []types.Transaction, response *pb.ProcessBatchResponse) (*ProcessBatchResponse, error) {
	responses, err := s.convertToProcessTransactionResponse(txs, response.Responses)
	if err != nil {
		return nil, err
	}

	readWriteAddresses, err := convertToReadWriteAddresses(response.ReadWriteAddresses)
	if err != nil {
		return nil, err
	}

	isExecutorLevelError := (response.Error != executor.EXECUTOR_ERROR_NO_ERROR)
	isRomLevelError := false
	isRomOOCError := false

	if response.Responses != nil {
		for _, resp := range response.Responses {
			if resp.Error != pb.RomError_ROM_ERROR_NO_ERROR {
				isRomLevelError = true
				break
			}
		}

		if len(response.Responses) > 0 {
			// Check out of counters
			errorToCheck := response.Responses[len(response.Responses)-1].Error
			isRomOOCError = executor.IsROMOutOfCountersError(errorToCheck)
		}
	}

	return &ProcessBatchResponse{
		NewStateRoot:         common.BytesToHash(response.NewStateRoot),
		NewAccInputHash:      common.BytesToHash(response.NewAccInputHash),
		NewLocalExitRoot:     common.BytesToHash(response.NewLocalExitRoot),
		NewBatchNumber:       response.NewBatchNum,
		UsedZkCounters:       convertToCounters(response),
		Responses:            responses,
		ExecutorError:        executor.ExecutorErr(response.Error),
		ReadWriteAddresses:   readWriteAddresses,
		FlushID:              response.FlushId,
		StoredFlushID:        response.StoredFlushId,
		ProverID:             response.ProverId,
		IsExecutorLevelError: isExecutorLevelError,
		IsRomLevelError:      isRomLevelError,
		IsRomOOCError:        isRomOOCError,
	}, nil
}

// IsStateRootChanged returns true if the transaction changes the state root
func IsStateRootChanged(err pb.RomError) bool {
	return !executor.IsIntrinsicError(err) && !executor.IsROMOutOfCountersError(err)
}

func convertToReadWriteAddresses(addresses map[string]*pb.InfoReadWrite) (map[common.Address]*InfoReadWrite, error) {
	results := make(map[common.Address]*InfoReadWrite, len(addresses))

	for addr, addrInfo := range addresses {
		var nonce *uint64 = nil
		var balance *big.Int = nil
		var ok bool

		address := common.HexToAddress(addr)

		if addrInfo.Nonce != "" {
			bigNonce, ok := new(big.Int).SetString(addrInfo.Nonce, encoding.Base10)
			if !ok {
				log.Debugf("received nonce as string: %v", addrInfo.Nonce)
				return nil, fmt.Errorf("error while parsing address nonce")
			}
			nonceNp := bigNonce.Uint64()
			nonce = &nonceNp
		}

		if addrInfo.Balance != "" {
			balance, ok = new(big.Int).SetString(addrInfo.Balance, encoding.Base10)
			if !ok {
				log.Debugf("received balance as string: %v", addrInfo.Balance)
				return nil, fmt.Errorf("error while parsing address balance")
			}
		}

		results[address] = &InfoReadWrite{Address: address, Nonce: nonce, Balance: balance}
	}

	return results, nil
}

func (s *State) convertToProcessTransactionResponse(txs []types.Transaction, responses []*pb.ProcessTransactionResponse) ([]*ProcessTransactionResponse, error) {
	results := make([]*ProcessTransactionResponse, 0, len(responses))
	for i, response := range responses {
		trace, err := convertToStructLogArray(response.ExecutionTrace)
		if err != nil {
			return nil, err
		}

		result := new(ProcessTransactionResponse)
		result.TxHash = common.BytesToHash(response.TxHash)
		result.Type = response.Type
		result.ReturnValue = response.ReturnValue
		result.GasLeft = response.GasLeft
		result.GasUsed = response.GasUsed
		result.GasRefunded = response.GasRefunded
		result.RomError = executor.RomErr(response.Error)
		result.CreateAddress = common.HexToAddress(response.CreateAddress)
		result.StateRoot = common.BytesToHash(response.StateRoot)
		result.Logs = convertToLog(response.Logs)
		result.ChangesStateRoot = IsStateRootChanged(response.Error)
		result.ExecutionTrace = *trace
		callTrace, err := convertToExecutorTrace(response.CallTrace)
		if err != nil {
			return nil, err
		}
		result.CallTrace = *callTrace
<<<<<<< HEAD
		result.EffectiveGasPrice = response.EffectiveGasPrice
		result.EffectivePercentage = response.EffectivePercentage

=======
>>>>>>> 8231e944
		result.Tx = txs[i]

		_, err = DecodeTx(common.Bytes2Hex(response.GetRlpTx()))
		if err != nil {
			timestamp := time.Now()
			log.Errorf("error decoding rlp returned by executor %v at %v", err, timestamp)

			event := &event.Event{
				ReceivedAt: timestamp,
				Source:     event.Source_Node,
				Level:      event.Level_Error,
				EventID:    event.EventID_ExecutorRLPError,
				Json:       string(response.GetRlpTx()),
			}

			err = s.eventLog.LogEvent(context.Background(), event)
			if err != nil {
				log.Errorf("error storing payload: %v", err)
			}
		}

		results = append(results, result)

		log.Debugf("ProcessTransactionResponse[TxHash]: %v", result.TxHash)
		log.Debugf("ProcessTransactionResponse[Nonce]: %v", result.Tx.Nonce())
		log.Debugf("ProcessTransactionResponse[StateRoot]: %v", result.StateRoot.String())
		log.Debugf("ProcessTransactionResponse[Error]: %v", result.RomError)
		log.Debugf("ProcessTransactionResponse[GasUsed]: %v", result.GasUsed)
		log.Debugf("ProcessTransactionResponse[GasLeft]: %v", result.GasLeft)
		log.Debugf("ProcessTransactionResponse[GasRefunded]: %v", result.GasRefunded)
		log.Debugf("ProcessTransactionResponse[ChangesStateRoot]: %v", result.ChangesStateRoot)
	}

	return results, nil
}

func convertToLog(protoLogs []*pb.Log) []*types.Log {
	logs := make([]*types.Log, 0, len(protoLogs))

	for _, protoLog := range protoLogs {
		log := new(types.Log)
		log.Address = common.HexToAddress(protoLog.Address)
		log.Topics = convertToTopics(protoLog.Topics)
		log.Data = protoLog.Data
		log.BlockNumber = protoLog.BatchNumber
		log.TxHash = common.BytesToHash(protoLog.TxHash)
		log.TxIndex = uint(protoLog.TxIndex)
		log.BlockHash = common.BytesToHash(protoLog.BatchHash)
		log.Index = uint(protoLog.Index)
		logs = append(logs, log)
	}

	return logs
}

func convertToTopics(responses [][]byte) []common.Hash {
	results := make([]common.Hash, 0, len(responses))

	for _, response := range responses {
		results = append(results, common.BytesToHash(response))
	}
	return results
}

func convertToStructLogArray(responses []*pb.ExecutionTraceStep) (*[]instrumentation.StructLog, error) {
	results := make([]instrumentation.StructLog, 0, len(responses))

	for _, response := range responses {
		convertedStack, err := convertToBigIntArray(response.Stack)
		if err != nil {
			return nil, err
		}
		result := new(instrumentation.StructLog)
		result.Pc = response.Pc
		result.Op = response.Op
		result.Gas = response.RemainingGas
		result.GasCost = response.GasCost
		result.Memory = response.Memory
		result.MemorySize = int(response.MemorySize)
		result.Stack = convertedStack
		result.ReturnData = response.ReturnData
		result.Storage = convertToProperMap(response.Storage)
		result.Depth = int(response.Depth)
		result.RefundCounter = response.GasRefund
		result.Err = executor.RomErr(response.Error)

		results = append(results, *result)
	}
	return &results, nil
}

func convertToBigIntArray(responses []string) ([]*big.Int, error) {
	results := make([]*big.Int, 0, len(responses))

	for _, response := range responses {
		result, ok := new(big.Int).SetString(response, hex.Base)
		if ok {
			results = append(results, result)
		} else {
			return nil, fmt.Errorf("string %s is not valid", response)
		}
	}
	return results, nil
}

func convertToProperMap(responses map[string]string) map[common.Hash]common.Hash {
	results := make(map[common.Hash]common.Hash, len(responses))
	for key, response := range responses {
		results[common.HexToHash(key)] = common.HexToHash(response)
	}
	return results
}

func convertToExecutorTrace(callTrace *pb.CallTrace) (*instrumentation.ExecutorTrace, error) {
	trace := new(instrumentation.ExecutorTrace)
	if callTrace != nil {
		trace.Context = convertToContext(callTrace.Context)
		steps, err := convertToInstrumentationSteps(callTrace.Steps)
		if err != nil {
			return nil, err
		}
		trace.Steps = steps
	}

	return trace, nil
}

func convertToContext(context *pb.TransactionContext) instrumentation.Context {
	return instrumentation.Context{
		Type:         context.Type,
		From:         context.From,
		To:           context.To,
		Input:        context.Data,
		Gas:          context.Gas,
		Value:        hex.DecodeBig(context.Value),
		Output:       context.Output,
		GasPrice:     context.GasPrice,
		OldStateRoot: common.BytesToHash(context.OldStateRoot),
		Time:         uint64(context.ExecutionTime),
		GasUsed:      context.GasUsed,
	}
}

func convertToInstrumentationSteps(responses []*pb.TransactionStep) ([]instrumentation.Step, error) {
	results := make([]instrumentation.Step, 0, len(responses))
	for _, response := range responses {
		step := new(instrumentation.Step)
		step.StateRoot = common.BytesToHash(response.StateRoot)
		step.Depth = int(response.Depth)
		step.Pc = response.Pc
		step.Gas = response.Gas
		step.OpCode = fakevm.OpCode(response.Op).String()
		step.Refund = fmt.Sprint(response.GasRefund)
		step.Op = uint64(response.Op)
		err := executor.RomErr(response.Error)
		if err != nil {
			step.Error = err
		}
		step.Contract = convertToInstrumentationContract(response.Contract)
		step.GasCost = response.GasCost
		step.Stack = make([]*big.Int, 0, len(response.Stack))
		for _, s := range response.Stack {
			bi, ok := new(big.Int).SetString(s, hex.Base)
			if !ok {
				log.Debugf("error while parsing stack valueBigInt")
				return nil, ErrParsingExecutorTrace
			}
			step.Stack = append(step.Stack, bi)
		}

		step.Memory = make([]byte, len(response.Memory))
		copy(step.Memory, response.Memory)
		step.ReturnData = make([]byte, len(response.ReturnData))
		copy(step.ReturnData, response.ReturnData)
		results = append(results, *step)
	}
	return results, nil
}

func convertToInstrumentationContract(response *pb.Contract) instrumentation.Contract {
	return instrumentation.Contract{
		Address: common.HexToAddress(response.Address),
		Caller:  common.HexToAddress(response.Caller),
		Value:   hex.DecodeBig(response.Value),
		Input:   response.Data,
		Gas:     response.Gas,
	}
}

func convertToCounters(resp *pb.ProcessBatchResponse) ZKCounters {
	return ZKCounters{
		CumulativeGasUsed:    resp.CumulativeGasUsed,
		UsedKeccakHashes:     resp.CntKeccakHashes,
		UsedPoseidonHashes:   resp.CntPoseidonHashes,
		UsedPoseidonPaddings: resp.CntPoseidonPaddings,
		UsedMemAligns:        resp.CntMemAligns,
		UsedArithmetics:      resp.CntArithmetics,
		UsedBinaries:         resp.CntBinaries,
		UsedSteps:            resp.CntSteps,
	}
}<|MERGE_RESOLUTION|>--- conflicted
+++ resolved
@@ -150,12 +150,8 @@
 			return nil, err
 		}
 		result.CallTrace = *callTrace
-<<<<<<< HEAD
 		result.EffectiveGasPrice = response.EffectiveGasPrice
 		result.EffectivePercentage = response.EffectivePercentage
-
-=======
->>>>>>> 8231e944
 		result.Tx = txs[i]
 
 		_, err = DecodeTx(common.Bytes2Hex(response.GetRlpTx()))
