package config

import (
	"encoding/json"
	"os"
	"reflect"

<<<<<<< HEAD
	"github.com/0xPolygon/cdk-validium-node/config/types"
	"github.com/0xPolygon/cdk-validium-node/log"
=======
	"github.com/0xPolygonHermez/zkevm-node/config/types"
	"github.com/0xPolygonHermez/zkevm-node/log"
>>>>>>> abb5418c
	"github.com/ethereum/go-ethereum/common"
	"github.com/invopop/jsonschema"
	"github.com/urfave/cli/v2"
)

// ConfigJsonSchemaGenerater are the parameters to generate a json-schema based on the T struct
// The parametrization of the function are used for unittest
type ConfigJsonSchemaGenerater[T any] struct {
	repoName       string
	repoNameSuffix string
	// It force to remove any required field in json-schema
	cleanRequiredField bool
	// It read the comments in the code and add as description in schema
	addCodeCommentsToSchema bool
	// Check if there are mapstructure that renames the fields
	checkNoMapStructureIsRenamingFields bool
	// source directories for extract comments
	pathSourceCode string
	// Struct with the default values to set
	defaultValues *T
	// NetworkConfig is read from Genesis file, so make sense to remove
	// from general config file
	removeNetworkConfig bool
}

// NewNodeConfigJsonSchemaGenerater returns a new class for generating json-schema of the node config file (.toml)
func NewNodeConfigJsonSchemaGenerater() ConfigJsonSchemaGenerater[Config] {
	res := ConfigJsonSchemaGenerater[Config]{}
	res.repoName = "github.com/0xPolygon/cdk-validium-node"
	res.repoNameSuffix = "/config/config"
	res.addCodeCommentsToSchema = true
	res.pathSourceCode = "./"
	res.cleanRequiredField = true
	res.checkNoMapStructureIsRenamingFields = true
	config_default_values, err := Default()
	res.defaultValues = config_default_values
	if err != nil {
		log.Fatal("can't create default values for config file: " + err.Error())
	}
	return res
}

// NewNetworkConfigJsonSchemaGenerater returns a new class for generating json-schema of the network-custom config file (.json)
func NewNetworkConfigJsonSchemaGenerater() ConfigJsonSchemaGenerater[GenesisFromJSON] {
	res := ConfigJsonSchemaGenerater[GenesisFromJSON]{}
	res.repoName = "github.com/0xPolygon/cdk-validium-node"
	res.repoNameSuffix = "/config/config"
	res.addCodeCommentsToSchema = true
	res.pathSourceCode = "./"
	res.cleanRequiredField = true
	res.checkNoMapStructureIsRenamingFields = false
	res.defaultValues = nil
	return res
}

// GenerateJsonSchema launchs the generation, and returns the schema
func (s ConfigJsonSchemaGenerater[T]) GenerateJsonSchema(cli *cli.Context) (*jsonschema.Schema, error) {
	if s.checkNoMapStructureIsRenamingFields {
		checkNoMapStructureIsRenamingFields(s.defaultValues)
	}

	r := new(jsonschema.Reflector)
	repoName := s.repoName
	r.Namer = func(rt reflect.Type) string {
		return rt.PkgPath() + "_" + rt.Name()
	}
	r.ExpandedStruct = true
	r.DoNotReference = true
	if s.addCodeCommentsToSchema {
		if err := r.AddGoComments(repoName, s.pathSourceCode); err != nil {
			return nil, err
		}
	}

	schema := r.Reflect(s.defaultValues)
	schema.ID = jsonschema.ID(s.repoName + s.repoNameSuffix)

	if s.cleanRequiredField {
		cleanRequiredFields(schema)
	}

	if s.defaultValues != nil {
		fillDefaultValues(schema, s.defaultValues)
	}

	if s.removeNetworkConfig {
		schema.Properties.Delete("NetworkConfig")
	}

	return schema, nil
}

// SerializeJsonSchema serializes the schema in JSON to be stored
func (s ConfigJsonSchemaGenerater[T]) SerializeJsonSchema(schema *jsonschema.Schema) ([]byte, error) {
	file, err := json.MarshalIndent(schema, "", "\t")
	if err != nil {
		return nil, err
	}
	return file, nil
}

// GenerateJsonSchemaAndWriteToFile generate the schema and store in `output_filename` file
func (s ConfigJsonSchemaGenerater[T]) GenerateJsonSchemaAndWriteToFile(cli *cli.Context, output_filename string) error {
	schema, err := s.GenerateJsonSchema(cli)
	if err != nil {
		return err
	}
	file, err := s.SerializeJsonSchema(schema)
	if err != nil {
		return err
	}

	err = os.WriteFile(output_filename, file, 0600) //nolint:gomnd
	if err != nil {
		return err
	}
	return nil
}

// The tag `magstructure` is not supported by `jsonschema` module
// so, if you try to rename a field using that the documentation is going to incosistent
// For that reason is a good practice to check that is not present this situation in
// the config files
func checkNoMapStructureIsRenamingFields(data interface{}) {
	var reflected reflect.Value
	if reflect.ValueOf(data).Kind() == reflect.Ptr {
		reflected = reflect.ValueOf(data).Elem()
	} else {
		reflected = reflect.ValueOf(data)
	}

	for i := 0; i < reflected.NumField(); i++ {
		field := reflected.Type().Field(i)
		tag := field.Tag.Get("mapstructure")

		if len(tag) > 0 && tag != field.Name {
			panic("field [" + field.Name + "] is renamed using mapstructure to [" + tag + "]! that is not supported")
		}
		if field.Type.Kind() == reflect.Struct {
			checkNoMapStructureIsRenamingFields(reflected.FieldByName(field.Name).Interface())
		}
	}
}

func variantFieldIsSet(field *interface{}) bool {
	value := reflect.ValueOf(field)
	if value.Kind() == reflect.Ptr && value.IsNil() {
		return false
	} else {
		return true
	}
}

func fillDefaultValues(schema *jsonschema.Schema, default_config interface{}) {
	fillDefaultValuesPartial(schema, default_config)
}

func getFieldNameFromTag(data reflect.Value, key string, tagName string) (reflect.Value, bool) {
	v := data
	t := v.Type()

	for i := 0; i < t.NumField(); i++ {
		field := t.Field(i)
		tag := field.Tag.Get(tagName)

		if tag == key {
			return v.Field(i), true
		}
	}

	return reflect.Value{}, false
}

func getValueFromStruct(default_config interface{}, key string) reflect.Value {
	var default_object reflect.Value
	if reflect.ValueOf(default_config).Kind() == reflect.Ptr {
		default_object = reflect.ValueOf(default_config).Elem()
	} else {
		default_object = reflect.ValueOf(default_config)
	}
	default_value := default_object.FieldByName(key)
	if !default_value.IsValid() {
		mappedFieldName, found := getFieldNameFromTag(default_object, key, "json")
		if found {
			default_value = mappedFieldName
		}
	}
	return default_value
}

func fillDefaultValuesPartial(schema *jsonschema.Schema, default_config interface{}) {
	if schema.Properties == nil {
		return
	}
<<<<<<< HEAD
	for _, key := range schema.Properties.Keys() {
		log.Debugf("fillDefaultValuesPartial: key: %s", key)
		value, ok := schema.Properties.Get(key)
		if ok {
			value_schema, _ := value.(*jsonschema.Schema)
			default_value := getValueFromStruct(default_config, key)
			if default_value.IsValid() && variantFieldIsSet(&value_schema.Default) {
				switch value_schema.Type {
				case "array":
					if default_value.Kind() == reflect.ValueOf(common.Address{}).Kind() {
						if !default_value.IsZero() {
							def_value := default_value.Interface()
							value_schema.Default = def_value
						}
					} else {
						if !default_value.IsZero() && !default_value.IsNil() {
							def_value := default_value.Interface()
							value_schema.Default = def_value
						}
=======
	for pair := schema.Properties.Oldest(); pair != nil; pair = pair.Next() {
		key := pair.Key
		value_schema := pair.Value
		log.Debugf("fillDefaultValuesPartial: key: %s", key)
		default_value := getValueFromStruct(default_config, key)
		if default_value.IsValid() && variantFieldIsSet(&value_schema.Default) {
			switch value_schema.Type {
			case "array":
				if default_value.Kind() == reflect.ValueOf(common.Address{}).Kind() {
					if !default_value.IsZero() {
						def_value := default_value.Interface()
						value_schema.Default = def_value
					}
				} else {
					if !default_value.IsZero() && !default_value.IsNil() {
						def_value := default_value.Interface()
						value_schema.Default = def_value
>>>>>>> abb5418c
					}
				}
			case "object":
				typeObj := reflect.ValueOf(default_value.Interface()).Kind()
				isPointer := typeObj == reflect.Ptr
				if !isPointer || (isPointer && !default_value.IsNil()) {
					fillDefaultValuesPartial(value_schema, default_value.Interface())
				} else {
					log.Debugf("fillDefaultValuesPartial: key: %s is nil", key)
				}
			default: // string, number, integer, boolean
				if default_value.Type() == reflect.TypeOf(types.Duration{}) {
					duration, ok := default_value.Interface().(types.Duration)
					if ok {
						value_schema.Default = duration.String()
					}
				} else {
					value_schema.Default = default_value.Interface()
				}
			}
		}
	}
}

func cleanRequiredFields(schema *jsonschema.Schema) {
	schema.Required = []string{}
	if schema.Properties == nil {
		return
	}
	for pair := schema.Properties.Oldest(); pair != nil; pair = pair.Next() {
		value_schema := pair.Value
		value_schema.Required = []string{}
		switch value_schema.Type {
		case "object":
			cleanRequiredFields(value_schema)
		case "array":
			cleanRequiredFields(value_schema.Items)
		}
	}
}<|MERGE_RESOLUTION|>--- conflicted
+++ resolved
@@ -5,13 +5,8 @@
 	"os"
 	"reflect"
 
-<<<<<<< HEAD
 	"github.com/0xPolygon/cdk-validium-node/config/types"
 	"github.com/0xPolygon/cdk-validium-node/log"
-=======
-	"github.com/0xPolygonHermez/zkevm-node/config/types"
-	"github.com/0xPolygonHermez/zkevm-node/log"
->>>>>>> abb5418c
 	"github.com/ethereum/go-ethereum/common"
 	"github.com/invopop/jsonschema"
 	"github.com/urfave/cli/v2"
@@ -206,27 +201,6 @@
 	if schema.Properties == nil {
 		return
 	}
-<<<<<<< HEAD
-	for _, key := range schema.Properties.Keys() {
-		log.Debugf("fillDefaultValuesPartial: key: %s", key)
-		value, ok := schema.Properties.Get(key)
-		if ok {
-			value_schema, _ := value.(*jsonschema.Schema)
-			default_value := getValueFromStruct(default_config, key)
-			if default_value.IsValid() && variantFieldIsSet(&value_schema.Default) {
-				switch value_schema.Type {
-				case "array":
-					if default_value.Kind() == reflect.ValueOf(common.Address{}).Kind() {
-						if !default_value.IsZero() {
-							def_value := default_value.Interface()
-							value_schema.Default = def_value
-						}
-					} else {
-						if !default_value.IsZero() && !default_value.IsNil() {
-							def_value := default_value.Interface()
-							value_schema.Default = def_value
-						}
-=======
 	for pair := schema.Properties.Oldest(); pair != nil; pair = pair.Next() {
 		key := pair.Key
 		value_schema := pair.Value
@@ -244,7 +218,6 @@
 					if !default_value.IsZero() && !default_value.IsNil() {
 						def_value := default_value.Interface()
 						value_schema.Default = def_value
->>>>>>> abb5418c
 					}
 				}
 			case "object":
