package config

// DefaultValues is the default configuration
const DefaultValues = `
IsTrustedSequencer = false
ForkUpgradeBatchNumber = 0
ForkUpgradeNewForkId = 0

[Log]
Environment = "development" # "production" or "development"
Level = "info"
Outputs = ["stderr"]

<<<<<<< HEAD
[StateDB]
User = "state_user"
Password = "state_password"
Name = "state_db"
Host = "cdk-validium-state-db"
Port = "5432"
EnableLog = false
MaxConns = 200
=======
[State]
AccountQueue = 64
	[State.DB]
	User = "state_user"
	Password = "state_password"
	Name = "state_db"
	Host = "zkevm-state-db"
	Port = "5432"
	EnableLog = false	
	MaxConns = 200
	[State.Batch]
		[State.Batch.Constraints]
		MaxTxsPerBatch = 300
		MaxBatchBytesSize = 120000
		MaxCumulativeGasUsed = 30000000
		MaxKeccakHashes = 2145
		MaxPoseidonHashes = 252357
		MaxPoseidonPaddings = 135191
		MaxMemAligns = 236585
		MaxArithmetics = 236585
		MaxBinaries = 473170
		MaxSteps = 7570538
>>>>>>> abb5418c

[Pool]
IntervalToRefreshBlockedAddresses = "5m"
IntervalToRefreshGasPrices = "5s"
MaxTxBytesSize=100132
MaxTxDataBytesSize=100000
DefaultMinGasPriceAllowed = 1000000000
MinAllowedGasPriceInterval = "5m"
PollMinAllowedGasPriceInterval = "15s"
AccountQueue = 64
GlobalQueue = 1024
	[Pool.DB]
	User = "pool_user"
	Password = "pool_password"
	Name = "pool_db"
	Host = "cdk-validium-pool-db"
	Port = "5432"
	EnableLog = false
	MaxConns = 200

[Etherman]
URL = "http://localhost:8545"
ForkIDChunkSize = 20000
MultiGasProvider = false
	[Etherman.Etherscan]
		ApiKey = ""

[EthTxManager]
FrequencyToMonitorTxs = "1s"
WaitTxToBeMined = "2m"
ForcedGas = 0
GasPriceMarginFactor = 1
MaxGasPriceLimit = 0

[RPC]
Host = "0.0.0.0"
Port = 8545
ReadTimeout = "60s"
WriteTimeout = "60s"
MaxRequestsPerIPAndSecond = 500
SequencerNodeURI = ""
EnableL2SuggestedGasPricePolling = true
BatchRequestsEnabled = false
BatchRequestsLimit = 20
MaxLogsCount = 10000
MaxLogsBlockRange = 10000
MaxNativeBlockHashBlockRange = 60000
	[RPC.WebSockets]
		Enabled = true
		Host = "0.0.0.0"
		Port = 8546
		ReadLimit = 104857600

[Synchronizer]
SyncInterval = "1s"
SyncChunkSize = 100
TrustedSequencerURL = "" # If it is empty or not specified, then the value is read from the smc
UseParallelModeForL1Synchronization = true
	[Synchronizer.L1ParallelSynchronization]
		NumberOfParallelOfEthereumClients = 2
		CapacityOfBufferingRollupInfoFromL1 = 10
		TimeForCheckLastBlockOnL1Time = "5s"
		TimeoutForRequestLastBlockOnL1 = "5s"
		MaxNumberOfRetriesForRequestLastBlockOnL1 = 3
		TimeForShowUpStatisticsLog = "5m"
		TimeOutMainLoop = "5m"
		MinTimeBetweenRetriesForRollupInfo = "5s"
		[Synchronizer.L1ParallelSynchronization.PerformanceCheck]
			AcceptableTimeWaitingForNewRollupInfo = "5s"
			NumIterationsBeforeStartCheckingTimeWaitinfForNewRollupInfo = 10

[Sequencer]
WaitPeriodPoolIsEmpty = "1s"
BlocksAmountForTxsToBeDeleted = 100
FrequencyToCheckTxsForDelete = "12h"
<<<<<<< HEAD
MaxTxsPerBatch = 300
MaxBatchBytesSize = 120000
MaxCumulativeGasUsed = 30000000
MaxKeccakHashes = 2145
MaxPoseidonHashes = 252357
MaxPoseidonPaddings = 135191
MaxMemAligns = 236585
MaxArithmetics = 236585
MaxBinaries = 473170
MaxSteps = 7570538
=======
>>>>>>> abb5418c
TxLifetimeCheckTimeout = "10m"
MaxTxLifetime = "3h"
	[Sequencer.Finalizer]
		GERDeadlineTimeout = "5s"
		ForcedBatchDeadlineTimeout = "60s"
		SleepDuration = "100ms"
		ResourcePercentageToCloseBatch = 10
		GERFinalityNumberOfBlocks = 64
		ClosingSignalsManagerWaitForCheckingL1Timeout = "10s"
		ClosingSignalsManagerWaitForCheckingGER = "10s"
		ClosingSignalsManagerWaitForCheckingForcedBatches = "10s"
		ForcedBatchesFinalityNumberOfBlocks = 64
		TimestampResolution = "10s"
		StopSequencerOnBatchNum = 0
		SequentialReprocessFullBatch = false
	[Sequencer.DBManager]
		PoolRetrievalInterval = "500ms"
		L2ReorgRetrievalInterval = "5s"
	[Sequencer.EffectiveGasPrice]
		MaxBreakEvenGasPriceDeviationPercentage = 10
		L1GasPriceFactor = 0.25
		ByteGasCost = 16
		MarginFactor = 1
		Enabled = false
	[Sequencer.StreamServer]
		Port = 0
		Filename = ""
		Enabled = false

[SequenceSender]
WaitPeriodSendSequence = "5s"
LastBatchVirtualizationTimeMaxWaitPeriod = "5s"
<<<<<<< HEAD
MaxBatchesForL1 = 1000
=======
MaxTxSizeForL1 = 131072
>>>>>>> abb5418c
L2Coinbase = "0xf39fd6e51aad88f6f4ce6ab8827279cfffb92266"
PrivateKey = {Path = "/pk/sequencer.keystore", Password = "testonly"}

[Aggregator]
Host = "0.0.0.0"
Port = 50081
RetryTime = "5s"
VerifyProofInterval = "90s"
TxProfitabilityCheckerType = "acceptall"
TxProfitabilityMinReward = "1.1"
ProofStatePollingInterval = "5s"
CleanupLockedProofsInterval = "2m"
GeneratingProofCleanupThreshold = "10m"

[L2GasPriceSuggester]
Type = "follower"
UpdatePeriod = "10s"
Factor = 0.15
DefaultGasPriceWei = 2000000000
MaxGasPriceWei = 0
CleanHistoryPeriod = "1h"
CleanHistoryTimeRetention = "5m"

[MTClient]
URI = "cdk-validium-prover:50061"

[Executor]
URI = "cdk-validium-prover:50071"
MaxResourceExhaustedAttempts = 3
WaitOnResourceExhaustion = "1s"
MaxGRPCMessageSize = 100000000

[Metrics]
Host = "0.0.0.0"
Port = 9091
Enabled = false

[HashDB]
User = "prover_user"
Password = "prover_pass"
Name = "prover_db"
Host = "cdk-validium-state-db"
Port = "5432"
EnableLog = false
MaxConns = 200
`<|MERGE_RESOLUTION|>--- conflicted
+++ resolved
@@ -11,23 +11,13 @@
 Level = "info"
 Outputs = ["stderr"]
 
-<<<<<<< HEAD
-[StateDB]
-User = "state_user"
-Password = "state_password"
-Name = "state_db"
-Host = "cdk-validium-state-db"
-Port = "5432"
-EnableLog = false
-MaxConns = 200
-=======
 [State]
 AccountQueue = 64
 	[State.DB]
 	User = "state_user"
 	Password = "state_password"
 	Name = "state_db"
-	Host = "zkevm-state-db"
+	Host = "cdk-validium-state-db"
 	Port = "5432"
 	EnableLog = false	
 	MaxConns = 200
@@ -43,7 +33,6 @@
 		MaxArithmetics = 236585
 		MaxBinaries = 473170
 		MaxSteps = 7570538
->>>>>>> abb5418c
 
 [Pool]
 IntervalToRefreshBlockedAddresses = "5m"
@@ -119,19 +108,6 @@
 WaitPeriodPoolIsEmpty = "1s"
 BlocksAmountForTxsToBeDeleted = 100
 FrequencyToCheckTxsForDelete = "12h"
-<<<<<<< HEAD
-MaxTxsPerBatch = 300
-MaxBatchBytesSize = 120000
-MaxCumulativeGasUsed = 30000000
-MaxKeccakHashes = 2145
-MaxPoseidonHashes = 252357
-MaxPoseidonPaddings = 135191
-MaxMemAligns = 236585
-MaxArithmetics = 236585
-MaxBinaries = 473170
-MaxSteps = 7570538
-=======
->>>>>>> abb5418c
 TxLifetimeCheckTimeout = "10m"
 MaxTxLifetime = "3h"
 	[Sequencer.Finalizer]
@@ -164,11 +140,8 @@
 [SequenceSender]
 WaitPeriodSendSequence = "5s"
 LastBatchVirtualizationTimeMaxWaitPeriod = "5s"
-<<<<<<< HEAD
 MaxBatchesForL1 = 1000
-=======
 MaxTxSizeForL1 = 131072
->>>>>>> abb5418c
 L2Coinbase = "0xf39fd6e51aad88f6f4ce6ab8827279cfffb92266"
 PrivateKey = {Path = "/pk/sequencer.keystore", Password = "testonly"}
 
