--- conflicted
+++ resolved
@@ -8,12 +8,9 @@
 	"testing"
 	"time"
 
-<<<<<<< HEAD
 	"github.com/0xPolygon/cdk-validium-node/config/types"
-=======
 	"github.com/0xPolygonHermez/zkevm-node/config/types"
 	"github.com/0xPolygonHermez/zkevm-node/state"
->>>>>>> abb5418c
 	"github.com/ethereum/go-ethereum/common"
 	"github.com/invopop/jsonschema"
 	"github.com/mitchellh/mapstructure"
@@ -99,12 +96,6 @@
 f2_another_name=5678
 `
 
-<<<<<<< HEAD
-func TestGenerateJsonSchemaWithAEthAddressEmpty(t *testing.T) {
-	cli := cli.NewContext(nil, nil, nil)
-	generator := ConfigJsonSchemaGenerater[TestConfigWithAddress]{
-		repoName:                "github.com/0xPolygon/cdk-validium-node/config/",
-=======
 func TestConfigWithPointer(t *testing.T) {
 	cli := cli.NewContext(nil, nil, nil)
 	generator := ConfigJsonSchemaGenerater[ConfigWithBatchDataPointer]{
@@ -123,8 +114,7 @@
 func TestGenerateJsonSchemaWithAEthAddressEmpty(t *testing.T) {
 	cli := cli.NewContext(nil, nil, nil)
 	generator := ConfigJsonSchemaGenerater[TestConfigWithAddress]{
-		repoName:                "github.com/0xPolygonHermez/zkevm-node/config/",
->>>>>>> abb5418c
+		repoName:                "github.com/0xPolygon/cdk-validium-node/config/",
 		cleanRequiredField:      true,
 		addCodeCommentsToSchema: true,
 		pathSourceCode:          "./",
@@ -140,11 +130,7 @@
 	cli := cli.NewContext(nil, nil, nil)
 	adr := common.HexToAddress("0xf39fd6e51aad88f6f4ce6ab8827279cfffb92266")
 	generator := ConfigJsonSchemaGenerater[TestConfigWithAddress]{
-<<<<<<< HEAD
-		repoName:                "github.com/0xPolygon/cdk-validium-node/config/",
-=======
-		repoName:                "github.com/0xPolygonHermez/zkevm-node/config/",
->>>>>>> abb5418c
+		repoName:                "github.com/0xPolygon/cdk-validium-node/config/",
 		cleanRequiredField:      true,
 		addCodeCommentsToSchema: true,
 		pathSourceCode:          "./",
