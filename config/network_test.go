package config

import (
	"flag"
	"os"
	"testing"

	"github.com/0xPolygon/cdk-validium-node/etherman"
	"github.com/0xPolygon/cdk-validium-node/merkletree"
	"github.com/0xPolygon/cdk-validium-node/state"
	"github.com/ethereum/go-ethereum/common"
	"github.com/stretchr/testify/require"
	"github.com/urfave/cli/v2"
)

func TestLoadCustomNetworkConfig(t *testing.T) {
	tcs := []struct {
		description      string
		inputConfigStr   string
		expectedConfig   NetworkConfig
		expectedErrorMsg string
	}{
		{
			description: "happy path",
			inputConfigStr: `{
				"root": "0xBEEF",
				"genesisBlockNumber": 69,
				"l1Config" : {
					"chainId": 420,
<<<<<<< HEAD
					"cdkValidiumAddress": "0xc949254d682d8c9ad5682521675b8f43b102aec4",
					"maticTokenAddress": "0xc949254d682d8c9ad5682521675b8f43b102aec4",
					"polygonZkEVMGlobalExitRootAddress": "0xc949254d682d8c9ad5682521675b8f43b102aec4",
					"cdkDataCommitteeContract": "0x2279B7A0a67DB372996a5FaB50D91eAA73d2eBe6"
=======
					"polygonZkEVMAddress": "0xc949254d682d8c9ad5682521675b8f43b102aec4",
					"polTokenAddress": "0xc949254d682d8c9ad5682521675b8f43b102aec4",
					"polygonZkEVMGlobalExitRootAddress": "0xc949254d682d8c9ad5682521675b8f43b102aec4"
>>>>>>> abb5418c
				},
				"genesis": [
					{
						"balance": "0",
						"nonce": "2",
						"address": "0xc949254d682d8c9ad5682521675b8f43b102aec4"
					},
					{
						"balance": "0",
						"nonce": "1",
						"address": "0xae4bb80be56b819606589de61d5ec3b522eeb032",
						"bytecode": "0xbeef1",
						"storage": {
							"0x0000000000000000000000000000000000000000000000000000000000000002": "0x9d98deabc42dd696deb9e40b4f1cab7ddbf55988"
						},
						"contractName": "PolygonZkEVMGlobalExitRootL2 proxy"
					},
					{
						"balance": "100000000000000000000000",
						"nonce": "2",
						"address": "0x9d98deabc42dd696deb9e40b4f1cab7ddbf55988",
						"bytecode": "0xbeef2",
						"storage": {
							"0x0000000000000000000000000000000000000000000000000000000000000000": "0xc949254d682d8c9ad5682521675b8f43b102aec4"
						},
						"contractName": "PolygonZkEVMBridge proxy"
					},
					{
						"balance": "0",
						"nonce": "1",
						"address": "0x61ba0248b0986c2480181c6e76b6adeeaa962483",
						"bytecode": "0xbeef3",
						"storage": {
							"0x0000000000000000000000000000000000000000000000000000000000000000": "0x01"
						}
					}
				],
				"firstBatchData": {
					"transactions": "0xf8c380808401c9c380942a3dd3eb832af982ec71669e178424b10dca2ede80b8a4d3476afe000000000000000000000000000000000000000000000000000000000000000100000000000000000000000000000000000000000000000000000000000000000000000000000000000000000000000000000000000000000000000000000000000000000000000000000000a40d5f56745a118d0906a34e69aec8c0db1cb8fa000000000000000000000000000000000000000000000000000000000000000000000000000000000000000000000000000000000000000000000005ca1ab1e0000000000000000000000000000000000000000000000000000000005ca1ab1e1bff",
					"globalExitRoot": "0x0000000000000000000000000000000000000000000000000000000000000000",
					"timestamp": 1697640780,
					"sequencer": "0xf39Fd6e51aad88F6F4ce6aB8827279cffFb92266"
				}
			}`,
			expectedConfig: NetworkConfig{
				L1Config: etherman.L1Config{
					L1ChainID:                 420,
<<<<<<< HEAD
					CDKValidiumAddr:           common.HexToAddress("0xc949254d682d8c9ad5682521675b8f43b102aec4"),
					MaticAddr:                 common.HexToAddress("0xc949254d682d8c9ad5682521675b8f43b102aec4"),
=======
					ZkEVMAddr:                 common.HexToAddress("0xc949254d682d8c9ad5682521675b8f43b102aec4"),
					PolAddr:                   common.HexToAddress("0xc949254d682d8c9ad5682521675b8f43b102aec4"),
>>>>>>> abb5418c
					GlobalExitRootManagerAddr: common.HexToAddress("0xc949254d682d8c9ad5682521675b8f43b102aec4"),
					DataCommitteeAddr:         common.HexToAddress("0x2279B7A0a67DB372996a5FaB50D91eAA73d2eBe6"),
				},
				Genesis: state.Genesis{
					FirstBatchData: &state.BatchData{
						Transactions:   "0xf8c380808401c9c380942a3dd3eb832af982ec71669e178424b10dca2ede80b8a4d3476afe000000000000000000000000000000000000000000000000000000000000000100000000000000000000000000000000000000000000000000000000000000000000000000000000000000000000000000000000000000000000000000000000000000000000000000000000a40d5f56745a118d0906a34e69aec8c0db1cb8fa000000000000000000000000000000000000000000000000000000000000000000000000000000000000000000000000000000000000000000000005ca1ab1e0000000000000000000000000000000000000000000000000000000005ca1ab1e1bff",
						GlobalExitRoot: common.Hash{},
						Timestamp:      1697640780,
						Sequencer:      common.HexToAddress("0xf39Fd6e51aad88F6F4ce6aB8827279cffFb92266"),
					},
					Root:            common.HexToHash("0xBEEF"),
					GenesisBlockNum: 69,
					GenesisActions: []*state.GenesisAction{
						{
							Address: "0xc949254d682d8c9ad5682521675b8f43b102aec4",
							Type:    int(merkletree.LeafTypeNonce),
							Value:   "2",
						},
						{
							Address: "0xae4bb80be56b819606589de61d5ec3b522eeb032",
							Type:    int(merkletree.LeafTypeNonce),
							Value:   "1",
						},
						{
							Address:  "0xae4bb80be56b819606589de61d5ec3b522eeb032",
							Type:     int(merkletree.LeafTypeCode),
							Bytecode: "0xbeef1",
						},
						{
							Address:         "0xae4bb80be56b819606589de61d5ec3b522eeb032",
							Type:            int(merkletree.LeafTypeStorage),
							StoragePosition: "0x0000000000000000000000000000000000000000000000000000000000000002",
							Value:           "0x9d98deabc42dd696deb9e40b4f1cab7ddbf55988",
						},
						{
							Address: "0x9d98deabc42dd696deb9e40b4f1cab7ddbf55988",
							Type:    int(merkletree.LeafTypeBalance),
							Value:   "100000000000000000000000",
						},
						{
							Address: "0x9d98deabc42dd696deb9e40b4f1cab7ddbf55988",
							Type:    int(merkletree.LeafTypeNonce),
							Value:   "2",
						},
						{
							Address:  "0x9d98deabc42dd696deb9e40b4f1cab7ddbf55988",
							Type:     int(merkletree.LeafTypeCode),
							Bytecode: "0xbeef2",
						},
						{
							Address:         "0x9d98deabc42dd696deb9e40b4f1cab7ddbf55988",
							Type:            int(merkletree.LeafTypeStorage),
							StoragePosition: "0x0000000000000000000000000000000000000000000000000000000000000000",
							Value:           "0xc949254d682d8c9ad5682521675b8f43b102aec4",
						},
						{
							Address: "0x61ba0248b0986c2480181c6e76b6adeeaa962483",
							Type:    int(merkletree.LeafTypeNonce),
							Value:   "1",
						},
						{
							Address:  "0x61ba0248b0986c2480181c6e76b6adeeaa962483",
							Type:     int(merkletree.LeafTypeCode),
							Bytecode: "0xbeef3",
						},
						{
							Address:         "0x61ba0248b0986c2480181c6e76b6adeeaa962483",
							Type:            int(merkletree.LeafTypeStorage),
							StoragePosition: "0x0000000000000000000000000000000000000000000000000000000000000000",
							Value:           "0x01",
						},
					},
				},
			},
		},
		{
			description: "imported from network-config.example.json",
			inputConfigStr: `{
  "genesis": [
    {
      "address": "0xf39Fd6e51aad88F6F4ce6aB8827279cffFb92266",
      "balance": "1000000000000000000000"
    },
    {
      "address": "0x70997970C51812dc3A010C7d01b50e0d17dc79C8",
      "balance": "2000000000000000000000"
    },
    {
      "address": "0x3C44CdDdB6a900fa2b585dd299e03d12FA4293BC",
      "balance": "3000000000000000000000"
    }
  ]
}`,
			expectedConfig: NetworkConfig{
				Genesis: state.Genesis{
					GenesisActions: []*state.GenesisAction{
						{
							Address: "0xf39Fd6e51aad88F6F4ce6aB8827279cffFb92266",
							Type:    int(merkletree.LeafTypeBalance),
							Value:   "1000000000000000000000",
						},
						{
							Address: "0x70997970C51812dc3A010C7d01b50e0d17dc79C8",
							Type:    int(merkletree.LeafTypeBalance),
							Value:   "2000000000000000000000",
						},
						{
							Address: "0x3C44CdDdB6a900fa2b585dd299e03d12FA4293BC",
							Type:    int(merkletree.LeafTypeBalance),
							Value:   "3000000000000000000000",
						},
					},
				},
			},
		},
		{
			description:      "not valid JSON gives error",
			inputConfigStr:   "not a valid json",
			expectedErrorMsg: "failed to load genesis configuration from file. Error: invalid character 'o' in literal null (expecting 'u')",
		},
		{
			description:      "empty JSON gives error",
			expectedErrorMsg: "failed to load genesis configuration from file. Error: unexpected end of JSON input",
		},
	}

	for _, tc := range tcs {
		tc := tc
		t.Run(tc.description, func(t *testing.T) {
			file, err := os.CreateTemp("", "genesisConfig")
			require.NoError(t, err)
			defer func() {
				require.NoError(t, os.Remove(file.Name()))
			}()
			require.NoError(t, os.WriteFile(file.Name(), []byte(tc.inputConfigStr), 0600))

			flagSet := flag.NewFlagSet("test", flag.ExitOnError)
			flagSet.String(FlagNetwork, string(custom), "")
			flagSet.String(FlagCustomNetwork, file.Name(), "")
			ctx := cli.NewContext(nil, flagSet, nil)

			c := &Config{}
			if tc.expectedErrorMsg != "" {
				panicFunc := func() {
					c.loadNetworkConfig(ctx)
				}
				require.PanicsWithError(t, tc.expectedErrorMsg, panicFunc)
				// require.Panics(t, panicFunc)
			} else {
				c.loadNetworkConfig(ctx)
				require.Equal(t, tc.expectedConfig, c.NetworkConfig)
			}
		})
	}
}<|MERGE_RESOLUTION|>--- conflicted
+++ resolved
@@ -27,16 +27,10 @@
 				"genesisBlockNumber": 69,
 				"l1Config" : {
 					"chainId": 420,
-<<<<<<< HEAD
 					"cdkValidiumAddress": "0xc949254d682d8c9ad5682521675b8f43b102aec4",
-					"maticTokenAddress": "0xc949254d682d8c9ad5682521675b8f43b102aec4",
+					"polTokenAddress": "0xc949254d682d8c9ad5682521675b8f43b102aec4",
 					"polygonZkEVMGlobalExitRootAddress": "0xc949254d682d8c9ad5682521675b8f43b102aec4",
 					"cdkDataCommitteeContract": "0x2279B7A0a67DB372996a5FaB50D91eAA73d2eBe6"
-=======
-					"polygonZkEVMAddress": "0xc949254d682d8c9ad5682521675b8f43b102aec4",
-					"polTokenAddress": "0xc949254d682d8c9ad5682521675b8f43b102aec4",
-					"polygonZkEVMGlobalExitRootAddress": "0xc949254d682d8c9ad5682521675b8f43b102aec4"
->>>>>>> abb5418c
 				},
 				"genesis": [
 					{
@@ -84,13 +78,8 @@
 			expectedConfig: NetworkConfig{
 				L1Config: etherman.L1Config{
 					L1ChainID:                 420,
-<<<<<<< HEAD
 					CDKValidiumAddr:           common.HexToAddress("0xc949254d682d8c9ad5682521675b8f43b102aec4"),
-					MaticAddr:                 common.HexToAddress("0xc949254d682d8c9ad5682521675b8f43b102aec4"),
-=======
-					ZkEVMAddr:                 common.HexToAddress("0xc949254d682d8c9ad5682521675b8f43b102aec4"),
-					PolAddr:                   common.HexToAddress("0xc949254d682d8c9ad5682521675b8f43b102aec4"),
->>>>>>> abb5418c
+					PolAddr:                 common.HexToAddress("0xc949254d682d8c9ad5682521675b8f43b102aec4"),
 					GlobalExitRootManagerAddr: common.HexToAddress("0xc949254d682d8c9ad5682521675b8f43b102aec4"),
 					DataCommitteeAddr:         common.HexToAddress("0x2279B7A0a67DB372996a5FaB50D91eAA73d2eBe6"),
 				},
