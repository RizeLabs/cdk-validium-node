package config

import (
	"bytes"
	"path/filepath"
	"strings"

	"github.com/0xPolygonHermez/zkevm-node/aggregator"
	"github.com/0xPolygonHermez/zkevm-node/db"
	"github.com/0xPolygonHermez/zkevm-node/etherman"
	"github.com/0xPolygonHermez/zkevm-node/ethtxmanager"
	"github.com/0xPolygonHermez/zkevm-node/event"
	"github.com/0xPolygonHermez/zkevm-node/gasprice"
	"github.com/0xPolygonHermez/zkevm-node/jsonrpc"
	"github.com/0xPolygonHermez/zkevm-node/log"
	"github.com/0xPolygonHermez/zkevm-node/merkletree"
	"github.com/0xPolygonHermez/zkevm-node/metrics"
	"github.com/0xPolygonHermez/zkevm-node/pool"
	"github.com/0xPolygonHermez/zkevm-node/sequencer"
	"github.com/0xPolygonHermez/zkevm-node/sequencesender"
	"github.com/0xPolygonHermez/zkevm-node/state/runtime/executor"
	"github.com/0xPolygonHermez/zkevm-node/synchronizer"
	"github.com/mitchellh/mapstructure"
	"github.com/spf13/viper"
	"github.com/urfave/cli/v2"
)

const (
	// FlagYes is the flag for yes.
	FlagYes = "yes"
	// FlagCfg is the flag for cfg.
	FlagCfg = "cfg"
	// FlagNetwork is the flag for the network name. Valid values: ["testnet", "mainnet", "custom"].
	FlagNetwork = "network"
	// FlagCustomNetwork is the flag for the custom network file. This is required if --network=custom
	FlagCustomNetwork = "custom-network-file"
	// FlagAmount is the flag for amount.
	FlagAmount = "amount"
	// FlagRemoteMT is the flag for remote-merkletree.
	FlagRemoteMT = "remote-merkletree"
	// FlagComponents is the flag for components.
	FlagComponents = "components"
	// FlagHTTPAPI is the flag for http.api.
	FlagHTTPAPI = "http.api"
	// FlagKeyStorePath is the path of the key store file containing the private key of the account going to sing and approve the tokens
	FlagKeyStorePath = "key-store-path"
	// FlagPassword is the password needed to decrypt the key store
	FlagPassword = "password"
	// FlagMigrations is the flag for migrations.
	FlagMigrations = "migrations"
	// FlagMaxAmount is the flag to avoid to use the flag FlagAmount
	FlagMaxAmount = "max-amount"
)

// Config represents the configuration of the entire Hermez Node
type Config struct {
<<<<<<< HEAD
	IsTrustedSequencer     bool   `mapstructure:"IsTrustedSequencer"`
	ForkUpgradeBatchNumber uint64 `mapstructure:"ForkUpgradeBatchNumber"`
	ForkUpgradeNewForkId   uint64 `mapstructure:"ForkUpgradeNewForkId"`
	Log                    log.Config
	Etherman               etherman.Config
	EthTxManager           ethtxmanager.Config
	Pool                   pool.Config
	RPC                    jsonrpc.Config
	Synchronizer           synchronizer.Config
	Sequencer              sequencer.Config
	SequenceSender         sequencesender.Config
	Aggregator             aggregator.Config
	NetworkConfig          NetworkConfig
	L2GasPriceSuggester    gasprice.Config
	Executor               executor.Config
	MTClient               merkletree.Config
	StateDB                db.Config
	Metrics                metrics.Config
	EventLog               event.Config
=======
	IsTrustedSequencer  bool `mapstructure:"IsTrustedSequencer"`
	Log                 log.Config
	Etherman            etherman.Config
	EthTxManager        ethtxmanager.Config
	Pool                pool.Config
	RPC                 jsonrpc.Config
	Synchronizer        synchronizer.Config
	Sequencer           sequencer.Config
	SequenceSender      sequencesender.Config
	Aggregator          aggregator.Config
	NetworkConfig       NetworkConfig
	L2GasPriceSuggester gasprice.Config
	Executor            executor.Config
	MTClient            merkletree.Config
	StateDB             db.Config
	Metrics             metrics.Config
	EventLog            event.Config
	HashDB              db.Config
>>>>>>> b801f527
}

// Default parses the default configuration values.
func Default() (*Config, error) {
	var cfg Config
	viper.SetConfigType("toml")

	err := viper.ReadConfig(bytes.NewBuffer([]byte(DefaultValues)))
	if err != nil {
		return nil, err
	}
	err = viper.Unmarshal(&cfg, viper.DecodeHook(mapstructure.TextUnmarshallerHookFunc()))
	if err != nil {
		return nil, err
	}
	return &cfg, nil
}

// Load loads the configuration
func Load(ctx *cli.Context, loadNetworkConfig bool) (*Config, error) {
	cfg, err := Default()
	if err != nil {
		return nil, err
	}
	configFilePath := ctx.String(FlagCfg)
	if configFilePath != "" {
		dirName, fileName := filepath.Split(configFilePath)

		fileExtension := strings.TrimPrefix(filepath.Ext(fileName), ".")
		fileNameWithoutExtension := strings.TrimSuffix(fileName, "."+fileExtension)

		viper.AddConfigPath(dirName)
		viper.SetConfigName(fileNameWithoutExtension)
		viper.SetConfigType(fileExtension)
	}
	viper.AutomaticEnv()
	replacer := strings.NewReplacer(".", "_")
	viper.SetEnvKeyReplacer(replacer)
	viper.SetEnvPrefix("ZKEVM_NODE")
	err = viper.ReadInConfig()
	if err != nil {
		_, ok := err.(viper.ConfigFileNotFoundError)
		if ok {
			log.Infof("config file not found")
		} else {
			log.Infof("error reading config file: ", err)
			return nil, err
		}
	}

	decodeHooks := []viper.DecoderConfigOption{
		// this allows arrays to be decoded from env var separated by ",", example: MY_VAR="value1,value2,value3"
		viper.DecodeHook(mapstructure.ComposeDecodeHookFunc(mapstructure.TextUnmarshallerHookFunc(), mapstructure.StringToSliceHookFunc(","))),
	}

	err = viper.Unmarshal(&cfg, decodeHooks...)
	if err != nil {
		return nil, err
	}

	if loadNetworkConfig {
		// Load genesis parameters
		cfg.loadNetworkConfig(ctx)
	}
	return cfg, nil
}<|MERGE_RESOLUTION|>--- conflicted
+++ resolved
@@ -54,7 +54,6 @@
 
 // Config represents the configuration of the entire Hermez Node
 type Config struct {
-<<<<<<< HEAD
 	IsTrustedSequencer     bool   `mapstructure:"IsTrustedSequencer"`
 	ForkUpgradeBatchNumber uint64 `mapstructure:"ForkUpgradeBatchNumber"`
 	ForkUpgradeNewForkId   uint64 `mapstructure:"ForkUpgradeNewForkId"`
@@ -74,26 +73,7 @@
 	StateDB                db.Config
 	Metrics                metrics.Config
 	EventLog               event.Config
-=======
-	IsTrustedSequencer  bool `mapstructure:"IsTrustedSequencer"`
-	Log                 log.Config
-	Etherman            etherman.Config
-	EthTxManager        ethtxmanager.Config
-	Pool                pool.Config
-	RPC                 jsonrpc.Config
-	Synchronizer        synchronizer.Config
-	Sequencer           sequencer.Config
-	SequenceSender      sequencesender.Config
-	Aggregator          aggregator.Config
-	NetworkConfig       NetworkConfig
-	L2GasPriceSuggester gasprice.Config
-	Executor            executor.Config
-	MTClient            merkletree.Config
-	StateDB             db.Config
-	Metrics             metrics.Config
-	EventLog            event.Config
-	HashDB              db.Config
->>>>>>> b801f527
+  HashDB                 db.Config
 }
 
 // Default parses the default configuration values.
