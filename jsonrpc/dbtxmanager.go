package jsonrpc

import (
	"context"

	"github.com/0xPolygonHermez/zkevm-node/jsonrpc/types"
	"github.com/jackc/pgx/v4"
)

// DBTxManager allows to do scopped DB txs
type DBTxManager struct{}

<<<<<<< HEAD
// DBTxScopedFn function to do scopped DB txs
type DBTxScopedFn func(ctx context.Context, dbTx pgx.Tx) (interface{}, types.Error)

// DBTxer interface to begin DB txs
type DBTxer interface {
	BeginStateTransaction(ctx context.Context) (pgx.Tx, error)
}

// NewDbTxScope function to initiate DB scopped txs
func (f *DBTxManager) NewDbTxScope(db DBTxer, scopedFn DBTxScopedFn) (interface{}, types.Error) {
=======
type dbTxScopedFn func(ctx context.Context, dbTx pgx.Tx) (interface{}, types.Error)

func (f *dbTxManager) NewDbTxScope(st types.StateInterface, scopedFn dbTxScopedFn) (interface{}, types.Error) {
>>>>>>> ff98d6af
	ctx := context.Background()
	dbTx, err := db.BeginStateTransaction(ctx)
	if err != nil {
<<<<<<< HEAD
		return RPCErrorResponse(types.DefaultErrorCode, "failed to connect to the state", err)
=======
		return rpcErrorResponse(types.DefaultErrorCode, "failed to connect to the state", err)
>>>>>>> ff98d6af
	}

	v, rpcErr := scopedFn(ctx, dbTx)
	if rpcErr != nil {
		if txErr := dbTx.Rollback(context.Background()); txErr != nil {
<<<<<<< HEAD
			return RPCErrorResponse(types.DefaultErrorCode, "failed to rollback db transaction", txErr)
=======
			return rpcErrorResponse(types.DefaultErrorCode, "failed to rollback db transaction", txErr)
>>>>>>> ff98d6af
		}
		return v, rpcErr
	}

	if txErr := dbTx.Commit(context.Background()); txErr != nil {
<<<<<<< HEAD
		return RPCErrorResponse(types.DefaultErrorCode, "failed to commit db transaction", txErr)
=======
		return rpcErrorResponse(types.DefaultErrorCode, "failed to commit db transaction", txErr)
>>>>>>> ff98d6af
	}
	return v, rpcErr
}<|MERGE_RESOLUTION|>--- conflicted
+++ resolved
@@ -7,53 +7,27 @@
 	"github.com/jackc/pgx/v4"
 )
 
-// DBTxManager allows to do scopped DB txs
-type DBTxManager struct{}
+type dbTxManager struct{}
 
-<<<<<<< HEAD
-// DBTxScopedFn function to do scopped DB txs
-type DBTxScopedFn func(ctx context.Context, dbTx pgx.Tx) (interface{}, types.Error)
-
-// DBTxer interface to begin DB txs
-type DBTxer interface {
-	BeginStateTransaction(ctx context.Context) (pgx.Tx, error)
-}
-
-// NewDbTxScope function to initiate DB scopped txs
-func (f *DBTxManager) NewDbTxScope(db DBTxer, scopedFn DBTxScopedFn) (interface{}, types.Error) {
-=======
 type dbTxScopedFn func(ctx context.Context, dbTx pgx.Tx) (interface{}, types.Error)
 
 func (f *dbTxManager) NewDbTxScope(st types.StateInterface, scopedFn dbTxScopedFn) (interface{}, types.Error) {
->>>>>>> ff98d6af
 	ctx := context.Background()
-	dbTx, err := db.BeginStateTransaction(ctx)
+	dbTx, err := st.BeginStateTransaction(ctx)
 	if err != nil {
-<<<<<<< HEAD
-		return RPCErrorResponse(types.DefaultErrorCode, "failed to connect to the state", err)
-=======
 		return rpcErrorResponse(types.DefaultErrorCode, "failed to connect to the state", err)
->>>>>>> ff98d6af
 	}
 
 	v, rpcErr := scopedFn(ctx, dbTx)
 	if rpcErr != nil {
 		if txErr := dbTx.Rollback(context.Background()); txErr != nil {
-<<<<<<< HEAD
-			return RPCErrorResponse(types.DefaultErrorCode, "failed to rollback db transaction", txErr)
-=======
 			return rpcErrorResponse(types.DefaultErrorCode, "failed to rollback db transaction", txErr)
->>>>>>> ff98d6af
 		}
 		return v, rpcErr
 	}
 
 	if txErr := dbTx.Commit(context.Background()); txErr != nil {
-<<<<<<< HEAD
-		return RPCErrorResponse(types.DefaultErrorCode, "failed to commit db transaction", txErr)
-=======
 		return rpcErrorResponse(types.DefaultErrorCode, "failed to commit db transaction", txErr)
->>>>>>> ff98d6af
 	}
 	return v, rpcErr
 }