{
  "openrpc": "1.0.0-rc1",
  "info": {
    "title": "zkEVM Endpoints",
    "version": "2.0.0"
  },
  "methods": [
    {
      "name": "zkevm_consolidatedBlockNumber",
      "summary": "Returns the latest block number that is connected to the latest batch verified.",
      "params": [],
      "result": {
        "$ref": "#/components/contentDescriptors/BlockNumber"
      },
      "examples": [
        {
          "name": "example",
          "description": "",
          "params": [],
          "result": {
            "name": "exampleResult",
            "description": "",
            "value": "0x1"
          }
        }
      ]
    },
    {
      "name": "zkevm_isBlockVirtualized",
      "summary": "Returns true if the provided block number is already connected to a batch that was already virtualized, otherwise false.",
      "params": [
        {
          "name": "blockNumber",
          "schema": {
            "$ref": "#/components/contentDescriptors/BlockNumber"
          }
        }
      ],
      "result": {
        "name": "result",
        "schema": {
          "type": "boolean"
        }
      },
      "examples": [
        {
          "name": "example",
          "description": "",
          "params": [],
          "result": {
            "name": "exampleResult",
            "description": "",
            "value": true
          }
        }
      ]
    },
    {
      "name": "zkevm_isBlockConsolidated",
      "summary": "Returns true if the provided block number is already connected to a batch that was already verified, otherwise false.",
      "params": [
        {
          "$ref": "#/components/contentDescriptors/BlockNumber"
        }
      ],
      "result": {
        "name": "result",
        "schema": {
          "type": "boolean"
        }
      },
      "examples": [
        {
          "name": "example",
          "description": "",
          "params": [],
          "result": {
            "name": "exampleResult",
            "description": "",
            "value": true
          }
        }
      ]
    },
    {
      "name": "zkevm_batchNumber",
      "summary": "Returns the latest batch number.",
      "params": [],
      "result": {
        "$ref": "#/components/contentDescriptors/BatchNumber"
      },
      "examples": [
        {
          "name": "example",
          "description": "",
          "params": [],
          "result": {
            "name": "exampleResult",
            "description": "",
            "value": "0x1"
          }
        }
      ]
    },
    {
      "name": "zkevm_virtualBatchNumber",
      "summary": "Returns the latest virtual batch number.",
      "params": [],
      "result": {
        "$ref": "#/components/contentDescriptors/BatchNumber"
      },
      "examples": [
        {
          "name": "example",
          "description": "",
          "params": [],
          "result": {
            "name": "exampleResult",
            "description": "",
            "value": "0x1"
          }
        }
      ]
    },
    {
      "name": "zkevm_verifiedBatchNumber",
      "summary": "Returns the latest verified batch number.",
      "params": [],
      "result": {
        "$ref": "#/components/contentDescriptors/BatchNumber"
      },
      "examples": [
        {
          "name": "example",
          "description": "",
          "params": [],
          "result": {
            "name": "exampleResult",
            "description": "",
            "value": "0x1"
          }
        }
      ]
    },
    {
      "name": "zkevm_batchNumberByBlockNumber",
      "summary": "Returns the batch number of the batch connected to the block.",
      "params": [
        {
          "$ref": "#/components/contentDescriptors/BlockNumber"
        }
      ],
      "result": {
        "$ref": "#/components/contentDescriptors/BatchNumber"
      },
      "examples": [
        {
          "name": "example",
          "description": "",
          "params": [],
          "result": {
            "name": "exampleResult",
            "description": "",
            "value": "0x1"
          }
        }
      ]
    },
    {
      "name": "zkevm_getBatchByNumber",
      "summary": "Gets a batch for a given number",
      "params": [
        {
          "$ref": "#/components/contentDescriptors/BatchNumberOrTag"
        },
        {
          "name": "includeTransactions",
          "description": "If `true` it returns the full transaction objects, if `false` only the hashes of the transactions.",
          "required": true,
          "schema": {
            "title": "isTransactionsIncluded",
            "type": "boolean"
          }
        }
      ],
      "result": {
        "$ref": "#/components/contentDescriptors/Batch"
      },
      "examples": [
        {
          "name": "batch without tx details",
          "description": "Batch without transaction details",
          "params": [
            {
              "name": "batch number",
              "value": "0x1"
            },
            {
              "name": "include txs",
              "value": "false"
            }
          ],
          "result": {
            "name": "Batch",
            "value": {
              "number": "0x1",
              "coinbase": "0x0000000000000000000000000000000000000001",
              "stateRoot": "0x0000000000000000000000000000000000000000000000000000000000000001",
              "globalExitRoot": "0x0000000000000000000000000000000000000000000000000000000000000002",
              "mainnetExitRoot": "0x0000000000000000000000000000000000000000000000000000000000000003",
              "rollupExitRoot": "0x0000000000000000000000000000000000000000000000000000000000000004",
              "localExitRoot": "0x0000000000000000000000000000000000000000000000000000000000000005",
              "accInputHash": "0x0000000000000000000000000000000000000000000000000000000000000006",
              "timestamp": "0x642af31f",
              "sendSequencesTxHash": "0x0000000000000000000000000000000000000000000000000000000000000007",
              "verifyBatchTxHash": "0x0000000000000000000000000000000000000000000000000000000000000008",
              "transactions": [
                "0x0000000000000000000000000000000000000000000000000000000000000009",
                "0x0000000000000000000000000000000000000000000000000000000000000010",
                "0x0000000000000000000000000000000000000000000000000000000000000011"
              ]
            }
          }
        },
        {
          "name": "batch with tx detail",
          "description": "Batch with transaction details",
          "params": [
            {
              "name": "batch number",
              "value": "0x1"
            },
            {
              "name": "include txs",
              "value": "true"
            }
          ],
          "result": {
            "name": "Batch",
            "value": {
              "number": "0x1",
              "coinbase": "0x0000000000000000000000000000000000000001",
              "stateRoot": "0x0000000000000000000000000000000000000000000000000000000000000001",
              "globalExitRoot": "0x0000000000000000000000000000000000000000000000000000000000000002",
              "mainnetExitRoot": "0x0000000000000000000000000000000000000000000000000000000000000003",
              "rollupExitRoot": "0x0000000000000000000000000000000000000000000000000000000000000004",
              "localExitRoot": "0x0000000000000000000000000000000000000000000000000000000000000005",
              "accInputHash": "0x0000000000000000000000000000000000000000000000000000000000000006",
              "timestamp": "0x642af31f",
              "sendSequencesTxHash": "0x0000000000000000000000000000000000000000000000000000000000000007",
              "verifyBatchTxHash": "0x0000000000000000000000000000000000000000000000000000000000000008",
              "transactions": [
                {
                  "nonce": "0x1",
                  "gasPrice": "0x123456",
                  "gas": "0x59D8",
                  "to": "0x0000000000000000000000000000000000000002",
                  "value": "0x1",
                  "input": "0x",
                  "v": "0xAAA",
                  "r": "0x0000000000000000000000000000000000000000000000000000000000000010",
                  "s": "0x0000000000000000000000000000000000000000000000000000000000000011",
                  "hash": "0x0000000000000000000000000000000000000000000000000000000000000012",
                  "from": "0x0000000000000000000000000000000000000003",
                  "blockHash": "0x0000000000000000000000000000000000000000000000000000000000000013",
                  "blockNumber": "0x1",
                  "transactionIndex": "0x0",
                  "chainId": "0x539",
                  "type": "0x0"
                }
              ]
            }
          }
        }
      ]
    },
    {
      "name": "zkevm_getFullBlockByNumber",
      "summary": "Gets a block with extra information for a given number",
      "params": [
        {
          "$ref": "#/components/contentDescriptors/BlockNumber"
        },
        {
          "name": "includeTransactions",
          "description": "If `true` it returns the full transaction objects, if `false` only the hashes of the transactions.",
          "required": true,
          "schema": {
            "title": "isTransactionsIncluded",
            "type": "boolean"
          }
        }
      ],
      "result": {
        "name": "getBlockByNumberResult",
        "schema": {
          "$ref": "#/components/schemas/FullBlockOrNull"
        }
      }
    },
    {
      "name": "zkevm_getFullBlockByHash",
      "summary": "Gets a block with extra information for a given hash",
      "params": [
        {
          "name": "blockHash",
          "required": true,
          "schema": {
            "$ref": "#/components/schemas/BlockHash"
          }
        },
        {
          "name": "includeTransactions",
          "description": "If `true` it returns the full transaction objects, if `false` only the hashes of the transactions.",
          "required": true,
          "schema": {
            "title": "isTransactionsIncluded",
            "type": "boolean"
          }
        }
      ],
      "result": {
        "name": "getBlockByHashResult",
        "schema": {
          "$ref": "#/components/schemas/FullBlockOrNull"
        }
      }
<<<<<<< HEAD
=======
    },
    {
      "name": "zkevm_getNativeBlockHashesInRange",
      "summary": "Returns the list of native block hashes.",
      "params": [
        {
          "name": "filter",
          "schema": {
            "$ref": "#/components/schemas/NativeBlockHashBlockRangeFilter"
          }
        }
      ],
      "result": {
        "name": "filter",
          "schema": {
            "$ref": "#/components/schemas/NativeBlockHashes"
          }
      }
>>>>>>> abb5418c
    }
  ],
  "components": {
    "contentDescriptors": {
      "BlockNumber": {
        "name": "blockNumber",
        "required": true,
        "schema": {
          "$ref": "#/components/schemas/BlockNumber"
        }
      },
      "BatchNumber": {
        "name": "batchNumber",
        "required": true,
        "schema": {
          "$ref": "#/components/schemas/BatchNumber"
        }
      },
      "BatchNumberOrTag": {
        "name": "batchNumberOrTag",
        "required": true,
        "schema": {
          "title": "batchNumberOrTag",
          "oneOf": [
            {
              "$ref": "#/components/schemas/BatchNumber"
            },
            {
              "$ref": "#/components/schemas/BatchNumberTag"
            }
          ]
        }
      },
      "Batch": {
        "name": "batch",
        "description": "batch",
        "required": true,
        "schema": {
          "$ref": "#/components/schemas/Batch"
        }
      },
      "Block": {
        "name": "block",
        "summary": "A block",
        "description": "A block object",
        "schema": {
          "$ref": "#/components/schemas/Block"
        }
      }
    },
    "schemas": {
      "Null": {
        "title": "null",
        "type": "null",
        "description": "Null"
      },
      "BatchNumberTag": {
        "title": "batchNumberTag",
        "type": "string",
        "description": "The optional batch height description",
        "enum": [
          "earliest",
          "latest"
        ]
      },
      "Integer": {
        "title": "integer",
        "type": "string",
        "pattern": "^0x[a-fA-F0-9]+$",
        "description": "Hex representation of the integer"
      },
      "Keccak": {
        "title": "keccak",
        "type": "string",
        "description": "Hex representation of a Keccak 256 hash",
        "pattern": "^0x[a-fA-F\\d]{64}$"
      },
      "Address": {
        "title": "address",
        "type": "string",
        "pattern": "^0x[a-fA-F\\d]{40}$"
      },
      "BlockHash": {
        "title": "blockHash",
        "type": "string",
        "pattern": "^0x[a-fA-F\\d]{64}$",
        "description": "The hex representation of the Keccak 256 of the RLP encoded block"
      },
      "BlockNumber": {
        "title": "blockNumber",
        "type": "string",
        "description": "The hex representation of the block's height",
        "$ref": "#/components/schemas/Integer"
      },
      "FullBlockOrNull": {
        "title": "fullBlockOrNull",
        "oneOf": [
          {
            "$ref": "#/components/schemas/FullBlock"
          },
          {
            "$ref": "#/components/schemas/Null"
          }
        ]
      },
      "BatchNumber": {
        "title": "batchNumber",
        "type": "string",
        "description": "The hex representation of the batch's height",
        "$ref": "#/components/schemas/Integer"
      },
      "TransactionHash": {
        "title": "transactionHash",
        "type": "string",
        "description": "Keccak 256 Hash of the RLP encoding of a transaction",
        "$ref": "#/components/schemas/Keccak"
      },
      "NonceOrNull": {
        "title": "nonceOrNull",
        "description": "Randomly selected number to satisfy the proof-of-work or null when its the pending block",
        "oneOf": [
          {
            "$ref": "#/components/schemas/Nonce"
          },
          {
            "$ref": "#/components/schemas/Null"
          }
        ]
      },
      "Nonce": {
        "title": "nonce",
        "description": "A number only to be used once",
        "$ref": "#/components/schemas/Integer"
      },
      "From": {
        "title": "From",
        "description": "The sender of the transaction",
        "$ref": "#/components/schemas/Address"
      },
      "BlockNumberOrNull": {
        "title": "blockNumberOrNull",
        "description": "The block number or null when its the pending block",
        "oneOf": [
          {
            "$ref": "#/components/schemas/BlockNumber"
          },
          {
            "$ref": "#/components/schemas/Null"
          }
        ]
      },
      "IntegerOrNull": {
        "title": "integerOrNull",
        "oneOf": [
          {
            "$ref": "#/components/schemas/Integer"
          },
          {
            "$ref": "#/components/schemas/Null"
          }
        ]
      },
      "AddressOrNull": {
        "title": "addressOrNull",
        "oneOf": [
          {
            "$ref": "#/components/schemas/Address"
          },
          {
            "$ref": "#/components/schemas/Null"
          }
        ]
      },
      "KeccakOrPending": {
        "title": "keccakOrPending",
        "oneOf": [
          {
            "$ref": "#/components/schemas/Keccak"
          },
          {
            "$ref": "#/components/schemas/Null"
          }
        ]
      },
      "To": {
        "title": "To",
        "description": "Destination address of the transaction. Null if it was a contract create.",
        "oneOf": [
          {
            "$ref": "#/components/schemas/Address"
          },
          {
            "$ref": "#/components/schemas/Null"
          }
        ]
      },
      "BlockHashOrNull": {
        "title": "blockHashOrNull",
        "description": "The block hash or null when its the pending block",
        "$ref": "#/components/schemas/KeccakOrPending"
      },
      "TransactionIndex": {
        "title": "transactionIndex",
        "description": "The index of the transaction. null when its pending",
        "$ref": "#/components/schemas/IntegerOrNull"
      },
      "Batch": {
        "title": "Batch",
        "type": "object",
        "readOnly": true,
        "properties": {
          "number": {
            "$ref": "#/components/schemas/BlockNumber"
          },
          "globalExitRoot": {
            "$ref": "#/components/schemas/Keccak"
          },
          "mainnetExitRoot": {
            "$ref": "#/components/schemas/Keccak"
          },
          "rollupExitRoot": {
            "$ref": "#/components/schemas/Keccak"
          },
          "accInputHash": {
            "$ref": "#/components/schemas/Keccak"
          },
          "timestamp": {
            "$ref": "#/components/schemas/Integer"
          },
          "sendSequencesTxHash": {
            "$ref": "#/components/schemas/TransactionHash"
          },
          "verifyBatchTxHash": {
            "$ref": "#/components/schemas/TransactionHash"
          },
          "closed": {
            "title": "closed",
            "type": "boolean",
            "description": "True if the batch is already closed, otherwise false"
          },
          "blocks": {
            "title": "blocksOrHashes",
            "description": "Array of block objects, or 32 Bytes block hashes depending on the last given parameter",
            "type": "array",
            "items": {
              "title": "blockOrBlockHash",
              "oneOf": [
                {
                  "$ref": "#/components/schemas/Block"
                },
                {
                  "$ref": "#/components/schemas/BlockHash"
                }
              ]
            }
          },
          "transactions": {
            "title": "transactionsOrHashes",
            "description": "Array of transaction objects, or 32 Bytes transaction hashes depending on the last given parameter",
            "type": "array",
            "items": {
              "title": "transactionOrTransactionHash",
              "oneOf": [
                {
                  "$ref": "#/components/schemas/Transaction"
                },
                {
                  "$ref": "#/components/schemas/TransactionHash"
                }
              ]
            }
          },
          "stateRoot": {
            "$ref": "#/components/schemas/Keccak"
          },
          "coinbase": {
            "$ref": "#/components/schemas/Address"
          }
        }
      },
      "Block": {
        "title": "Block",
        "type": "object",
        "properties": {
          "number": {
            "$ref": "#/components/schemas/BlockNumberOrNull"
          },
          "hash": {
            "$ref": "#/components/schemas/BlockHashOrNull"
          },
          "parentHash": {
            "$ref": "#/components/schemas/BlockHash"
          },
          "nonce": {
            "$ref": "#/components/schemas/NonceOrNull"
          },
          "sha3Uncles": {
            "title": "blockShaUncles",
            "description": "Keccak hash of the uncles data in the block",
            "$ref": "#/components/schemas/Keccak"
          },
          "logsBloom": {
            "title": "blockLogsBloom",
            "type": "string",
            "description": "The bloom filter for the logs of the block or null when its the pending block",
            "pattern": "^0x[a-fA-F\\d]+$"
          },
          "transactionsRoot": {
            "title": "blockTransactionsRoot",
            "description": "The root of the transactions trie of the block.",
            "$ref": "#/components/schemas/Keccak"
          },
          "stateRoot": {
            "title": "blockStateRoot",
            "description": "The root of the final state trie of the block",
            "$ref": "#/components/schemas/Keccak"
          },
          "receiptsRoot": {
            "title": "blockReceiptsRoot",
            "description": "The root of the receipts trie of the block",
            "$ref": "#/components/schemas/Keccak"
          },
          "miner": {
            "$ref": "#/components/schemas/AddressOrNull"
          },
          "difficulty": {
            "title": "blockDifficulty",
            "type": "string",
            "description": "Integer of the difficulty for this block"
          },
          "totalDifficulty": {
            "title": "blockTotalDifficulty",
            "description": "Integer of the total difficulty of the chain until this block",
            "$ref": "#/components/schemas/IntegerOrNull"
          },
          "extraData": {
            "title": "blockExtraData",
            "type": "string",
            "description": "The 'extra data' field of this block"
          },
          "size": {
            "title": "blockSize",
            "type": "string",
            "description": "Integer the size of this block in bytes"
          },
          "gasLimit": {
            "title": "blockGasLimit",
            "type": "string",
            "description": "The maximum gas allowed in this block"
          },
          "gasUsed": {
            "title": "blockGasUsed",
            "type": "string",
            "description": "The total used gas by all transactions in this block"
          },
          "timestamp": {
            "title": "blockTimeStamp",
            "type": "string",
            "description": "The unix timestamp for when the block was collated"
          },
          "transactions": {
            "title": "transactionsOrHashes",
            "description": "Array of transaction objects, or 32 Bytes transaction hashes depending on the last given parameter",
            "type": "array",
            "items": {
              "title": "transactionOrTransactionHash",
              "oneOf": [
                {
                  "$ref": "#/components/schemas/Transaction"
                },
                {
                  "$ref": "#/components/schemas/TransactionHash"
                }
              ]
            }
          },
          "uncles": {
            "title": "uncleHashes",
            "description": "Array of uncle hashes",
            "type": "array",
            "items": {
              "title": "uncleHash",
              "description": "Block hash of the RLP encoding of an uncle block",
              "$ref": "#/components/schemas/Keccak"
            }
          }
        }
      },
      "FullBlock": {
        "title": "fullBlock",
        "type": "object",
        "properties": {
          "number": {
            "$ref": "#/components/schemas/BlockNumberOrNull"
          },
          "hash": {
            "$ref": "#/components/schemas/BlockHashOrNull"
          },
          "parentHash": {
            "$ref": "#/components/schemas/BlockHash"
          },
          "nonce": {
            "$ref": "#/components/schemas/NonceOrNull"
          },
          "sha3Uncles": {
            "title": "blockShaUncles",
            "description": "Keccak hash of the uncles data in the block",
            "$ref": "#/components/schemas/Keccak"
          },
          "logsBloom": {
            "title": "blockLogsBloom",
            "type": "string",
            "description": "The bloom filter for the logs of the block or null when its the pending block",
            "pattern": "^0x[a-fA-F\\d]+$"
          },
          "transactionsRoot": {
            "title": "blockTransactionsRoot",
            "description": "The root of the transactions trie of the block.",
            "$ref": "#/components/schemas/Keccak"
          },
          "stateRoot": {
            "title": "blockStateRoot",
            "description": "The root of the final state trie of the block",
            "$ref": "#/components/schemas/Keccak"
          },
          "receiptsRoot": {
            "title": "blockReceiptsRoot",
            "description": "The root of the receipts trie of the block",
            "$ref": "#/components/schemas/Keccak"
          },
          "miner": {
            "$ref": "#/components/schemas/AddressOrNull"
          },
          "difficulty": {
            "title": "blockDifficulty",
            "type": "string",
            "description": "Integer of the difficulty for this block"
          },
          "totalDifficulty": {
            "title": "blockTotalDifficulty",
            "description": "Integer of the total difficulty of the chain until this block",
            "$ref": "#/components/schemas/IntegerOrNull"
          },
          "extraData": {
            "title": "blockExtraData",
            "type": "string",
            "description": "The 'extra data' field of this block"
          },
          "size": {
            "title": "blockSize",
            "type": "string",
            "description": "Integer the size of this block in bytes"
          },
          "gasLimit": {
            "title": "blockGasLimit",
            "type": "string",
            "description": "The maximum gas allowed in this block"
          },
          "gasUsed": {
            "title": "blockGasUsed",
            "type": "string",
            "description": "The total used gas by all transactions in this block"
          },
          "timestamp": {
            "title": "blockTimeStamp",
            "type": "string",
            "description": "The unix timestamp for when the block was collated"
          },
          "transactions": {
            "title": "transactionsOrHashes",
            "description": "Array of transaction objects, or 32 Bytes transaction hashes depending on the last given parameter",
            "type": "array",
            "items": {
              "title": "transactionOrTransactionHash",
              "oneOf": [
                {
                  "$ref": "#/components/schemas/FullTransaction"
                },
                {
                  "$ref": "#/components/schemas/TransactionHash"
                }
              ]
            }
          },
          "uncles": {
            "title": "uncleHashes",
            "description": "Array of uncle hashes",
            "type": "array",
            "items": {
              "title": "uncleHash",
              "description": "Block hash of the RLP encoding of an uncle block",
              "$ref": "#/components/schemas/Keccak"
            }
          }
        }
      },
      "Transaction": {
        "title": "transaction",
        "type": "object",
        "required": [
          "gas",
          "gasPrice",
          "nonce"
        ],
        "properties": {
          "blockHash": {
            "$ref": "#/components/schemas/BlockHashOrNull"
          },
          "blockNumber": {
            "$ref": "#/components/schemas/BlockNumberOrNull"
          },
          "from": {
            "$ref": "#/components/schemas/From"
          },
          "gas": {
            "title": "transactionGas",
            "type": "string",
            "description": "The gas limit provided by the sender in Wei"
          },
          "gasPrice": {
            "title": "transactionGasPrice",
            "type": "string",
            "description": "The gas price willing to be paid by the sender in Wei"
          },
          "hash": {
            "$ref": "#/components/schemas/TransactionHash"
          },
          "input": {
            "title": "transactionInput",
            "type": "string",
            "description": "The data field sent with the transaction"
          },
          "nonce": {
            "title": "transactionNonce",
            "description": "The total number of prior transactions made by the sender",
            "$ref": "#/components/schemas/Nonce"
          },
          "to": {
            "$ref": "#/components/schemas/To"
          },
          "transactionIndex": {
            "$ref": "#/components/schemas/TransactionIndex"
          },
          "value": {
            "title": "transactionValue",
            "description": "Value of Ether being transferred in Wei",
            "$ref": "#/components/schemas/Keccak"
          },
          "v": {
            "title": "transactionSigV",
            "type": "string",
            "description": "ECDSA recovery id"
          },
          "r": {
            "title": "transactionSigR",
            "type": "string",
            "description": "ECDSA signature r"
          },
          "s": {
            "title": "transactionSigS",
            "type": "string",
            "description": "ECDSA signature s"
          }
        }
      },
      "FullTransaction": {
        "title": "fullTransaction",
        "type": "object",
        "required": [
          "gas",
          "gasPrice",
          "nonce"
        ],
        "properties": {
          "blockHash": {
            "$ref": "#/components/schemas/BlockHashOrNull"
          },
          "blockNumber": {
            "$ref": "#/components/schemas/BlockNumberOrNull"
          },
          "from": {
            "$ref": "#/components/schemas/From"
          },
          "gas": {
            "title": "transactionGas",
            "type": "string",
            "description": "The gas limit provided by the sender in Wei"
          },
          "gasPrice": {
            "title": "transactionGasPrice",
            "type": "string",
            "description": "The gas price willing to be paid by the sender in Wei"
          },
          "hash": {
            "$ref": "#/components/schemas/TransactionHash"
          },
          "input": {
            "title": "transactionInput",
            "type": "string",
            "description": "The data field sent with the transaction"
          },
          "nonce": {
            "title": "transactionNonce",
            "description": "The total number of prior transactions made by the sender",
            "$ref": "#/components/schemas/Nonce"
          },
          "to": {
            "$ref": "#/components/schemas/To"
          },
          "transactionIndex": {
            "$ref": "#/components/schemas/TransactionIndex"
          },
          "value": {
            "title": "transactionValue",
            "description": "Value of Ether being transferred in Wei",
            "$ref": "#/components/schemas/Keccak"
          },
          "v": {
            "title": "transactionSigV",
            "type": "string",
            "description": "ECDSA recovery id"
          },
          "r": {
            "title": "transactionSigR",
            "type": "string",
            "description": "ECDSA signature r"
          },
          "s": {
            "title": "transactionSigS",
            "type": "string",
            "description": "ECDSA signature s"
          },
          "receipt": {
            "$ref": "#/components/schemas/Receipt"
          }
        }
      },
      "Transactions": {
        "title": "transactions",
        "description": "An array of transactions",
        "type": "array",
        "items": {
          "$ref": "#/components/schemas/Transaction"
        }
      },
      "Receipt": {
        "title": "receipt",
        "type": "object",
        "description": "The receipt of a transaction",
        "required": [
          "blockHash",
          "blockNumber",
          "contractAddress",
          "cumulativeGasUsed",
          "from",
          "gasUsed",
          "logs",
          "logsBloom",
          "to",
          "transactionHash",
          "transactionIndex"
        ],
        "properties": {
          "blockHash": {
            "$ref": "#/components/schemas/BlockHash"
          },
          "blockNumber": {
            "$ref": "#/components/schemas/BlockNumber"
          },
          "contractAddress": {
            "title": "ReceiptContractAddress",
            "description": "The contract address created, if the transaction was a contract creation, otherwise null",
            "$ref": "#/components/schemas/AddressOrNull"
          },
          "cumulativeGasUsed": {
            "title": "ReceiptCumulativeGasUsed",
            "description": "The gas units used by the transaction",
            "$ref": "#/components/schemas/Integer"
          },
          "from": {
            "$ref": "#/components/schemas/From"
          },
          "gasUsed": {
            "title": "ReceiptGasUsed",
            "description": "The total gas used by the transaction",
            "$ref": "#/components/schemas/Integer"
          },
          "logs": {
            "title": "logs",
            "type": "array",
            "description": "An array of all the logs triggered during the transaction",
            "items": {
              "$ref": "#/components/schemas/Log"
            }
          },
          "logsBloom": {
            "$ref": "#/components/schemas/BloomFilter"
          },
          "to": {
            "$ref": "#/components/schemas/To"
          },
          "transactionHash": {
            "$ref": "#/components/schemas/TransactionHash"
          },
          "transactionIndex": {
            "$ref": "#/components/schemas/TransactionIndex"
          },
          "postTransactionState": {
            "title": "ReceiptPostTransactionState",
            "description": "The intermediate stateRoot directly after transaction execution.",
            "$ref": "#/components/schemas/Keccak"
          },
          "status": {
            "title": "ReceiptStatus",
            "description": "Whether or not the transaction threw an error.",
            "type": "boolean"
          }
        }
      },
      "BloomFilter": {
        "title": "bloomFilter",
        "type": "string",
        "description": "A 2048 bit bloom filter from the logs of the transaction. Each log sets 3 bits though taking the low-order 11 bits of each of the first three pairs of bytes in a Keccak 256 hash of the log's byte series"
      },
      "Log": {
        "title": "log",
        "type": "object",
        "description": "An indexed event generated during a transaction",
        "properties": {
          "address": {
            "title": "LogAddress",
            "description": "Sender of the transaction",
            "$ref": "#/components/schemas/Address"
          },
          "blockHash": {
            "$ref": "#/components/schemas/BlockHash"
          },
          "blockNumber": {
            "$ref": "#/components/schemas/BlockNumber"
          },
          "data": {
            "title": "LogData",
            "description": "The data/input string sent along with the transaction",
            "$ref": "#/components/schemas/Bytes"
          },
          "logIndex": {
            "title": "LogIndex",
            "description": "The index of the event within its transaction, null when its pending",
            "$ref": "#/components/schemas/Integer"
          },
          "removed": {
            "title": "logIsRemoved",
            "description": "Whether or not the log was orphaned off the main chain",
            "type": "boolean"
          },
          "topics": {
            "$ref": "#/components/schemas/Topics"
          },
          "transactionHash": {
            "$ref": "#/components/schemas/TransactionHash"
          },
          "transactionIndex": {
            "$ref": "#/components/schemas/TransactionIndex"
          }
        }
      },
      "Topics": {
        "title": "LogTopics",
        "description": "Topics are order-dependent. Each topic can also be an array of DATA with 'or' options.",
        "type": "array",
        "items": {
          "$ref": "#/components/schemas/Topic"
        }
      },
      "Topic": {
        "title": "topic",
        "description": "32 Bytes DATA of indexed log arguments. (In solidity: The first topic is the hash of the signature of the event (e.g. Deposit(address,bytes32,uint256))",
        "$ref": "#/components/schemas/DataWord"
      },
      "DataWord": {
        "title": "dataWord",
        "type": "string",
        "description": "Hex representation of a 256 bit unit of data",
        "pattern": "^0x([a-fA-F\\d]{64})?$"
      },
      "Bytes": {
        "title": "bytes",
        "type": "string",
        "description": "Hex representation of a variable length byte array",
        "pattern": "^0x([a-fA-F0-9]?)+$"
<<<<<<< HEAD
=======
      },
      "NativeBlockHashes": {
        "title": "native block hashes",
        "description": "An array of hashes",
        "type": "array",
        "items": {
          "$ref": "#/components/schemas/Keccak"
        }
      },
      "NativeBlockHashBlockRangeFilter": {
        "title": "NativeBlockHashBlockRangeFilter",
        "type": "object",
        "properties": {
          "fromBlock": {
            "$ref": "#/components/schemas/BlockNumber"
          },
          "toBlock": {
            "$ref": "#/components/schemas/BlockNumber"
          }
        }
>>>>>>> abb5418c
      }
    }
  }
}<|MERGE_RESOLUTION|>--- conflicted
+++ resolved
@@ -325,8 +325,6 @@
           "$ref": "#/components/schemas/FullBlockOrNull"
         }
       }
-<<<<<<< HEAD
-=======
     },
     {
       "name": "zkevm_getNativeBlockHashesInRange",
@@ -345,7 +343,6 @@
             "$ref": "#/components/schemas/NativeBlockHashes"
           }
       }
->>>>>>> abb5418c
     }
   ],
   "components": {
@@ -1136,8 +1133,6 @@
         "type": "string",
         "description": "Hex representation of a variable length byte array",
         "pattern": "^0x([a-fA-F0-9]?)+$"
-<<<<<<< HEAD
-=======
       },
       "NativeBlockHashes": {
         "title": "native block hashes",
@@ -1158,7 +1153,6 @@
             "$ref": "#/components/schemas/BlockNumber"
           }
         }
->>>>>>> abb5418c
       }
     }
   }
