--- conflicted
+++ resolved
@@ -301,22 +301,14 @@
 		for _, tx := range txs {
 			receipt, err := e.state.GetTransactionReceipt(ctx, tx.Hash(), dbTx)
 			if err != nil {
-<<<<<<< HEAD
-				return RPCErrorResponse(types.DefaultErrorCode, fmt.Sprintf("couldn't load receipt for tx %v", tx.Hash().String()), err)
-=======
 				return RPCErrorResponse(types.DefaultErrorCode, fmt.Sprintf("couldn't load receipt for tx %v", tx.Hash().String()), err, true)
->>>>>>> abb5418c
 			}
 			receipts = append(receipts, *receipt)
 		}
 
 		rpcBlock, err := types.NewBlock(block, receipts, fullTx, false)
 		if err != nil {
-<<<<<<< HEAD
-			return RPCErrorResponse(types.DefaultErrorCode, fmt.Sprintf("couldn't build block response for block by hash %v", hash.Hash()), err)
-=======
 			return RPCErrorResponse(types.DefaultErrorCode, fmt.Sprintf("couldn't build block response for block by hash %v", hash.Hash()), err, true)
->>>>>>> abb5418c
 		}
 
 		return rpcBlock, nil
@@ -339,11 +331,7 @@
 			block := ethTypes.NewBlockWithHeader(header)
 			rpcBlock, err := types.NewBlock(block, nil, fullTx, false)
 			if err != nil {
-<<<<<<< HEAD
-				return RPCErrorResponse(types.DefaultErrorCode, "couldn't build the pending block response", err)
-=======
 				return RPCErrorResponse(types.DefaultErrorCode, "couldn't build the pending block response", err, true)
->>>>>>> abb5418c
 			}
 
 			return rpcBlock, nil
@@ -366,22 +354,14 @@
 		for _, tx := range txs {
 			receipt, err := e.state.GetTransactionReceipt(ctx, tx.Hash(), dbTx)
 			if err != nil {
-<<<<<<< HEAD
-				return RPCErrorResponse(types.DefaultErrorCode, fmt.Sprintf("couldn't load receipt for tx %v", tx.Hash().String()), err)
-=======
 				return RPCErrorResponse(types.DefaultErrorCode, fmt.Sprintf("couldn't load receipt for tx %v", tx.Hash().String()), err, true)
->>>>>>> abb5418c
 			}
 			receipts = append(receipts, *receipt)
 		}
 
 		rpcBlock, err := types.NewBlock(block, receipts, fullTx, false)
 		if err != nil {
-<<<<<<< HEAD
-			return RPCErrorResponse(types.DefaultErrorCode, fmt.Sprintf("couldn't build block response for block by number %v", blockNumber), err)
-=======
 			return RPCErrorResponse(types.DefaultErrorCode, fmt.Sprintf("couldn't build block response for block by number %v", blockNumber), err, true)
->>>>>>> abb5418c
 		}
 
 		return rpcBlock, nil
@@ -506,21 +486,7 @@
 }
 
 func (e *EthEndpoints) internalGetLogs(ctx context.Context, dbTx pgx.Tx, filter LogFilter) (interface{}, types.Error) {
-<<<<<<< HEAD
-	var err error
-	var fromBlock uint64 = 0
-	if filter.FromBlock != nil {
-		var rpcErr types.Error
-		fromBlock, rpcErr = filter.FromBlock.GetNumericBlockNumber(ctx, e.state, e.etherman, dbTx)
-		if rpcErr != nil {
-			return nil, rpcErr
-		}
-	}
-
-	toBlock, rpcErr := filter.ToBlock.GetNumericBlockNumber(ctx, e.state, e.etherman, dbTx)
-=======
 	fromBlockNumber, toBlockNumber, rpcErr := filter.GetNumericBlockNumbers(ctx, e.cfg, e.state, e.etherman, dbTx)
->>>>>>> abb5418c
 	if rpcErr != nil {
 		return nil, rpcErr
 	}
@@ -590,11 +556,7 @@
 
 		res, err := types.NewTransaction(*tx, receipt, false)
 		if err != nil {
-<<<<<<< HEAD
-			return RPCErrorResponse(types.DefaultErrorCode, "failed to build transaction response", err)
-=======
 			return RPCErrorResponse(types.DefaultErrorCode, "failed to build transaction response", err, true)
->>>>>>> abb5418c
 		}
 
 		return res, nil
@@ -630,14 +592,6 @@
 			return RPCErrorResponse(types.DefaultErrorCode, "failed to build transaction response", err, true)
 		}
 
-<<<<<<< HEAD
-		res, err := types.NewTransaction(*tx, receipt, false)
-		if err != nil {
-			return RPCErrorResponse(types.DefaultErrorCode, "failed to build transaction response", err)
-		}
-
-=======
->>>>>>> abb5418c
 		return res, nil
 	})
 }
@@ -660,11 +614,7 @@
 
 			res, err := types.NewTransaction(*tx, receipt, false)
 			if err != nil {
-<<<<<<< HEAD
-				return RPCErrorResponse(types.DefaultErrorCode, "failed to build transaction response", err)
-=======
 				return RPCErrorResponse(types.DefaultErrorCode, "failed to build transaction response", err, true)
->>>>>>> abb5418c
 			}
 
 			return res, nil
@@ -684,11 +634,7 @@
 			tx = &poolTx.Transaction
 			res, err := types.NewTransaction(*tx, nil, false)
 			if err != nil {
-<<<<<<< HEAD
-				return RPCErrorResponse(types.DefaultErrorCode, "failed to build transaction response", err)
-=======
 				return RPCErrorResponse(types.DefaultErrorCode, "failed to build transaction response", err, true)
->>>>>>> abb5418c
 			}
 			return res, nil
 		}
@@ -1002,11 +948,7 @@
 		if errors.Is(err, state.ErrStateNotSynchronized) {
 			return nil, types.NewRPCErrorWithData(types.DefaultErrorCode, state.ErrStateNotSynchronized.Error(), nil)
 		} else if err != nil {
-<<<<<<< HEAD
-			return RPCErrorResponse(types.DefaultErrorCode, "failed to get last block number from state", err)
-=======
 			return RPCErrorResponse(types.DefaultErrorCode, "failed to get last block number from state", err, true)
->>>>>>> abb5418c
 		}
 
 		syncInfo, err := e.state.GetSyncingInfo(ctx, dbTx)
@@ -1150,16 +1092,7 @@
 			return
 		}
 		for _, filter := range blockFilters {
-<<<<<<< HEAD
-			b, err := types.NewBlock(&event.Block, nil, false, false)
-			if err != nil {
-				log.Errorf("failed to build block response to subscription: %v", err)
-			} else {
-				e.sendSubscriptionResponse(filter, b)
-			}
-=======
 			e.sendSubscriptionResponse(filter, data)
->>>>>>> abb5418c
 		}
 	}
 	log.Debugf("[notifyNewHeads] new l2 block event for block %v took %vms to send all the messages for block filters", event.Block.NumberU64(), time.Since(start).Milliseconds())
@@ -1239,15 +1172,11 @@
 			if changes != nil {
 				ethLogs := changes.([]types.Log)
 				for _, ethLog := range ethLogs {
-<<<<<<< HEAD
-					e.sendSubscriptionResponse(filter, ethLog)
-=======
 					data, err := json.Marshal(ethLog)
 					if err != nil {
 						log.Errorf("failed to marshal ethLog response to subscription: %v", err)
 					}
 					e.sendSubscriptionResponse(filter, data)
->>>>>>> abb5418c
 				}
 			}
 		}
