--- conflicted
+++ resolved
@@ -1325,12 +1325,8 @@
 
 				m.State.
 					On("GetL2BlockByNumber", context.Background(), hex.DecodeUint64(tc.Number), m.DbTx).
-<<<<<<< HEAD
-					Return(nil, state.ErrNotFound)
-=======
 					Return(nil, state.ErrNotFound).
 					Once()
->>>>>>> abb5418c
 			},
 		},
 		{
@@ -1552,8 +1548,6 @@
 	}
 }
 
-<<<<<<< HEAD
-=======
 func TestGetNativeBlockHashesInRange(t *testing.T) {
 	type testCase struct {
 		Name           string
@@ -1706,7 +1700,6 @@
 	}
 }
 
->>>>>>> abb5418c
 func ptrUint64(n uint64) *uint64 {
 	return &n
 }
