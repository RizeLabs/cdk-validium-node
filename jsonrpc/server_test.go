package jsonrpc

import (
	"fmt"
	"net/http"
	"testing"
	"time"

	"github.com/0xPolygonHermez/zkevm-node/jsonrpc/client"
	"github.com/0xPolygonHermez/zkevm-node/jsonrpc/mocks"
	"github.com/0xPolygonHermez/zkevm-node/jsonrpc/types"
	"github.com/0xPolygonHermez/zkevm-node/state"
	"github.com/ethereum/go-ethereum/ethclient"
	"github.com/stretchr/testify/mock"
	"github.com/stretchr/testify/require"
)

const (
	maxRequestsPerIPAndSecond        = 1000
	chainID                   uint64 = 1000
)

type mockedServer struct {
	Config    Config
	Server    *Server
	ServerURL string
}

type mocksWrapper struct {
	Pool    *mocks.PoolMock
	State   *mocks.StateMock
	Storage *storageMock
	DbTx    *mocks.DBTxMock
}

func newMockedServer(t *testing.T, cfg Config) (*mockedServer, *mocksWrapper, *ethclient.Client) {
	pool := mocks.NewPoolMock(t)
	st := mocks.NewStateMock(t)
	storage := newStorageMock(t)
	dbTx := mocks.NewDBTxMock(t)
	apis := map[string]bool{
		APIEth:    true,
		APINet:    true,
		APIDebug:  true,
		APIZKEVM:  true,
		APITxPool: true,
		APIWeb3:   true,
	}

	var newL2BlockEventHandler state.NewL2BlockEventHandler = func(e state.NewL2BlockEvent) {}
	st.On("RegisterNewL2BlockEventHandler", mock.IsType(newL2BlockEventHandler)).Once()
<<<<<<< HEAD
	st.On("PrepareWebSocket").Once()

	services := []Service{}
	if _, ok := apis[APIEth]; ok {
		services = append(services, Service{
			Name:    APIEth,
			Service: NewEthEndpoints(cfg, chainID, pool, st, storage),
		})
	}

	if _, ok := apis[APINet]; ok {
		services = append(services, Service{
			Name:    APINet,
			Service: NewNetEndpoints(chainID),
		})
	}

	if _, ok := apis[APIZKEVM]; ok {
		services = append(services, Service{
			Name:    APIZKEVM,
			Service: NewZKEVMEndpoints(st),
		})
	}

	if _, ok := apis[APITxPool]; ok {
		services = append(services, Service{
			Name:    APITxPool,
			Service: &TxPoolEndpoints{},
		})
	}

	if _, ok := apis[APIDebug]; ok {
		services = append(services, Service{
			Name:    APIDebug,
			Service: NewDebugEndpoints(st),
		})
	}

	if _, ok := apis[APIWeb3]; ok {
		services = append(services, Service{
			Name:    APIWeb3,
			Service: &Web3Endpoints{},
		})
	}
	server := NewServer(cfg, chainID, pool, st, storage, services)
=======

	st.On("PrepareWebSocket").Once()
	server := NewServer(cfg, chainID, pool, st, storage, apis)
>>>>>>> ff98d6af

	go func() {
		err := server.Start()
		if err != nil {
			panic(err)
		}
	}()

	serverURL := fmt.Sprintf("http://%s:%d", cfg.Host, cfg.Port)
	for {
		fmt.Println("waiting server to get ready...") // fmt is used here to avoid race condition with logs
		res, err := http.Get(serverURL)               //nolint:gosec
		if err == nil && res.StatusCode == http.StatusOK {
			fmt.Println("server ready!") // fmt is used here to avoid race condition with logs
			break
		}
		time.Sleep(10 * time.Millisecond)
	}

	ethClient, err := ethclient.Dial(serverURL)
	require.NoError(t, err)

	msv := &mockedServer{
		Config:    cfg,
		Server:    server,
		ServerURL: serverURL,
	}

	mks := &mocksWrapper{
		Pool:    pool,
		State:   st,
		Storage: storage,
		DbTx:    dbTx,
	}

	return msv, mks, ethClient
}

func getDefaultConfig() Config {
	cfg := Config{
		Host:                      "0.0.0.0",
		Port:                      9123,
		MaxRequestsPerIPAndSecond: maxRequestsPerIPAndSecond,
		MaxCumulativeGasUsed:      300000,
	}
	return cfg
}

func newSequencerMockedServer(t *testing.T) (*mockedServer, *mocksWrapper, *ethclient.Client) {
	cfg := getDefaultConfig()
	return newMockedServer(t, cfg)
}

func newNonSequencerMockedServer(t *testing.T, sequencerNodeURI string) (*mockedServer, *mocksWrapper, *ethclient.Client) {
	cfg := getDefaultConfig()
	cfg.Port = 9124
	cfg.SequencerNodeURI = sequencerNodeURI
	return newMockedServer(t, cfg)
}

func (s *mockedServer) Stop() {
	err := s.Server.Stop()
	if err != nil {
		panic(err)
	}
}

func (s *mockedServer) JSONRPCCall(method string, parameters ...interface{}) (types.Response, error) {
	return client.JSONRPCCall(s.ServerURL, method, parameters...)
}

func (s *mockedServer) ChainID() uint64 {
	return chainID
}<|MERGE_RESOLUTION|>--- conflicted
+++ resolved
@@ -49,57 +49,9 @@
 
 	var newL2BlockEventHandler state.NewL2BlockEventHandler = func(e state.NewL2BlockEvent) {}
 	st.On("RegisterNewL2BlockEventHandler", mock.IsType(newL2BlockEventHandler)).Once()
-<<<<<<< HEAD
-	st.On("PrepareWebSocket").Once()
-
-	services := []Service{}
-	if _, ok := apis[APIEth]; ok {
-		services = append(services, Service{
-			Name:    APIEth,
-			Service: NewEthEndpoints(cfg, chainID, pool, st, storage),
-		})
-	}
-
-	if _, ok := apis[APINet]; ok {
-		services = append(services, Service{
-			Name:    APINet,
-			Service: NewNetEndpoints(chainID),
-		})
-	}
-
-	if _, ok := apis[APIZKEVM]; ok {
-		services = append(services, Service{
-			Name:    APIZKEVM,
-			Service: NewZKEVMEndpoints(st),
-		})
-	}
-
-	if _, ok := apis[APITxPool]; ok {
-		services = append(services, Service{
-			Name:    APITxPool,
-			Service: &TxPoolEndpoints{},
-		})
-	}
-
-	if _, ok := apis[APIDebug]; ok {
-		services = append(services, Service{
-			Name:    APIDebug,
-			Service: NewDebugEndpoints(st),
-		})
-	}
-
-	if _, ok := apis[APIWeb3]; ok {
-		services = append(services, Service{
-			Name:    APIWeb3,
-			Service: &Web3Endpoints{},
-		})
-	}
-	server := NewServer(cfg, chainID, pool, st, storage, services)
-=======
 
 	st.On("PrepareWebSocket").Once()
 	server := NewServer(cfg, chainID, pool, st, storage, apis)
->>>>>>> ff98d6af
 
 	go func() {
 		err := server.Start()
