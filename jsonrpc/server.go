package jsonrpc

import (
	"bytes"
	"context"
	"encoding/json"
	"errors"
	"fmt"
	"io"
	"mime"
	"net"
	"net/http"
	"sync"
	"sync/atomic"
	"syscall"
	"time"

	"github.com/0xPolygon/cdk-validium-node/jsonrpc/metrics"
	"github.com/0xPolygon/cdk-validium-node/jsonrpc/types"
	"github.com/0xPolygon/cdk-validium-node/log"
	"github.com/didip/tollbooth/v6"
	"github.com/gorilla/websocket"
)

const (
	// APIEth represents the eth API prefix.
	APIEth = "eth"
	// APINet represents the net API prefix.
	APINet = "net"
	// APIDebug represents the debug API prefix.
	APIDebug = "debug"
	// APIZKEVM represents the zkevm API prefix.
	APIZKEVM = "zkevm"
	// APITxPool represents the txpool API prefix.
	APITxPool = "txpool"
	// APIWeb3 represents the web3 API prefix.
	APIWeb3 = "web3"

	wsBufferSizeLimitInBytes = 1024
	maxRequestContentLength  = 1024 * 1024 * 5
	contentType              = "application/json"
)

// https://www.jsonrpc.org/historical/json-rpc-over-http.html#http-header
var acceptedContentTypes = []string{contentType, "application/json-rpc", "application/jsonrequest"}

// Server is an API backend to handle RPC requests
type Server struct {
	config     Config
	chainID    uint64
	handler    *Handler
	srv        *http.Server
	wsSrv      *http.Server
	wsUpgrader websocket.Upgrader

	connCounterMutex sync.Mutex
	httpConnCounter  int64
	wsConnCounter    int64
}

// Service defines a struct that will provide public methods to be exposed
// by the RPC server as endpoints, the endpoints will be prefixed with the
// value in the Name property followed by an underscore and the method name
// starting with a lower case char, resulting in a mix of snake case and
// camel case, for example:
//
// A service with name `eth` and with a public method BlockNumber() will allow
// the RPC server to expose this method as `eth_blockNumber`.
type Service struct {
	Name    string
	Service interface{}
}

// NewServer returns the JsonRPC server
func NewServer(
	cfg Config,
	chainID uint64,
	p types.PoolInterface,
	s types.StateInterface,
	storage storageInterface,
	services []Service,
) *Server {
	if cfg.WebSockets.Enabled {
		s.StartToMonitorNewL2Blocks()
	}

	handler := newJSONRpcHandler()

	for _, service := range services {
		handler.registerService(service)
	}

	srv := &Server{
		config:  cfg,
		handler: handler,
		chainID: chainID,
	}
	return srv
}

// Start initializes the JSON RPC server to listen for request
func (s *Server) Start() error {
	metrics.Register()

	if s.config.WebSockets.Enabled {
		go s.startWS()
	}

	return s.startHTTP()
}

// startHTTP starts a server to respond http requests
func (s *Server) startHTTP() error {
	if s.srv != nil {
		return fmt.Errorf("server already started")
	}

	address := fmt.Sprintf("%s:%d", s.config.Host, s.config.Port)

	lis, err := net.Listen("tcp", address)
	if err != nil {
		log.Errorf("failed to create tcp listener: %v", err)
		return err
	}

	mux := http.NewServeMux()

	lmt := tollbooth.NewLimiter(s.config.MaxRequestsPerIPAndSecond, nil)
	mux.Handle("/", tollbooth.LimitFuncHandler(lmt, s.handle))

	s.srv = &http.Server{
		Handler:           mux,
		ReadHeaderTimeout: s.config.ReadTimeout.Duration,
		ReadTimeout:       s.config.ReadTimeout.Duration,
		WriteTimeout:      s.config.WriteTimeout.Duration,
	}
	log.Infof("http server started: %s", address)
	if err := s.srv.Serve(lis); err != nil {
		if err == http.ErrServerClosed {
			log.Infof("http server stopped")
			return nil
		}
		log.Errorf("closed http connection: %v", err)
		return err
	}
	return nil
}

// startWS starts a server to respond WebSockets connections
func (s *Server) startWS() {
	log.Infof("starting websocket server")

	if s.wsSrv != nil {
		log.Errorf("websocket server already started")
		return
	}

	address := fmt.Sprintf("%s:%d", s.config.WebSockets.Host, s.config.WebSockets.Port)

	lis, err := net.Listen("tcp", address)
	if err != nil {
		log.Errorf("failed to create tcp listener: %v", err)
		return
	}

	mux := http.NewServeMux()
	mux.HandleFunc("/", s.handleWs)

	s.wsSrv = &http.Server{
		Handler:           mux,
		ReadHeaderTimeout: s.config.ReadTimeout.Duration,
		ReadTimeout:       s.config.ReadTimeout.Duration,
		WriteTimeout:      s.config.WriteTimeout.Duration,
	}
	s.wsUpgrader = websocket.Upgrader{
		ReadBufferSize:  wsBufferSizeLimitInBytes,
		WriteBufferSize: wsBufferSizeLimitInBytes,
	}
	log.Infof("websocket server started: %s", address)
	if err := s.wsSrv.Serve(lis); err != nil {
		if err == http.ErrServerClosed {
			log.Infof("websocket server stopped")
			return
		}
		log.Errorf("closed websocket connection: %v", err)
		return
	}
}

// Stop shutdown the rpc server
func (s *Server) Stop() error {
	if s.srv != nil {
		if err := s.srv.Shutdown(context.Background()); err != nil {
			return err
		}

		if err := s.srv.Close(); err != nil {
			return err
		}
		s.srv = nil
	}

	if s.wsSrv != nil {
		if err := s.wsSrv.Shutdown(context.Background()); err != nil {
			return err
		}

		if err := s.wsSrv.Close(); err != nil {
			return err
		}
		s.wsSrv = nil
	}

	return nil
}

func (s *Server) handle(w http.ResponseWriter, req *http.Request) {
	if req.Method == http.MethodOptions {
		return
	}

	if req.Method == http.MethodGet {
		_, err := w.Write([]byte("zkEVM JSON RPC Server"))
		if err != nil {
			log.Error(err)
		}
		return
	}

	if code, err := validateRequest(req); err != nil {
		handleInvalidRequest(w, err, code)
		return
	}

	body := io.LimitReader(req.Body, maxRequestContentLength)
	data, err := io.ReadAll(body)
	if err != nil {
		handleError(w, err)
		return
	}

	single, err := s.isSingleRequest(data)
	if err != nil {
		handleInvalidRequest(w, err, http.StatusBadRequest)
		return
	}

	s.increaseHttpConnCounter()
	defer s.decreaseHttpConnCounter()

	start := time.Now()
	w.Header().Set("Content-Type", contentType)
	w.Header().Set("Access-Control-Allow-Origin", "*")
	w.Header().Set("Access-Control-Allow-Methods", "POST, OPTIONS")
	w.Header().Set("Access-Control-Allow-Headers", "Accept, Content-Type, Content-Length, Accept-Encoding, X-CSRF-Token, Authorization")
	var respLen int
	if single {
		respLen = s.handleSingleRequest(req, w, data)
	} else {
		respLen = s.handleBatchRequest(req, w, data)
	}
	metrics.RequestDuration(start)
	combinedLog(req, start, http.StatusOK, respLen)
}

// validateRequest returns a non-zero response code and error message if the
// request is invalid.
func validateRequest(req *http.Request) (int, error) {
	if req.Method != http.MethodPost {
		err := errors.New("method " + req.Method + " not allowed")
		return http.StatusMethodNotAllowed, err
	}

	if req.ContentLength > maxRequestContentLength {
		err := fmt.Errorf("content length too large (%d>%d)", req.ContentLength, maxRequestContentLength)
		return http.StatusRequestEntityTooLarge, err
	}

	// Check content-type
	if mt, _, err := mime.ParseMediaType(req.Header.Get("content-type")); err == nil {
		for _, accepted := range acceptedContentTypes {
			if accepted == mt {
				return 0, nil
			}
		}
	}
	// Invalid content-type
	err := fmt.Errorf("invalid content type, only %s is supported", contentType)
	return http.StatusUnsupportedMediaType, err
}

func (s *Server) isSingleRequest(data []byte) (bool, error) {
	x := bytes.TrimLeft(data, " \t\r\n")

	if len(x) == 0 {
		return false, fmt.Errorf("empty request body")
	}

	return x[0] != '[', nil
}

func (s *Server) handleSingleRequest(httpRequest *http.Request, w http.ResponseWriter, data []byte) int {
	defer metrics.RequestHandled(metrics.RequestHandledLabelSingle)
	request, err := s.parseRequest(data)
	if err != nil {
		handleInvalidRequest(w, err, http.StatusBadRequest)
		return 0
	}
	req := handleRequest{Request: request, HttpRequest: httpRequest}
	response := s.handler.Handle(req)

	respBytes, err := json.Marshal(response)
	if err != nil {
		handleError(w, err)
		return 0
	}

	_, err = w.Write(respBytes)
	if err != nil {
		handleError(w, err)
		return 0
	}
	return len(respBytes)
}

func (s *Server) handleBatchRequest(httpRequest *http.Request, w http.ResponseWriter, data []byte) int {
	// Checking if batch requests are enabled
	if !s.config.BatchRequestsEnabled {
		handleInvalidRequest(w, types.ErrBatchRequestsDisabled, http.StatusBadRequest)
		return 0
	}

	defer metrics.RequestHandled(metrics.RequestHandledLabelBatch)
	requests, err := s.parseRequests(data)
	if err != nil {
		handleInvalidRequest(w, err, http.StatusBadRequest)
		return 0
	}

	// Checking if batch requests limit is exceeded
	if s.config.BatchRequestsLimit > 0 {
		if len(requests) > int(s.config.BatchRequestsLimit) {
			handleInvalidRequest(w, types.ErrBatchRequestsLimitExceeded, http.StatusRequestEntityTooLarge)
			return 0
		}
	}

	responses := make([]types.Response, 0, len(requests))

	for _, request := range requests {
		req := handleRequest{Request: request, HttpRequest: httpRequest}
		response := s.handler.Handle(req)
		responses = append(responses, response)
	}

	respBytes, _ := json.Marshal(responses)
	_, err = w.Write(respBytes)
	if err != nil {
		log.Error(err)
		return 0
	}
	return len(respBytes)
}

func (s *Server) parseRequest(data []byte) (types.Request, error) {
	var req types.Request

	if err := json.Unmarshal(data, &req); err != nil {
		return types.Request{}, fmt.Errorf("invalid json object request body")
	}

	return req, nil
}

func (s *Server) parseRequests(data []byte) ([]types.Request, error) {
	var requests []types.Request

	if err := json.Unmarshal(data, &requests); err != nil {
		return nil, fmt.Errorf("invalid json array request body")
	}

	return requests, nil
}

func (s *Server) handleWs(w http.ResponseWriter, req *http.Request) {
	// CORS rule - Allow requests from anywhere
	s.wsUpgrader.CheckOrigin = func(r *http.Request) bool { return true }

	// Upgrade the connection to a WS one
	innerWsConn, err := s.wsUpgrader.Upgrade(w, req, nil)
	if err != nil {
		log.Error(fmt.Sprintf("Unable to upgrade to a WS connection, %s", err.Error()))
		return
	}

	wsConn := new(atomic.Pointer[websocket.Conn])
	wsConn.Store(innerWsConn)

	// Set read limit
	wsConn.Load().SetReadLimit(s.config.WebSockets.ReadLimit)

	// Defer WS closure
	defer func(wsConn *atomic.Pointer[websocket.Conn]) {
		err = wsConn.Load().Close()
		if err != nil {
			log.Error(fmt.Sprintf("Unable to gracefully close WS connection, %s", err.Error()))
		}
	}(wsConn)

	s.increaseWsConnCounter()
	defer s.decreaseWsConnCounter()

	// recover
	defer func() {
		if err := recover(); err != nil {
			log.Error(err)
		}
	}()
	log.Info("Websocket connection established")
	for {
		msgType, message, err := wsConn.Load().ReadMessage()
		if err != nil {
			if websocket.IsCloseError(err, websocket.CloseGoingAway, websocket.CloseNormalClosure, websocket.CloseAbnormalClosure) {
				log.Info("Closing WS connection gracefully")
			} else if errors.Is(err, websocket.ErrReadLimit) {
				log.Info("Closing WS connection due to read limit exceeded")
			} else {
				log.Error(fmt.Sprintf("Unable to read WS message, %s", err.Error()))
				log.Info("Closing WS connection with error")
			}

			s.handler.RemoveFilterByWsConn(wsConn)

			break
		}

		if msgType == websocket.TextMessage || msgType == websocket.BinaryMessage {
<<<<<<< HEAD
			go func() {
				mu.Lock()
				defer mu.Unlock()
				resp, err := s.handler.HandleWs(message, wsConn, req)
				if err != nil {
					log.Error(fmt.Sprintf("Unable to handle WS request, %s", err.Error()))
					_ = wsConn.WriteMessage(msgType, []byte(fmt.Sprintf("WS Handle error: %s", err.Error())))
				} else {
					_ = wsConn.WriteMessage(msgType, resp)
				}
			}()
=======
			resp, err := s.handler.HandleWs(message, wsConn, req)
			if err != nil {
				log.Error(fmt.Sprintf("Unable to handle WS request, %s", err.Error()))
				_ = wsConn.Load().WriteMessage(msgType, []byte(fmt.Sprintf("WS Handle error: %s", err.Error())))
			} else {
				_ = wsConn.Load().WriteMessage(msgType, resp)
			}
>>>>>>> abb5418c
		}
	}
}

func (s *Server) increaseHttpConnCounter() {
	s.connCounterMutex.Lock()
	atomic.AddInt64(&s.httpConnCounter, 1)
	s.logConnCounters()
	s.connCounterMutex.Unlock()
}

func (s *Server) decreaseHttpConnCounter() {
	s.connCounterMutex.Lock()
	atomic.AddInt64(&s.httpConnCounter, -1)
	s.logConnCounters()
	s.connCounterMutex.Unlock()
}

func (s *Server) increaseWsConnCounter() {
	s.connCounterMutex.Lock()
	atomic.AddInt64(&s.wsConnCounter, 1)
	s.logConnCounters()
	s.connCounterMutex.Unlock()
}

func (s *Server) decreaseWsConnCounter() {
	s.connCounterMutex.Lock()
	atomic.AddInt64(&s.wsConnCounter, -1)
	s.logConnCounters()
	s.connCounterMutex.Unlock()
}

func (s *Server) logConnCounters() {
	httpConnCounter := atomic.LoadInt64(&s.httpConnCounter)
	wsConnCounter := atomic.LoadInt64(&s.wsConnCounter)
	totalConnCounter := httpConnCounter + wsConnCounter
	log.Debugf("[ HTTP conns: %v | WS conns: %v | Total conns: %v ]", httpConnCounter, wsConnCounter, totalConnCounter)
}

func handleInvalidRequest(w http.ResponseWriter, err error, code int) {
	defer metrics.RequestHandled(metrics.RequestHandledLabelInvalid)
	log.Infof("Invalid Request: %v", err.Error())
	http.Error(w, err.Error(), code)
}

func handleError(w http.ResponseWriter, err error) {
	defer metrics.RequestHandled(metrics.RequestHandledLabelError)
	log.Errorf("Error processing request: %v", err)

	if errors.Is(err, syscall.EPIPE) {
		// if it is a broken pipe error, return
		return
	}

	// if it is a different error, write it to the response
	http.Error(w, err.Error(), http.StatusInternalServerError)
}

// RPCErrorResponse formats error to be returned through RPC
func RPCErrorResponse(code int, message string, err error, logError bool) (interface{}, types.Error) {
	return RPCErrorResponseWithData(code, message, nil, err, logError)
}

// RPCErrorResponseWithData formats error to be returned through RPC
<<<<<<< HEAD
func RPCErrorResponseWithData(code int, message string, data *[]byte, err error) (interface{}, types.Error) {
	if err != nil {
		log.Errorf("%v: %v", message, err.Error())
	} else {
		log.Error(message)
=======
func RPCErrorResponseWithData(code int, message string, data *[]byte, err error, logError bool) (interface{}, types.Error) {
	if logError {
		if err != nil {
			log.Errorf("%v: %v", message, err.Error())
		} else {
			log.Error(message)
		}
>>>>>>> abb5418c
	}
	return nil, types.NewRPCErrorWithData(code, message, data)
}

func combinedLog(r *http.Request, start time.Time, httpStatus, dataLen int) {
	log.Infof("%s - - %s \"%s %s %s\" %d %d \"%s\" \"%s\"",
		r.RemoteAddr,
		start.Format("[02/Jan/2006:15:04:05 -0700]"),
		r.Method,
		r.URL.Path,
		r.Proto,
		httpStatus,
		dataLen,
		r.Host,
		r.UserAgent(),
	)
}<|MERGE_RESOLUTION|>--- conflicted
+++ resolved
@@ -435,19 +435,6 @@
 		}
 
 		if msgType == websocket.TextMessage || msgType == websocket.BinaryMessage {
-<<<<<<< HEAD
-			go func() {
-				mu.Lock()
-				defer mu.Unlock()
-				resp, err := s.handler.HandleWs(message, wsConn, req)
-				if err != nil {
-					log.Error(fmt.Sprintf("Unable to handle WS request, %s", err.Error()))
-					_ = wsConn.WriteMessage(msgType, []byte(fmt.Sprintf("WS Handle error: %s", err.Error())))
-				} else {
-					_ = wsConn.WriteMessage(msgType, resp)
-				}
-			}()
-=======
 			resp, err := s.handler.HandleWs(message, wsConn, req)
 			if err != nil {
 				log.Error(fmt.Sprintf("Unable to handle WS request, %s", err.Error()))
@@ -455,7 +442,6 @@
 			} else {
 				_ = wsConn.Load().WriteMessage(msgType, resp)
 			}
->>>>>>> abb5418c
 		}
 	}
 }
@@ -520,13 +506,6 @@
 }
 
 // RPCErrorResponseWithData formats error to be returned through RPC
-<<<<<<< HEAD
-func RPCErrorResponseWithData(code int, message string, data *[]byte, err error) (interface{}, types.Error) {
-	if err != nil {
-		log.Errorf("%v: %v", message, err.Error())
-	} else {
-		log.Error(message)
-=======
 func RPCErrorResponseWithData(code int, message string, data *[]byte, err error, logError bool) (interface{}, types.Error) {
 	if logError {
 		if err != nil {
@@ -534,7 +513,6 @@
 		} else {
 			log.Error(message)
 		}
->>>>>>> abb5418c
 	}
 	return nil, types.NewRPCErrorWithData(code, message, data)
 }
